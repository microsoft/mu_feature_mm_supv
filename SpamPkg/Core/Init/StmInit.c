--- conflicted
+++ resolved
@@ -1,1092 +1,1065 @@
-/** @file
-  STM initialization
-
-  Copyright (c) 2015 - 2016, Intel Corporation. All rights reserved.<BR>
-  This program and the accompanying materials
-  are licensed and made available under the terms and conditions of the BSD License
-  which accompanies this distribution.  The full text of the license may be found at
-  http://opensource.org/licenses/bsd-license.php.
-
-  THE PROGRAM IS DISTRIBUTED UNDER THE BSD LICENSE ON AN "AS IS" BASIS,
-  WITHOUT WARRANTIES OR REPRESENTATIONS OF ANY KIND, EITHER EXPRESS OR IMPLIED.
-
-**/
-
-#include <Uefi.h>
-#include <SpamResponder.h>
-#include <SmmSecurePolicy.h>
-#include <IndustryStandard/Tpm20.h>
-#include <Library/PcdLib.h>
-#include <Library/BaseLib.h>
-#include <Library/DebugLib.h>
-#include <Library/BaseMemoryLib.h>
-#include <Library/SecurePolicyLib.h>
-#include <x64/CpuArchSpecific.h>
-
-<<<<<<< HEAD
-#include "StmInit.h"
-#include "Runtime/StmRuntimeUtil.h"
-=======
-SEA_HOST_CONTEXT_COMMON  mHostContextCommon;
->>>>>>> a63f5de2
-
-SEA_HOST_CONTEXT_COMMON   mHostContextCommon;
-
-<<<<<<< HEAD
-volatile BOOLEAN  mIsBspInitialized;
-
-=======
->>>>>>> a63f5de2
-/*++
-  STM runtime:
-
-                           +------------+
-                           | SMM handler|
-  +-------+                +------------+
-  | Guest | --                  ^ |
-  +-------+  |       (2)VMResume| |(3)RSM
-             |(1) SMI           | v
-  +-------+  |-----------> +------------+
-  |       |  |(4) VMResume |SMI-H  SMM-H|
-  | MVMM  |  -<----------- |   STM      |
-  |       | (0) Init       |STM-Init    |
-  +-------+ -------------> +------------+
-
-  Memory layout:
-                        +--------------------+ --
-                        | SMM VMCS           |  |
-                        +--------------------+  |-> Per-Processor VMCS
-                        | SMI VMCS           |  |
-                        +--------------------+ --
-                        | SMM VMCS           |  |
-                        +--------------------+  |-> Per-Processor VMCS
-                        | SMI VMCS           |  |
-                        +--------------------+ --
-                        | Stack              |  |-> Per-Processor Dynamic
-                        +--------------------+ --
-                        | Stack              |  |-> Per-Processor Dynamic
-                  RSP-> +--------------------+ --
-                        | Heap               |  |
-                        +--------------------+  |-> Additional Dynamic
-                        | Page Table (24K)   |  |
-                  CR3-> +--------------------+ --
-                  RIP-> | STM Code           |  |
-                        +--------------------+  |
-                        | GDT (4K)           |  |-> Static Image
-                  GDT-> +--------------------+  |
-                        | STM Header (4K)    |  |
-                 MSEG-> +--------------------+ --
---*/
-
-/**
-
-  This function return 4K page aligned VMCS size.
-
-  @return 4K page aligned VMCS size
-
-**/
-UINT32
-GetVmcsSize (
-  VOID
-  )
-{
-  UINT64  Data64;
-  UINT32  VmcsSize;
-
-  Data64   = AsmReadMsr64 (IA32_VMX_BASIC_MSR_INDEX);
-  VmcsSize = (UINT32)(RShiftU64 (Data64, 32) & 0xFFFF);
-  VmcsSize = STM_PAGES_TO_SIZE (STM_SIZE_TO_PAGES (VmcsSize));
-
-  return VmcsSize;
-}
-
-/**
-
-  This function return if Senter executed.
-
-  @retval TRUE  Senter executed
-  @retval FALSE Sexit not executed
-
-**/
-BOOLEAN
-IsSentryEnabled (
-  VOID
-  )
-{
-  UINT32  TxtStatus;
-
-  TxtStatus = TxtPubRead32 (TXT_STS);
-  if (((TxtStatus & TXT_STS_SENTER_DONE) != 0) &&
-      ((TxtStatus & TXT_STS_SEXIT_DONE) == 0))
-  {
-    return TRUE;
-  } else {
-    return FALSE;
-  }
-}
-
-/**
-
-  This function get CPU number in TXT heap region.
-
-  @return CPU number in TXT heap region
-
-**/
-UINT32
-GetCpuNumFromTxt (
-  VOID
-  )
-{
-  TXT_BIOS_TO_OS_DATA  *BiosToOsData;
-
-  BiosToOsData = GetTxtBiosToOsData ();
-
-  return BiosToOsData->NumLogProcs;
-}
-
-#define EBDA_BASE_ADDRESS  0x40E
-
-/**
-
-  This function find ACPI RSDPTR in TXT heap region.
-
-  @return ACPI RSDPTR in TXT heap region
-
-**/
-VOID *
-FindTxtAcpiRsdPtr (
-  VOID
-  )
-{
-  TXT_OS_TO_SINIT_DATA  *OsSinitData;
-
-  OsSinitData = GetTxtOsToSinitData ();
-  if (OsSinitData->Version < 5) {
-    return NULL;
-  }
-
-  return (VOID *)(UINTN)OsSinitData->RsdpPtr;
-}
-
-/**
-
-  This function find ACPI RSDPTR in UEFI or legacy region.
-
-  @return ACPI RSDPTR in UEFI or legacy region
-
-**/
-VOID *
-FindAcpiRsdPtr (
-  VOID
-  )
-{
-  if (mHostContextCommon.AcpiRsdp != 0) {
-    return (VOID *)(UINTN)mHostContextCommon.AcpiRsdp;
-  } else {
-    UINTN  Address;
-
-    //
-    // Search EBDA
-    //
-    Address = (*(UINT16 *)(UINTN)(EBDA_BASE_ADDRESS)) << 4;
-    for ( ; Address < 0xA0000; Address += 0x10) {
-      if (*(UINT64 *)(Address) == EFI_ACPI_2_0_ROOT_SYSTEM_DESCRIPTION_POINTER_SIGNATURE) {
-        return (VOID *)(Address);
-      }
-    }
-
-    //
-    // First Seach 0x0e0000 - 0x0fffff for RSD Ptr
-    //
-    for (Address = 0xe0000; Address < 0xfffff; Address += 0x10) {
-      if (*(UINT64 *)(Address) == EFI_ACPI_2_0_ROOT_SYSTEM_DESCRIPTION_POINTER_SIGNATURE) {
-        return (VOID *)Address;
-      }
-    }
-
-    //
-    // Not found
-    //
-    return NULL;
-  }
-}
-
-/**
-
-  This function scan ACPI table in RSDT.
-
-  @param Rsdt      ACPI RSDT
-  @param Signature ACPI table signature
-
-  @return ACPI table
-
-**/
-VOID *
-ScanTableInRSDT (
-  IN EFI_ACPI_DESCRIPTION_HEADER  *Rsdt,
-  IN UINT32                       Signature
-  )
-{
-  UINTN                        Index;
-  UINT32                       EntryCount;
-  UINT32                       *EntryPtr;
-  EFI_ACPI_DESCRIPTION_HEADER  *Table;
-
-  EntryCount = (Rsdt->Length - sizeof (EFI_ACPI_DESCRIPTION_HEADER)) / sizeof (UINT32);
-
-  EntryPtr = (UINT32 *)(Rsdt + 1);
-  for (Index = 0; Index < EntryCount; Index++, EntryPtr++) {
-    Table = (EFI_ACPI_DESCRIPTION_HEADER *)((UINTN)(*EntryPtr));
-    if (Table->Signature == Signature) {
-      return Table;
-    }
-  }
-
-  return NULL;
-}
-
-/**
-
-  This function scan ACPI table in XSDT.
-
-  @param Xsdt      ACPI XSDT
-  @param Signature ACPI table signature
-
-  @return ACPI table
-
-**/
-VOID *
-ScanTableInXSDT (
-  IN EFI_ACPI_DESCRIPTION_HEADER  *Xsdt,
-  IN UINT32                       Signature
-  )
-{
-  UINTN                        Index;
-  UINT32                       EntryCount;
-  UINT64                       EntryPtr;
-  UINTN                        BasePtr;
-  EFI_ACPI_DESCRIPTION_HEADER  *Table;
-
-  EntryCount = (Xsdt->Length - sizeof (EFI_ACPI_DESCRIPTION_HEADER)) / sizeof (UINT64);
-
-  BasePtr = (UINTN)(Xsdt + 1);
-  for (Index = 0; Index < EntryCount; Index++) {
-    CopyMem (&EntryPtr, (VOID *)(BasePtr + Index * sizeof (UINT64)), sizeof (UINT64));
-    Table = (EFI_ACPI_DESCRIPTION_HEADER *)((UINTN)(EntryPtr));
-    if (Table->Signature == Signature) {
-      return Table;
-    }
-  }
-
-  return NULL;
-}
-
-/**
-
-  This function find ACPI table according to signature.
-
-  @param RsdPtr    ACPI RSDPTR
-  @param Signature ACPI table signature
-
-  @return ACPI table
-
-**/
-VOID *
-FindAcpiPtr (
-  VOID    *RsdPtr,
-  UINT32  Signature
-  )
-{
-  EFI_ACPI_DESCRIPTION_HEADER                   *AcpiTable;
-  EFI_ACPI_2_0_ROOT_SYSTEM_DESCRIPTION_POINTER  *Rsdp;
-  EFI_ACPI_DESCRIPTION_HEADER                   *Rsdt;
-  EFI_ACPI_DESCRIPTION_HEADER                   *Xsdt;
-
-  if (RsdPtr == NULL) {
-    return NULL;
-  }
-
-  AcpiTable = NULL;
-
-  Rsdp = (EFI_ACPI_2_0_ROOT_SYSTEM_DESCRIPTION_POINTER *)RsdPtr;
-  Rsdt = (EFI_ACPI_DESCRIPTION_HEADER *)(UINTN)Rsdp->RsdtAddress;
-  Xsdt = NULL;
-  if ((Rsdp->Revision >= 2) && (Rsdp->XsdtAddress < (UINT64)(UINTN)-1)) {
-    Xsdt = (EFI_ACPI_DESCRIPTION_HEADER *)(UINTN)Rsdp->XsdtAddress;
-  }
-
-  //
-  // Check Xsdt
-  //
-  if (Xsdt != NULL) {
-    AcpiTable = ScanTableInXSDT (Xsdt, Signature);
-  }
-
-  //
-  // Check Rsdt
-  //
-  if ((AcpiTable == NULL) && (Rsdt != NULL)) {
-    AcpiTable = ScanTableInRSDT (Rsdt, Signature);
-  }
-
-  return AcpiTable;
-}
-
-/**
-
-  This function return CPU number from MADT.
-
-  @return CPU number
-
-**/
-UINT32
-GetCpuNumFromAcpi (
-  VOID
-  )
-{
-  UINT32                                               Index;
-  EFI_ACPI_2_0_MULTIPLE_APIC_DESCRIPTION_TABLE_HEADER  *Madt;
-  UINTN                                                Length;
-  EFI_ACPI_2_0_PROCESSOR_LOCAL_APIC_STRUCTURE          *LocalApic;
-
-  Madt = FindAcpiPtr (FindAcpiRsdPtr (), EFI_ACPI_2_0_MULTIPLE_APIC_DESCRIPTION_TABLE_SIGNATURE);
-  if (Madt == NULL) {
-    return 1;
-  }
-
-  Index     = 0;
-  Length    = Madt->Header.Length;
-  LocalApic = (EFI_ACPI_2_0_PROCESSOR_LOCAL_APIC_STRUCTURE *)(Madt + 1);
-  while ((UINTN)LocalApic < (UINTN)Madt + Length) {
-    if (LocalApic->Type == EFI_ACPI_2_0_PROCESSOR_LOCAL_APIC) {
-      if ((LocalApic->Flags & EFI_ACPI_2_0_LOCAL_APIC_ENABLED) != 0) {
-        Index++;
-      }
-    } else if (LocalApic->Type == EFI_ACPI_4_0_PROCESSOR_LOCAL_X2APIC) {
-      if ((((EFI_ACPI_4_0_PROCESSOR_LOCAL_X2APIC_STRUCTURE *)LocalApic)->Flags & EFI_ACPI_4_0_LOCAL_APIC_ENABLED) != 0) {
-        Index++;
-      }
-    }
-
-    LocalApic = (EFI_ACPI_2_0_PROCESSOR_LOCAL_APIC_STRUCTURE *)((UINTN)LocalApic + LocalApic->Length);
-  }
-
-  return Index;
-}
-
-/**
-
-  This function return minimal MSEG size required by STM.
-
-  @param StmHeader  Stm header
-
-  @return minimal MSEG size
-
-**/
-UINTN
-GetMinMsegSize (
-  IN STM_HEADER  *StmHeader
-  )
-{
-  UINTN  MinMsegSize;
-
-  MinMsegSize = (STM_PAGES_TO_SIZE (STM_SIZE_TO_PAGES (StmHeader->SwStmHdr.StaticImageSize)) +
-                 StmHeader->SwStmHdr.AdditionalDynamicMemorySize +
-                 (StmHeader->SwStmHdr.PerProcDynamicMemorySize + GetVmcsSize () * 2) * mHostContextCommon.CpuNum);
-
-  return MinMsegSize;
-}
-
-/**
-
-  This function return the index of CPU according to stack.
-
-  @param Register  stack value of this CPU
-
-  @return CPU index
-
-**/
-UINT32
-GetIndexFromStack (
-  IN X86_REGISTER  *Register
-  )
-{
-  STM_HEADER  *StmHeader;
-  UINTN       ThisStackTop;
-  UINTN       StackBottom;
-  UINTN       Index;
-
-  StmHeader = (STM_HEADER *)(UINTN)((UINT32)AsmReadMsr64 (IA32_SMM_MONITOR_CTL_MSR_INDEX) & 0xFFFFF000);
-
-  //
-  // Stack top of this CPU
-  //
-  ThisStackTop = ((UINTN)Register + SIZE_4KB - 1) & ~(SIZE_4KB - 1);
-
-  //
-  // EspOffset pointer to bottom of 1st CPU
-  //
-  StackBottom = (UINTN)StmHeader + StmHeader->HwStmHdr.EspOffset;
-  Index       = (ThisStackTop - StackBottom) / StmHeader->SwStmHdr.PerProcDynamicMemorySize;
-
-  //
-  // Need minus one for 0-based CPU index
-  //
-  return (UINT32)(Index - 1);
-}
-
-/**
-
-  This function initialize STM heap.
-
-  @param StmHeader MSEG STM header
-
-**/
-VOID
-InitHeap (
-  IN STM_HEADER  *StmHeader
-  )
-{
-  mHostContextCommon.HeapBottom = (UINT64)((UINTN)StmHeader +
-                                           StmHeader->HwStmHdr.Cr3Offset +
-                                           STM_PAGES_TO_SIZE (6)); // reserve 6 page for page table
-  mHostContextCommon.HeapTop = (UINT64)((UINTN)StmHeader +
-                                        STM_PAGES_TO_SIZE (STM_SIZE_TO_PAGES (StmHeader->SwStmHdr.StaticImageSize)) +
-                                        StmHeader->SwStmHdr.AdditionalDynamicMemorySize);
-}
-
-/**
-
-  This function initialize basic context for STM.
-
-**/
-VOID
-InitBasicContext (
-  VOID
-  )
-{
-<<<<<<< HEAD
-  mHostContextCommon.HostContextPerCpu      = AllocatePages (STM_SIZE_TO_PAGES (sizeof (SEA_HOST_CONTEXT_PER_CPU)) * mHostContextCommon.CpuNum);
-=======
-  mHostContextCommon.HostContextPerCpu = AllocatePages (STM_SIZE_TO_PAGES (sizeof (SEA_HOST_CONTEXT_PER_CPU)) * mHostContextCommon.CpuNum);
->>>>>>> a63f5de2
-}
-
-/**
-
-  This function initialize BSP.
-
-  @param Register X86 register context
-
-**/
-VOID
-BspInit (
-  IN X86_REGISTER  *Register
-  )
-{
-  STM_HEADER                    *StmHeader;
-  TXT_PROCESSOR_SMM_DESCRIPTOR  *TxtProcessorSmmDescriptor;
-  IA32_IDT_GATE_DESCRIPTOR      *IdtGate;
-  UINT32                        SubIndex;
-  UINT32                        RegEax;
-  IA32_VMX_MISC_MSR             VmxMisc;
-
-  StmHeader = (STM_HEADER *)(UINTN)((UINT32)AsmReadMsr64 (IA32_SMM_MONITOR_CTL_MSR_INDEX) & 0xFFFFF000);
-
-  InitHeap (StmHeader);
-  // after that we can use mHostContextCommon
-
-  InitializeSpinLock (&mHostContextCommon.DebugLock);
-  // after that we can use DEBUG
-
-  DEBUG ((EFI_D_INFO, "!!!STM build time - %a %a!!!\n", (CHAR8 *)__DATE__, (CHAR8 *)__TIME__));
-  DEBUG ((EFI_D_INFO, "!!!STM Relocation DONE!!!\n"));
-  DEBUG ((EFI_D_INFO, "!!!Enter StmInit (BSP)!!! - %d (%x)\n", (UINTN)0, (UINTN)ReadUnaligned32 ((UINT32 *)&Register->Rax)));
-
-  // Check Signature and size
-  VmxMisc.Uint64 = AsmReadMsr64 (IA32_VMX_MISC_MSR_INDEX);
-  if ((VmxMisc.Uint64 & BIT15) != 0) {
-    TxtProcessorSmmDescriptor = (TXT_PROCESSOR_SMM_DESCRIPTOR *)(UINTN)(AsmReadMsr64 (IA32_SMBASE_INDEX) + SMM_TXTPSD_OFFSET);
-  } else {
-    TxtProcessorSmmDescriptor = (TXT_PROCESSOR_SMM_DESCRIPTOR *)(UINTN)(VmRead32 (VMCS_32_GUEST_SMBASE_INDEX) + SMM_TXTPSD_OFFSET);
-  }
-
-  // We have to know CpuNum, or we do not know where VMCS will be.
-  if (IsSentryEnabled ()) {
-    mHostContextCommon.CpuNum = GetCpuNumFromTxt ();
-    DEBUG ((EFI_D_INFO, "CpuNumber from TXT Region - %d\n", (UINTN)mHostContextCommon.CpuNum));
-  } else {
-    {
-      EFI_ACPI_2_0_ROOT_SYSTEM_DESCRIPTION_POINTER  *Rsdp;
-      EFI_ACPI_DESCRIPTION_HEADER                   *Rsdt;
-      EFI_ACPI_DESCRIPTION_HEADER                   *Xsdt;
-
-      mHostContextCommon.AcpiRsdp = TxtProcessorSmmDescriptor->AcpiRsdp;
-      Rsdp                        = FindAcpiRsdPtr ();
-      DEBUG ((EFI_D_INFO, "Rsdp - %08x\n", Rsdp));
-      if (Rsdp == NULL) {
-        CpuDeadLoop ();
-      }
-
-      Rsdt = (EFI_ACPI_DESCRIPTION_HEADER *)(UINTN)Rsdp->RsdtAddress;
-      DEBUG ((EFI_D_INFO, "Rsdt - %08x\n", Rsdt));
-      DEBUG ((EFI_D_INFO, "RsdtLen - %08x\n", Rsdt->Length));
-      if ((Rsdp->Revision >= 2) && (Rsdp->XsdtAddress < (UINT64)(UINTN)-1)) {
-        Xsdt = (EFI_ACPI_DESCRIPTION_HEADER *)(UINTN)Rsdp->XsdtAddress;
-        DEBUG ((EFI_D_INFO, "Xsdt - %016lx\n", Xsdt));
-        DEBUG ((EFI_D_INFO, "XsdtLen - %08x\n", Xsdt->Length));
-      }
-    }
-
-    mHostContextCommon.CpuNum = GetCpuNumFromAcpi ();
-    DEBUG ((EFI_D_INFO, "CpuNumber from ACPI MADT - %d\n", (UINTN)mHostContextCommon.CpuNum));
-  }
-
-  InterlockedIncrement (&mHostContextCommon.JoinedCpuNum);
-
-  InitializeSpinLock (&mHostContextCommon.MemoryLock);
-  InitializeSpinLock (&mHostContextCommon.SmiVmcallLock);
-  InitializeSpinLock (&mHostContextCommon.ResponderLock);
-
-  DEBUG ((EFI_D_INFO, "HeapBottom - %08x\n", mHostContextCommon.HeapBottom));
-  DEBUG ((EFI_D_INFO, "HeapTop    - %08x\n", mHostContextCommon.HeapTop));
-
-  DEBUG ((EFI_D_INFO, "TxtProcessorSmmDescriptor     - %08x\n", (UINTN)TxtProcessorSmmDescriptor));
-  DEBUG ((EFI_D_INFO, "  Signature                   - %016lx\n", TxtProcessorSmmDescriptor->Signature));
-  DEBUG ((EFI_D_INFO, "  Size                        - %04x\n", (UINTN)TxtProcessorSmmDescriptor->Size));
-  DEBUG ((EFI_D_INFO, "  SmmDescriptorVerMajor       - %02x\n", (UINTN)TxtProcessorSmmDescriptor->SmmDescriptorVerMajor));
-  DEBUG ((EFI_D_INFO, "  SmmDescriptorVerMinor       - %02x\n", (UINTN)TxtProcessorSmmDescriptor->SmmDescriptorVerMinor));
-  DEBUG ((EFI_D_INFO, "  LocalApicId                 - %08x\n", (UINTN)TxtProcessorSmmDescriptor->LocalApicId));
-  DEBUG ((EFI_D_INFO, "  ExecutionDisableOutsideSmrr - %02x\n", (UINTN)TxtProcessorSmmDescriptor->SmmEntryState.ExecutionDisableOutsideSmrr));
-  DEBUG ((EFI_D_INFO, "  Intel64Mode                 - %02x\n", (UINTN)TxtProcessorSmmDescriptor->SmmEntryState.Intel64Mode));
-  DEBUG ((EFI_D_INFO, "  Cr4Pae                      - %02x\n", (UINTN)TxtProcessorSmmDescriptor->SmmEntryState.Cr4Pae));
-  DEBUG ((EFI_D_INFO, "  Cr4Pse                      - %02x\n", (UINTN)TxtProcessorSmmDescriptor->SmmEntryState.Cr4Pse));
-  DEBUG ((EFI_D_INFO, "  SmramToVmcsRestoreRequired  - %02x\n", (UINTN)TxtProcessorSmmDescriptor->SmmResumeState.SmramToVmcsRestoreRequired));
-  DEBUG ((EFI_D_INFO, "  ReinitializeVmcsRequired    - %02x\n", (UINTN)TxtProcessorSmmDescriptor->SmmResumeState.ReinitializeVmcsRequired));
-  DEBUG ((EFI_D_INFO, "  DomainType                  - %02x\n", (UINTN)TxtProcessorSmmDescriptor->StmSmmState.DomainType));
-  DEBUG ((EFI_D_INFO, "  XStatePolicy                - %02x\n", (UINTN)TxtProcessorSmmDescriptor->StmSmmState.XStatePolicy));
-  DEBUG ((EFI_D_INFO, "  EptEnabled                  - %02x\n", (UINTN)TxtProcessorSmmDescriptor->StmSmmState.EptEnabled));
-  DEBUG ((EFI_D_INFO, "  SmmCs                       - %04x\n", (UINTN)TxtProcessorSmmDescriptor->SmmCs));
-  DEBUG ((EFI_D_INFO, "  SmmDs                       - %04x\n", (UINTN)TxtProcessorSmmDescriptor->SmmDs));
-  DEBUG ((EFI_D_INFO, "  SmmSs                       - %04x\n", (UINTN)TxtProcessorSmmDescriptor->SmmSs));
-  DEBUG ((EFI_D_INFO, "  SmmOtherSegment             - %04x\n", (UINTN)TxtProcessorSmmDescriptor->SmmOtherSegment));
-  DEBUG ((EFI_D_INFO, "  SmmTr                       - %04x\n", (UINTN)TxtProcessorSmmDescriptor->SmmTr));
-  DEBUG ((EFI_D_INFO, "  SmmCr3                      - %016lx\n", TxtProcessorSmmDescriptor->SmmCr3));
-  DEBUG ((EFI_D_INFO, "  SmmStmSetupRip              - %016lx\n", TxtProcessorSmmDescriptor->SmmStmSetupRip));
-  DEBUG ((EFI_D_INFO, "  SmmStmTeardownRip           - %016lx\n", TxtProcessorSmmDescriptor->SmmStmTeardownRip));
-  DEBUG ((EFI_D_INFO, "  SmmSmiHandlerRip            - %016lx\n", TxtProcessorSmmDescriptor->SmmSmiHandlerRip));
-  DEBUG ((EFI_D_INFO, "  SmmSmiHandlerRsp            - %016lx\n", TxtProcessorSmmDescriptor->SmmSmiHandlerRsp));
-  DEBUG ((EFI_D_INFO, "  SmmGdtPtr                   - %016lx\n", TxtProcessorSmmDescriptor->SmmGdtPtr));
-  DEBUG ((EFI_D_INFO, "  SmmGdtSize                  - %08x\n", (UINTN)TxtProcessorSmmDescriptor->SmmGdtSize));
-  DEBUG ((EFI_D_INFO, "  RequiredStmSmmRevId         - %08x\n", (UINTN)TxtProcessorSmmDescriptor->RequiredStmSmmRevId));
-  DEBUG ((EFI_D_INFO, "  StmProtectionExceptionHandler:\n"));
-  DEBUG ((EFI_D_INFO, "    SpeRip                    - %016lx\n", TxtProcessorSmmDescriptor->StmProtectionExceptionHandler.SpeRip));
-  DEBUG ((EFI_D_INFO, "    SpeRsp                    - %016lx\n", TxtProcessorSmmDescriptor->StmProtectionExceptionHandler.SpeRsp));
-  DEBUG ((EFI_D_INFO, "    SpeSs                     - %04x\n", (UINTN)TxtProcessorSmmDescriptor->StmProtectionExceptionHandler.SpeSs));
-  DEBUG ((EFI_D_INFO, "    PageViolationException    - %04x\n", (UINTN)TxtProcessorSmmDescriptor->StmProtectionExceptionHandler.PageViolationException));
-  DEBUG ((EFI_D_INFO, "    MsrViolationException     - %04x\n", (UINTN)TxtProcessorSmmDescriptor->StmProtectionExceptionHandler.MsrViolationException));
-  DEBUG ((EFI_D_INFO, "    RegisterViolationException- %04x\n", (UINTN)TxtProcessorSmmDescriptor->StmProtectionExceptionHandler.RegisterViolationException));
-  DEBUG ((EFI_D_INFO, "    IoViolationException      - %04x\n", (UINTN)TxtProcessorSmmDescriptor->StmProtectionExceptionHandler.IoViolationException));
-  DEBUG ((EFI_D_INFO, "    PciViolationException     - %04x\n", (UINTN)TxtProcessorSmmDescriptor->StmProtectionExceptionHandler.PciViolationException));
-  DEBUG ((EFI_D_INFO, "  BiosHwResourceRequirements  - %016lx\n", TxtProcessorSmmDescriptor->BiosHwResourceRequirementsPtr));
-  DEBUG ((EFI_D_INFO, "  AcpiRsdp                    - %016lx\n", TxtProcessorSmmDescriptor->AcpiRsdp));
-  DEBUG ((EFI_D_INFO, "  PhysicalAddressBits         - %02x\n", (UINTN)TxtProcessorSmmDescriptor->PhysicalAddressBits));
-
-  if (TxtProcessorSmmDescriptor->Signature != TXT_PROCESSOR_SMM_DESCRIPTOR_SIGNATURE) {
-    DEBUG ((EFI_D_INFO, "TXT Descriptor Signature ERROR - %016lx!\n", TxtProcessorSmmDescriptor->Signature));
-    CpuDeadLoop ();
-  }
-
-  if (TxtProcessorSmmDescriptor->Size != sizeof (TXT_PROCESSOR_SMM_DESCRIPTOR)) {
-    DEBUG ((EFI_D_INFO, "TXT Descriptor Size ERROR - %08x!\n", TxtProcessorSmmDescriptor->Size));
-    CpuDeadLoop ();
-  }
-
-  InitBasicContext ();
-
-  DEBUG ((EFI_D_INFO, "Register(%d) - %08x\n", (UINTN)0, Register));
-  Register->Rsp = VmReadN (VMCS_N_GUEST_RSP_INDEX);
-
-  mHostContextCommon.StmHeader = StmHeader;
-  DEBUG ((EFI_D_INFO, "StmHeader                     - %08x\n", (UINTN)mHostContextCommon.StmHeader));
-  DEBUG ((EFI_D_INFO, "Hardware field:\n"));
-  DEBUG ((EFI_D_INFO, "  MsegHeaderRevision          - %08x\n", (UINTN)StmHeader->HwStmHdr.MsegHeaderRevision));
-  DEBUG ((EFI_D_INFO, "  MonitorFeatures             - %08x\n", (UINTN)StmHeader->HwStmHdr.MonitorFeatures));
-  DEBUG ((EFI_D_INFO, "  GdtrLimit                   - %08x\n", (UINTN)StmHeader->HwStmHdr.GdtrLimit));
-  DEBUG ((EFI_D_INFO, "  GdtrBaseOffset              - %08x\n", (UINTN)StmHeader->HwStmHdr.GdtrBaseOffset));
-  DEBUG ((EFI_D_INFO, "  CsSelector                  - %08x\n", (UINTN)StmHeader->HwStmHdr.CsSelector));
-  DEBUG ((EFI_D_INFO, "  EipOffset                   - %08x\n", (UINTN)StmHeader->HwStmHdr.EipOffset));
-  DEBUG ((EFI_D_INFO, "  EspOffset                   - %08x\n", (UINTN)StmHeader->HwStmHdr.EspOffset));
-  DEBUG ((EFI_D_INFO, "  Cr3Offset                   - %08x\n", (UINTN)StmHeader->HwStmHdr.Cr3Offset));
-  DEBUG ((EFI_D_INFO, "Software field:\n"));
-  DEBUG ((EFI_D_INFO, "  StmSpecVerMajor             - %02x\n", (UINTN)StmHeader->SwStmHdr.StmSpecVerMajor));
-  DEBUG ((EFI_D_INFO, "  StmSpecVerMinor             - %02x\n", (UINTN)StmHeader->SwStmHdr.StmSpecVerMinor));
-  DEBUG ((EFI_D_INFO, "  StaticImageSize             - %08x\n", (UINTN)StmHeader->SwStmHdr.StaticImageSize));
-  DEBUG ((EFI_D_INFO, "  PerProcDynamicMemorySize    - %08x\n", (UINTN)StmHeader->SwStmHdr.PerProcDynamicMemorySize));
-  DEBUG ((EFI_D_INFO, "  AdditionalDynamicMemorySize - %08x\n", (UINTN)StmHeader->SwStmHdr.AdditionalDynamicMemorySize));
-  DEBUG ((EFI_D_INFO, "  Intel64ModeSupported        - %08x\n", (UINTN)StmHeader->SwStmHdr.StmFeatures.Intel64ModeSupported));
-  DEBUG ((EFI_D_INFO, "  EptSupported                - %08x\n", (UINTN)StmHeader->SwStmHdr.StmFeatures.EptSupported));
-  DEBUG ((EFI_D_INFO, "  NumberOfRevIDs              - %08x\n", (UINTN)StmHeader->SwStmHdr.NumberOfRevIDs));
-  for (SubIndex = 0; SubIndex < StmHeader->SwStmHdr.NumberOfRevIDs; SubIndex++) {
-    DEBUG ((EFI_D_INFO, "  StmSmmRevID(%02d)             - %08x\n", (UINTN)SubIndex, (UINTN)StmHeader->SwStmHdr.StmSmmRevID[SubIndex]));
-  }
-
-  mHostContextCommon.AcpiRsdp = TxtProcessorSmmDescriptor->AcpiRsdp;
-
-  //
-  // Check MSEG BASE/SIZE in TXT region
-  //
-  mHostContextCommon.StmSize = GetMinMsegSize (StmHeader);
-  DEBUG ((EFI_D_INFO, "MinMsegSize - %08x!\n", (UINTN)mHostContextCommon.StmSize));
-
-  mHostContextCommon.PhysicalAddressBits = TxtProcessorSmmDescriptor->PhysicalAddressBits;
-  AsmCpuid (CPUID_EXTENDED_INFORMATION, &RegEax, NULL, NULL, NULL);
-  if (RegEax >= CPUID_EXTENDED_ADDRESS_SIZE) {
-    AsmCpuid (CPUID_EXTENDED_ADDRESS_SIZE, &RegEax, NULL, NULL, NULL);
-    RegEax = (UINT8)RegEax;
-    DEBUG ((EFI_D_INFO, "CPUID - PhysicalAddressBits - 0x%02x\n", (UINT8)RegEax));
-  } else {
-    RegEax = 36;
-  }
-
-  if ((mHostContextCommon.PhysicalAddressBits == 0) || (mHostContextCommon.PhysicalAddressBits > (UINT8)RegEax)) {
-    mHostContextCommon.PhysicalAddressBits = (UINT8)RegEax;
-  }
-
-  if (sizeof (UINTN) == sizeof (UINT32)) {
-    if (mHostContextCommon.PhysicalAddressBits > 32) {
-      mHostContextCommon.PhysicalAddressBits = 32;
-    }
-  }
-
-  mHostContextCommon.MaximumSupportAddress = (LShiftU64 (1, mHostContextCommon.PhysicalAddressBits) - 1);
-
-  mHostContextCommon.PageTable = AsmReadCr3 ();
-  AsmReadGdtr (&mHostContextCommon.Gdtr);
-
-  //
-  // Set up STM host IDT to catch exception
-  //
-  mHostContextCommon.Idtr.Limit = (UINT16)(STM_MAX_IDT_NUM * sizeof (IA32_IDT_GATE_DESCRIPTOR) - 1);
-  mHostContextCommon.Idtr.Base  = (UINTN)AllocatePages (STM_SIZE_TO_PAGES (mHostContextCommon.Idtr.Limit + 1));
-  IdtGate                       = (IA32_IDT_GATE_DESCRIPTOR *)mHostContextCommon.Idtr.Base;
-  InitializeExternalVectorTablePtr (IdtGate);
-
-  //
-  // Add more paging for Host CR3.
-  //
-  CreateHostPaging ();
-
-  STM_PERF_INIT;
-
-  //
-  // Initialization done
-  //
-  mIsBspInitialized = TRUE;
-
-  return;
-}
-
-/**
-
-  This function initialize AP.
-
-  @param Index    CPU index
-  @param Register X86 register context
-
-**/
-VOID
-ApInit (
-  IN UINT32        Index,
-  IN X86_REGISTER  *Register
-  )
-{
-  while (!mIsBspInitialized) {
-    //
-    // Wait here
-    //
-  }
-
-  DEBUG ((EFI_D_INFO, "!!!Enter StmInit (AP done)!!! - %d (%x)\n", (UINTN)Index, (UINTN)ReadUnaligned32 ((UINT32 *)&Register->Rax)));
-
-  if (Index >= mHostContextCommon.CpuNum) {
-    DEBUG ((EFI_D_INFO, "!!!Index(0x%x) >= mHostContextCommon.CpuNum(0x%x)\n", (UINTN)Index, (UINTN)mHostContextCommon.CpuNum));
-    CpuDeadLoop ();
-    Index = GetIndexFromStack (Register);
-  }
-
-  InterlockedIncrement (&mHostContextCommon.JoinedCpuNum);
-
-  DEBUG ((EFI_D_INFO, "Register(%d) - %08x\n", (UINTN)Index, Register));
-  Register->Rsp = VmReadN (VMCS_N_GUEST_RSP_INDEX);
-
-  if (mHostContextCommon.JoinedCpuNum > mHostContextCommon.CpuNum) {
-    DEBUG ((EFI_D_ERROR, "JoinedCpuNum(%d) > CpuNum(%d)\n", (UINTN)mHostContextCommon.JoinedCpuNum, (UINTN)mHostContextCommon.CpuNum));
-    // Reset system
-    CpuDeadLoop ();
-  }
-
-  return;
-}
-
-/**
-
-  This function initialize common part for BSP and AP.
-
-  @param Index    CPU index
-
-**/
-VOID
-CommonInit (
-  IN UINT32  Index
-  )
-{
-  UINTN              StackBase;
-  UINTN              StackSize;
-  STM_HEADER         *StmHeader;
-  UINT32             RegEdx;
-  IA32_VMX_MISC_MSR  VmxMisc;
-
-  AsmWriteCr4 (AsmReadCr4 () | CR4_OSFXSR | CR4_OSXMMEXCPT);
-  if (IsXStateSupported ()) {
-    AsmWriteCr4 (AsmReadCr4 () | CR4_OSXSAVE);
-  }
-
-  VmxMisc.Uint64 = AsmReadMsr64 (IA32_VMX_MISC_MSR_INDEX);
-  RegEdx         = ReadUnaligned32 ((UINT32 *)&mHostContextCommon.HostContextPerCpu[Index].Register.Rdx);
-  if ((RegEdx & STM_CONFIG_SMI_UNBLOCKING_BY_VMX_OFF) != 0) {
-    if (VmxMisc.Bits.VmxOffUnblockSmiSupport != 0) {
-      AsmWriteMsr64 (IA32_SMM_MONITOR_CTL_MSR_INDEX, AsmReadMsr64 (IA32_SMM_MONITOR_CTL_MSR_INDEX) | IA32_SMM_MONITOR_SMI_UNBLOCKING_BY_VMX_OFF);
-    }
-  }
-
-  mHostContextCommon.HostContextPerCpu[Index].Index  = Index;
-  mHostContextCommon.HostContextPerCpu[Index].ApicId = (UINT8)ReadLocalApicId ();
-
-  StmHeader = mHostContextCommon.StmHeader;
-  StackBase = (UINTN)StmHeader +
-              STM_PAGES_TO_SIZE (STM_SIZE_TO_PAGES (StmHeader->SwStmHdr.StaticImageSize)) +
-              StmHeader->SwStmHdr.AdditionalDynamicMemorySize;
-  StackSize                                         = StmHeader->SwStmHdr.PerProcDynamicMemorySize;
-  mHostContextCommon.HostContextPerCpu[Index].Stack = (UINTN)(StackBase + StackSize * (Index + 1)); // Stack Top
-
-  if ((VmxMisc.Uint64 & BIT15) != 0) {
-    mHostContextCommon.HostContextPerCpu[Index].Smbase = (UINT32)AsmReadMsr64 (IA32_SMBASE_INDEX);
-  } else {
-    mHostContextCommon.HostContextPerCpu[Index].Smbase = VmRead32 (VMCS_32_GUEST_SMBASE_INDEX);
-  }
-
-  mHostContextCommon.HostContextPerCpu[Index].TxtProcessorSmmDescriptor = (TXT_PROCESSOR_SMM_DESCRIPTOR *)(UINTN)(mHostContextCommon.HostContextPerCpu[Index].Smbase + SMM_TXTPSD_OFFSET);
-
-  DEBUG ((EFI_D_INFO, "SMBASE(%d) - %08x\n", (UINTN)Index, (UINTN)mHostContextCommon.HostContextPerCpu[Index].Smbase));
-  DEBUG ((EFI_D_INFO, "TxtProcessorSmmDescriptor(%d) - %08x\n", (UINTN)Index, mHostContextCommon.HostContextPerCpu[Index].TxtProcessorSmmDescriptor));
-  DEBUG ((EFI_D_INFO, "Stack(%d) - %08x\n", (UINTN)Index, (UINTN)mHostContextCommon.HostContextPerCpu[Index].Stack));
-<<<<<<< HEAD
-}
-
-/**
-
-  This function launch back to MLE.
-
-  @param Index    CPU index
-  @param Register X86 register context
-**/
-VOID
-LaunchBack (
-  IN UINT32       Index,
-  IN X86_REGISTER *Register
-  )
-{
-  UINTN Rflags;
-
-  //
-  // Indicate operation status from caller.
-  //
-  VmWriteN (VMCS_N_GUEST_RFLAGS_INDEX, VmReadN (VMCS_N_GUEST_RFLAGS_INDEX) & ~RFLAGS_CF);
-
-  DEBUG ((EFI_D_INFO, "!!!LaunchBack (%d)!!!\n", (UINTN)Index));
-  Rflags = AsmVmLaunch (Register);
-
-  AcquireSpinLock (&mHostContextCommon.DebugLock);
-  DEBUG ((EFI_D_ERROR, "!!!LaunchBack FAIL!!!\n"));
-  DEBUG ((EFI_D_ERROR, "Rflags: %08x\n", Rflags));
-  DEBUG ((EFI_D_ERROR, "VMCS_32_RO_VM_INSTRUCTION_ERROR: %08x\n", (UINTN)VmRead32 (VMCS_32_RO_VM_INSTRUCTION_ERROR_INDEX)));
-  ReleaseSpinLock (&mHostContextCommon.DebugLock);
-
-  CpuDeadLoop ();
-}
-
-/**
-  Function for caller to query the capabilities of SEA core.
-
-  @param[in, out]  Register  The registers of the context of current VMCALL request.
-
-  @retval EFI_SUCCESS               The function completed successfully.
-  @retval EFI_INVALID_PARAMETER     The supplied buffer has NULL physical address.
-  @retval EFI_SECURITY_VIOLATION    The system status tripped on security violation.
-**/
-EFI_STATUS
-EFIAPI
-GetCapabilities (
-  IN OUT X86_REGISTER  *Register
-  )
-{
-  STM_STATUS StmStatus;
-  EFI_STATUS Status;
-  UINT64 BufferBase;
-  UINT64 BufferSize;
-  SEA_CAPABILITIES_STRUCT RetStruct;
-
-  if (Register == NULL) {
-    Status = EFI_INVALID_PARAMETER;
-    DEBUG ((DEBUG_ERROR, "%a Incoming register being NULL!\n", __func__));
-    goto Done;
-  }
-
-  // Check the buffer not null requirement
-  BufferBase = Register->Rbx;
-  BufferSize = EFI_PAGES_TO_SIZE (Register->Rdx);
-  if (BufferBase == 0) {
-    StmStatus = ERROR_INVALID_PARAMETER;
-    WriteUnaligned32 ((UINT32 *)&Register->Rax, StmStatus);
-    Status = EFI_SECURITY_VIOLATION;
-    DEBUG ((DEBUG_ERROR, "%a Incoming buffer being NULL!\n", __func__));
-    goto Done;
-  }
-
-  // Check the minimal size requirement
-  if (BufferSize < sizeof (SEA_CAPABILITIES_STRUCT)) {
-    StmStatus = ERROR_STM_BUFFER_TOO_SMALL;
-    WriteUnaligned32 ((UINT32 *)&Register->Rax, StmStatus);
-    Status = EFI_SECURITY_VIOLATION;
-    DEBUG ((DEBUG_ERROR, "%a Incoming buffer too small: 0x%x bytes!\n", __func__, BufferSize));
-    goto Done;
-  }
-
-  // Check the buffer alignment requirement
-  if (!IS_ALIGNED (BufferBase, EFI_PAGE_SIZE)) {
-    StmStatus = ERROR_SMM_BAD_BUFFER;
-    WriteUnaligned32 ((UINT32 *)&Register->Rax, StmStatus);
-    Status = EFI_SECURITY_VIOLATION;
-    DEBUG ((DEBUG_ERROR, "%a Incoming buffer not page size aligned: 0x%x bytes!\n", __func__, BufferBase));
-    goto Done;
-  }
-
-  // Check the buffer supplied is not in the MSEG or TSEG.
-  if (IsBufferInsideMmram (BufferBase, BufferSize)) {
-    StmStatus = ERROR_STM_PAGE_NOT_FOUND;
-    WriteUnaligned32 ((UINT32 *)&Register->Rax, StmStatus);
-    Status = EFI_SECURITY_VIOLATION;
-    DEBUG ((DEBUG_ERROR, "%a Incoming buffer is inside MMRAM: Base: 0x%x, Size: 0x%x !\n", __func__, BufferBase, BufferSize));
-    goto Done;
-  }
-
-  // Enough complaints, get to work now.
-  RetStruct.SeaSpecVerMajor = SEA_SPEC_VERSION_MAJOR;
-  RetStruct.SeaSpecVerMinor = SEA_SPEC_VERSION_MINOR;
-  RetStruct.Reserved = 0;
-  RetStruct.SeaHeaderSize = OFFSET_OF (SEA_CAPABILITIES_STRUCT, SeaFeatures);
-  RetStruct.SeaTotalSize = sizeof (SEA_CAPABILITIES_STRUCT);
-
-  RetStruct.SeaFeatures.VerifyMmiEntry = TRUE;
-  RetStruct.SeaFeatures.VerifyMmPolicy = TRUE;
-  RetStruct.SeaFeatures.VerifyMmSupv = TRUE;
-  RetStruct.SeaFeatures.HashAlg = HASH_ALG_SHA256;
-  RetStruct.SeaFeatures.Reserved = 0;
-
-  CopyMem ((VOID*)(UINTN)BufferBase, &RetStruct, RetStruct.SeaTotalSize);
-  Status = EFI_SUCCESS;
-
-Done:
-  return Status;
-=======
->>>>>>> a63f5de2
-}
-
-/**
-  Function for caller to query the resources of SMM environment.
-
-  @param[in]  Register  The registers of the context of current VMCALL request.
-
-  @retval EFI_SUCCESS               The function completed successfully.
-  @retval EFI_INVALID_PARAMETER     The supplied buffer has NULL physical address.
-  @retval EFI_SECURITY_VIOLATION    The system status tripped on security violation.
-**/
-EFI_STATUS
-EFIAPI
-GetResources (
-  IN OUT X86_REGISTER  *Register
-  )
-{
-  STM_STATUS StmStatus;
-  EFI_STATUS Status;
-  UINT64 BufferBase;
-  UINT64 BufferSize;
-  SMM_SUPV_SECURE_POLICY_DATA_V1_0 *PolicyBuffer = NULL;
-  TPML_DIGEST_VALUES  DigestList[SUPPORTED_DIGEST_COUNT];
-  UINTN CpuIndex;
-
-  if (Register == NULL) {
-    Status = EFI_INVALID_PARAMETER;
-    DEBUG ((DEBUG_ERROR, "%a Incoming register being NULL!\n", __func__));
-    goto Done;
-  }
-
-<<<<<<< HEAD
-  // Check the buffer not null requirement
-  BufferBase = Register->Rbx;
-  BufferSize = EFI_PAGES_TO_SIZE (Register->Rdx);
-  if (BufferBase == 0) {
-    StmStatus = ERROR_INVALID_PARAMETER;
-    WriteUnaligned32 ((UINT32 *)&Register->Rax, StmStatus);
-    Status = EFI_SECURITY_VIOLATION;
-    DEBUG ((DEBUG_ERROR, "%a Incoming buffer being NULL!\n", __func__));
-    goto Done;
-  }
-
-  // Check the buffer alignment requirement
-  if (!IS_ALIGNED (BufferBase, EFI_PAGE_SIZE)) {
-    StmStatus = ERROR_SMM_BAD_BUFFER;
-    WriteUnaligned32 ((UINT32 *)&Register->Rax, StmStatus);
-    Status = EFI_SECURITY_VIOLATION;
-    DEBUG ((DEBUG_ERROR, "%a Incoming buffer not page size aligned: 0x%x bytes!\n", __func__, BufferBase));
-    goto Done;
-  }
-
-  // Check the buffer supplied is not in the MSEG or TSEG.
-  if (IsBufferInsideMmram (BufferBase, BufferSize)) {
-    StmStatus = ERROR_STM_PAGE_NOT_FOUND;
-    WriteUnaligned32 ((UINT32 *)&Register->Rax, StmStatus);
-    Status = EFI_SECURITY_VIOLATION;
-    DEBUG ((DEBUG_ERROR, "%a Incoming buffer is inside MMRAM: Base: 0x%x, Size: 0x%x !\n", __func__, BufferBase, BufferSize));
-    goto Done;
-  }
-=======
-  Reg = &mHostContextCommon.HostContextPerCpu[Index].Register;
->>>>>>> a63f5de2
-
-  //
-  // Get information about the image being loaded
-  //
-<<<<<<< HEAD
-  ZeroMem (DigestList, sizeof (DigestList));
-  DigestList[MMI_ENTRY_DIGEST_INDEX].digests[0].hashAlg = TPM_ALG_SHA256;
-  DigestList[MMI_ENTRY_DIGEST_INDEX].count              = 1;
-  CopyMem (DigestList[MMI_ENTRY_DIGEST_INDEX].digests[0].digest.sha256, PcdGetPtr (PcdMmiEntryBinHash), SHA256_DIGEST_SIZE);
-
-  DigestList[MM_SUPV_DIGEST_INDEX].digests[0].hashAlg = TPM_ALG_SHA256;
-  DigestList[MM_SUPV_DIGEST_INDEX].count              = 1;
-  CopyMem (DigestList[MM_SUPV_DIGEST_INDEX].digests[0].digest.sha256, PcdGetPtr (PcdMmSupervisorCoreHash), SHA256_DIGEST_SIZE);
-
-  CpuIndex = GetIndexFromStack (Register);
-  AcquireSpinLock (&mHostContextCommon.ResponderLock);
-  Status = SpamResponderReport (
-             CpuIndex,
-             (EFI_PHYSICAL_ADDRESS)(UINTN)PcdGetPtr (PcdAuxBinFile),
-             PcdGetSize (PcdAuxBinFile),
-             PcdGet64 (PcdMmiEntryBinSize),
-             DigestList,
-             SUPPORTED_DIGEST_COUNT,
-             &PolicyBuffer
-             );
-
-  if (EFI_ERROR (Status)) {
-    ReleaseSpinLock (&mHostContextCommon.ResponderLock);
-    StmStatus = ERROR_STM_SECURITY_VIOLATION;
-    WriteUnaligned32 ((UINT32 *)&Register->Rax, StmStatus);
-    Status = EFI_SECURITY_VIOLATION;
-    DEBUG ((DEBUG_ERROR, "%a Validation routine failed: %r!\n", __func__, Status));
-    goto Done;
-  } else if (BufferSize < PolicyBuffer->Size) {
-    ReleaseSpinLock (&mHostContextCommon.ResponderLock);
-    StmStatus = ERROR_STM_BUFFER_TOO_SMALL;
-    WriteUnaligned32 ((UINT32 *)&Register->Rax, StmStatus);
-    Status = EFI_SECURITY_VIOLATION;
-    DEBUG ((DEBUG_ERROR, "%a Policy returned (0x%x) cannot fit into provided buffer (0x%x)!\n", __func__, PolicyBuffer->Size, BufferSize));
-    goto Done;
-  } else if (IsZeroBuffer ((VOID*)(UINTN)BufferBase, BufferSize)) {
-    // First time being here, populate the content
-    CopyMem ((VOID*)(UINTN)BufferBase, PolicyBuffer, PolicyBuffer->Size);
-    ReleaseSpinLock (&mHostContextCommon.ResponderLock);
-    StmStatus = STM_SUCCESS;
-    WriteUnaligned32 ((UINT32 *)&Register->Rax, StmStatus);
-    Status = EFI_SUCCESS;
-  } else if (CompareMemoryPolicy (PolicyBuffer, (SMM_SUPV_SECURE_POLICY_DATA_V1_0 *)(UINTN)BufferBase) == FALSE) {
-    // Not the first time, making sure the validation routine is giving us the same policy buffer output
-    ReleaseSpinLock (&mHostContextCommon.ResponderLock);
-    StmStatus = ERROR_STM_SECURITY_VIOLATION;
-    WriteUnaligned32 ((UINT32 *)&Register->Rax, StmStatus);
-    Status = EFI_SECURITY_VIOLATION;
-    DEBUG ((DEBUG_ERROR, "%a Memory policy changed from one core the next!!!\n", __func__));
-    goto Done;
-  } else {
-    ReleaseSpinLock (&mHostContextCommon.ResponderLock);
-    StmStatus = STM_SUCCESS;
-    WriteUnaligned32 ((UINT32 *)&Register->Rax, StmStatus);
-    Status = EFI_SUCCESS;
-  }
-=======
-  WriteUnaligned32 ((UINT32 *)&Reg->Rax, STM_SUCCESS);
-  VmWriteN (VMCS_N_GUEST_RFLAGS_INDEX, VmReadN (VMCS_N_GUEST_RFLAGS_INDEX) & ~RFLAGS_CF);
->>>>>>> a63f5de2
-
-Done:
-  if (PolicyBuffer != NULL) {
-    FreePages (PolicyBuffer, EFI_SIZE_TO_PAGES (PolicyBuffer->Size));
-  }
-  return Status;
-}
-
-/**
-
-  This function initialize STM.
-
-  @param Register X86 register context
-
-**/
-VOID
-InitializeSmmMonitor (
-  IN X86_REGISTER  *Register
-  )
-{
-  UINT32      CpuIndex;
-  UINT32      ServiceId;
-  EFI_STATUS  Status;
-
-  CpuIndex = GetIndexFromStack (Register);
-  if (CpuIndex == 0) {
-    // The build process should make sure "virtual address" is same as "file pointer to raw data",
-    // in final PE/COFF image, so that we can let StmLoad load binary to memory directly.
-    // If no, GenStm tool will "load image". So here, we just need "relocate image"
-    RelocateStmImage (FALSE);
-
-    BspInit (Register);
-  } else {
-    ApInit (CpuIndex, Register);
-  }
-
-  CommonInit (CpuIndex);
-
-<<<<<<< HEAD
-  ServiceId = ReadUnaligned32 ((UINT32 *)&Register->Rax);
-
-  switch (ServiceId) {
-    case SEA_API_GET_CAPABILITIES:
-      Status = GetCapabilities (Register);
-      break;
-    case SEA_API_GET_RESOURCES:
-      Status = GetResources (Register);
-      break;
-  }
-
-  if (EFI_ERROR (Status)) {
-    DEBUG ((DEBUG_ERROR, "ServiceId(%d) error - %r\n", (UINTN)ServiceId, Status));
-    ASSERT_EFI_ERROR (Status);
-  }
-
-  LaunchBack (CpuIndex, Register);
-=======
-  LaunchBack (Index);
->>>>>>> a63f5de2
-  return;
-}
+/** @file
+  STM initialization
+
+  Copyright (c) 2015 - 2016, Intel Corporation. All rights reserved.<BR>
+  This program and the accompanying materials
+  are licensed and made available under the terms and conditions of the BSD License
+  which accompanies this distribution.  The full text of the license may be found at
+  http://opensource.org/licenses/bsd-license.php.
+
+  THE PROGRAM IS DISTRIBUTED UNDER THE BSD LICENSE ON AN "AS IS" BASIS,
+  WITHOUT WARRANTIES OR REPRESENTATIONS OF ANY KIND, EITHER EXPRESS OR IMPLIED.
+
+**/
+
+#include <Uefi.h>
+#include <SpamResponder.h>
+#include <SmmSecurePolicy.h>
+#include <IndustryStandard/Tpm20.h>
+#include <Library/PcdLib.h>
+#include <Library/BaseLib.h>
+#include <Library/DebugLib.h>
+#include <Library/BaseMemoryLib.h>
+#include <Library/SecurePolicyLib.h>
+#include <x64/CpuArchSpecific.h>
+
+#include "StmInit.h"
+#include "Runtime/StmRuntimeUtil.h"
+
+SEA_HOST_CONTEXT_COMMON   mHostContextCommon;
+
+volatile BOOLEAN  mIsBspInitialized;
+
+/*++
+  STM runtime:
+
+                           +------------+
+                           | SMM handler|
+  +-------+                +------------+
+  | Guest | --                  ^ |
+  +-------+  |       (2)VMResume| |(3)RSM
+             |(1) SMI           | v
+  +-------+  |-----------> +------------+
+  |       |  |(4) VMResume |SMI-H  SMM-H|
+  | MVMM  |  -<----------- |   STM      |
+  |       | (0) Init       |STM-Init    |
+  +-------+ -------------> +------------+
+
+  Memory layout:
+                        +--------------------+ --
+                        | SMM VMCS           |  |
+                        +--------------------+  |-> Per-Processor VMCS
+                        | SMI VMCS           |  |
+                        +--------------------+ --
+                        | SMM VMCS           |  |
+                        +--------------------+  |-> Per-Processor VMCS
+                        | SMI VMCS           |  |
+                        +--------------------+ --
+                        | Stack              |  |-> Per-Processor Dynamic
+                        +--------------------+ --
+                        | Stack              |  |-> Per-Processor Dynamic
+                  RSP-> +--------------------+ --
+                        | Heap               |  |
+                        +--------------------+  |-> Additional Dynamic
+                        | Page Table (24K)   |  |
+                  CR3-> +--------------------+ --
+                  RIP-> | STM Code           |  |
+                        +--------------------+  |
+                        | GDT (4K)           |  |-> Static Image
+                  GDT-> +--------------------+  |
+                        | STM Header (4K)    |  |
+                 MSEG-> +--------------------+ --
+--*/
+
+/**
+
+  This function return 4K page aligned VMCS size.
+
+  @return 4K page aligned VMCS size
+
+**/
+UINT32
+GetVmcsSize (
+  VOID
+  )
+{
+  UINT64  Data64;
+  UINT32  VmcsSize;
+
+  Data64   = AsmReadMsr64 (IA32_VMX_BASIC_MSR_INDEX);
+  VmcsSize = (UINT32)(RShiftU64 (Data64, 32) & 0xFFFF);
+  VmcsSize = STM_PAGES_TO_SIZE (STM_SIZE_TO_PAGES (VmcsSize));
+
+  return VmcsSize;
+}
+
+/**
+
+  This function return if Senter executed.
+
+  @retval TRUE  Senter executed
+  @retval FALSE Sexit not executed
+
+**/
+BOOLEAN
+IsSentryEnabled (
+  VOID
+  )
+{
+  UINT32  TxtStatus;
+
+  TxtStatus = TxtPubRead32 (TXT_STS);
+  if (((TxtStatus & TXT_STS_SENTER_DONE) != 0) &&
+      ((TxtStatus & TXT_STS_SEXIT_DONE) == 0))
+  {
+    return TRUE;
+  } else {
+    return FALSE;
+  }
+}
+
+/**
+
+  This function get CPU number in TXT heap region.
+
+  @return CPU number in TXT heap region
+
+**/
+UINT32
+GetCpuNumFromTxt (
+  VOID
+  )
+{
+  TXT_BIOS_TO_OS_DATA  *BiosToOsData;
+
+  BiosToOsData = GetTxtBiosToOsData ();
+
+  return BiosToOsData->NumLogProcs;
+}
+
+#define EBDA_BASE_ADDRESS  0x40E
+
+/**
+
+  This function find ACPI RSDPTR in TXT heap region.
+
+  @return ACPI RSDPTR in TXT heap region
+
+**/
+VOID *
+FindTxtAcpiRsdPtr (
+  VOID
+  )
+{
+  TXT_OS_TO_SINIT_DATA  *OsSinitData;
+
+  OsSinitData = GetTxtOsToSinitData ();
+  if (OsSinitData->Version < 5) {
+    return NULL;
+  }
+
+  return (VOID *)(UINTN)OsSinitData->RsdpPtr;
+}
+
+/**
+
+  This function find ACPI RSDPTR in UEFI or legacy region.
+
+  @return ACPI RSDPTR in UEFI or legacy region
+
+**/
+VOID *
+FindAcpiRsdPtr (
+  VOID
+  )
+{
+  if (mHostContextCommon.AcpiRsdp != 0) {
+    return (VOID *)(UINTN)mHostContextCommon.AcpiRsdp;
+  } else {
+    UINTN  Address;
+
+    //
+    // Search EBDA
+    //
+    Address = (*(UINT16 *)(UINTN)(EBDA_BASE_ADDRESS)) << 4;
+    for ( ; Address < 0xA0000; Address += 0x10) {
+      if (*(UINT64 *)(Address) == EFI_ACPI_2_0_ROOT_SYSTEM_DESCRIPTION_POINTER_SIGNATURE) {
+        return (VOID *)(Address);
+      }
+    }
+
+    //
+    // First Seach 0x0e0000 - 0x0fffff for RSD Ptr
+    //
+    for (Address = 0xe0000; Address < 0xfffff; Address += 0x10) {
+      if (*(UINT64 *)(Address) == EFI_ACPI_2_0_ROOT_SYSTEM_DESCRIPTION_POINTER_SIGNATURE) {
+        return (VOID *)Address;
+      }
+    }
+
+    //
+    // Not found
+    //
+    return NULL;
+  }
+}
+
+/**
+
+  This function scan ACPI table in RSDT.
+
+  @param Rsdt      ACPI RSDT
+  @param Signature ACPI table signature
+
+  @return ACPI table
+
+**/
+VOID *
+ScanTableInRSDT (
+  IN EFI_ACPI_DESCRIPTION_HEADER  *Rsdt,
+  IN UINT32                       Signature
+  )
+{
+  UINTN                        Index;
+  UINT32                       EntryCount;
+  UINT32                       *EntryPtr;
+  EFI_ACPI_DESCRIPTION_HEADER  *Table;
+
+  EntryCount = (Rsdt->Length - sizeof (EFI_ACPI_DESCRIPTION_HEADER)) / sizeof (UINT32);
+
+  EntryPtr = (UINT32 *)(Rsdt + 1);
+  for (Index = 0; Index < EntryCount; Index++, EntryPtr++) {
+    Table = (EFI_ACPI_DESCRIPTION_HEADER *)((UINTN)(*EntryPtr));
+    if (Table->Signature == Signature) {
+      return Table;
+    }
+  }
+
+  return NULL;
+}
+
+/**
+
+  This function scan ACPI table in XSDT.
+
+  @param Xsdt      ACPI XSDT
+  @param Signature ACPI table signature
+
+  @return ACPI table
+
+**/
+VOID *
+ScanTableInXSDT (
+  IN EFI_ACPI_DESCRIPTION_HEADER  *Xsdt,
+  IN UINT32                       Signature
+  )
+{
+  UINTN                        Index;
+  UINT32                       EntryCount;
+  UINT64                       EntryPtr;
+  UINTN                        BasePtr;
+  EFI_ACPI_DESCRIPTION_HEADER  *Table;
+
+  EntryCount = (Xsdt->Length - sizeof (EFI_ACPI_DESCRIPTION_HEADER)) / sizeof (UINT64);
+
+  BasePtr = (UINTN)(Xsdt + 1);
+  for (Index = 0; Index < EntryCount; Index++) {
+    CopyMem (&EntryPtr, (VOID *)(BasePtr + Index * sizeof (UINT64)), sizeof (UINT64));
+    Table = (EFI_ACPI_DESCRIPTION_HEADER *)((UINTN)(EntryPtr));
+    if (Table->Signature == Signature) {
+      return Table;
+    }
+  }
+
+  return NULL;
+}
+
+/**
+
+  This function find ACPI table according to signature.
+
+  @param RsdPtr    ACPI RSDPTR
+  @param Signature ACPI table signature
+
+  @return ACPI table
+
+**/
+VOID *
+FindAcpiPtr (
+  VOID    *RsdPtr,
+  UINT32  Signature
+  )
+{
+  EFI_ACPI_DESCRIPTION_HEADER                   *AcpiTable;
+  EFI_ACPI_2_0_ROOT_SYSTEM_DESCRIPTION_POINTER  *Rsdp;
+  EFI_ACPI_DESCRIPTION_HEADER                   *Rsdt;
+  EFI_ACPI_DESCRIPTION_HEADER                   *Xsdt;
+
+  if (RsdPtr == NULL) {
+    return NULL;
+  }
+
+  AcpiTable = NULL;
+
+  Rsdp = (EFI_ACPI_2_0_ROOT_SYSTEM_DESCRIPTION_POINTER *)RsdPtr;
+  Rsdt = (EFI_ACPI_DESCRIPTION_HEADER *)(UINTN)Rsdp->RsdtAddress;
+  Xsdt = NULL;
+  if ((Rsdp->Revision >= 2) && (Rsdp->XsdtAddress < (UINT64)(UINTN)-1)) {
+    Xsdt = (EFI_ACPI_DESCRIPTION_HEADER *)(UINTN)Rsdp->XsdtAddress;
+  }
+
+  //
+  // Check Xsdt
+  //
+  if (Xsdt != NULL) {
+    AcpiTable = ScanTableInXSDT (Xsdt, Signature);
+  }
+
+  //
+  // Check Rsdt
+  //
+  if ((AcpiTable == NULL) && (Rsdt != NULL)) {
+    AcpiTable = ScanTableInRSDT (Rsdt, Signature);
+  }
+
+  return AcpiTable;
+}
+
+/**
+
+  This function return CPU number from MADT.
+
+  @return CPU number
+
+**/
+UINT32
+GetCpuNumFromAcpi (
+  VOID
+  )
+{
+  UINT32                                               Index;
+  EFI_ACPI_2_0_MULTIPLE_APIC_DESCRIPTION_TABLE_HEADER  *Madt;
+  UINTN                                                Length;
+  EFI_ACPI_2_0_PROCESSOR_LOCAL_APIC_STRUCTURE          *LocalApic;
+
+  Madt = FindAcpiPtr (FindAcpiRsdPtr (), EFI_ACPI_2_0_MULTIPLE_APIC_DESCRIPTION_TABLE_SIGNATURE);
+  if (Madt == NULL) {
+    return 1;
+  }
+
+  Index     = 0;
+  Length    = Madt->Header.Length;
+  LocalApic = (EFI_ACPI_2_0_PROCESSOR_LOCAL_APIC_STRUCTURE *)(Madt + 1);
+  while ((UINTN)LocalApic < (UINTN)Madt + Length) {
+    if (LocalApic->Type == EFI_ACPI_2_0_PROCESSOR_LOCAL_APIC) {
+      if ((LocalApic->Flags & EFI_ACPI_2_0_LOCAL_APIC_ENABLED) != 0) {
+        Index++;
+      }
+    } else if (LocalApic->Type == EFI_ACPI_4_0_PROCESSOR_LOCAL_X2APIC) {
+      if ((((EFI_ACPI_4_0_PROCESSOR_LOCAL_X2APIC_STRUCTURE *)LocalApic)->Flags & EFI_ACPI_4_0_LOCAL_APIC_ENABLED) != 0) {
+        Index++;
+      }
+    }
+
+    LocalApic = (EFI_ACPI_2_0_PROCESSOR_LOCAL_APIC_STRUCTURE *)((UINTN)LocalApic + LocalApic->Length);
+  }
+
+  return Index;
+}
+
+/**
+
+  This function return minimal MSEG size required by STM.
+
+  @param StmHeader  Stm header
+
+  @return minimal MSEG size
+
+**/
+UINTN
+GetMinMsegSize (
+  IN STM_HEADER  *StmHeader
+  )
+{
+  UINTN  MinMsegSize;
+
+  MinMsegSize = (STM_PAGES_TO_SIZE (STM_SIZE_TO_PAGES (StmHeader->SwStmHdr.StaticImageSize)) +
+                 StmHeader->SwStmHdr.AdditionalDynamicMemorySize +
+                 (StmHeader->SwStmHdr.PerProcDynamicMemorySize + GetVmcsSize () * 2) * mHostContextCommon.CpuNum);
+
+  return MinMsegSize;
+}
+
+/**
+
+  This function return the index of CPU according to stack.
+
+  @param Register  stack value of this CPU
+
+  @return CPU index
+
+**/
+UINT32
+GetIndexFromStack (
+  IN X86_REGISTER  *Register
+  )
+{
+  STM_HEADER  *StmHeader;
+  UINTN       ThisStackTop;
+  UINTN       StackBottom;
+  UINTN       Index;
+
+  StmHeader = (STM_HEADER *)(UINTN)((UINT32)AsmReadMsr64 (IA32_SMM_MONITOR_CTL_MSR_INDEX) & 0xFFFFF000);
+
+  //
+  // Stack top of this CPU
+  //
+  ThisStackTop = ((UINTN)Register + SIZE_4KB - 1) & ~(SIZE_4KB - 1);
+
+  //
+  // EspOffset pointer to bottom of 1st CPU
+  //
+  StackBottom = (UINTN)StmHeader + StmHeader->HwStmHdr.EspOffset;
+  Index       = (ThisStackTop - StackBottom) / StmHeader->SwStmHdr.PerProcDynamicMemorySize;
+
+  //
+  // Need minus one for 0-based CPU index
+  //
+  return (UINT32)(Index - 1);
+}
+
+/**
+
+  This function initialize STM heap.
+
+  @param StmHeader MSEG STM header
+
+**/
+VOID
+InitHeap (
+  IN STM_HEADER  *StmHeader
+  )
+{
+  mHostContextCommon.HeapBottom = (UINT64)((UINTN)StmHeader +
+                                           StmHeader->HwStmHdr.Cr3Offset +
+                                           STM_PAGES_TO_SIZE (6)); // reserve 6 page for page table
+  mHostContextCommon.HeapTop = (UINT64)((UINTN)StmHeader +
+                                        STM_PAGES_TO_SIZE (STM_SIZE_TO_PAGES (StmHeader->SwStmHdr.StaticImageSize)) +
+                                        StmHeader->SwStmHdr.AdditionalDynamicMemorySize);
+}
+
+/**
+
+  This function initialize basic context for STM.
+
+**/
+VOID
+InitBasicContext (
+  VOID
+  )
+{
+  mHostContextCommon.HostContextPerCpu = AllocatePages (STM_SIZE_TO_PAGES (sizeof (SEA_HOST_CONTEXT_PER_CPU)) * mHostContextCommon.CpuNum);
+}
+
+/**
+
+  This function initialize BSP.
+
+  @param Register X86 register context
+
+**/
+VOID
+BspInit (
+  IN X86_REGISTER  *Register
+  )
+{
+  STM_HEADER                    *StmHeader;
+  TXT_PROCESSOR_SMM_DESCRIPTOR  *TxtProcessorSmmDescriptor;
+  IA32_IDT_GATE_DESCRIPTOR      *IdtGate;
+  UINT32                        SubIndex;
+  UINT32                        RegEax;
+  IA32_VMX_MISC_MSR             VmxMisc;
+
+  StmHeader = (STM_HEADER *)(UINTN)((UINT32)AsmReadMsr64 (IA32_SMM_MONITOR_CTL_MSR_INDEX) & 0xFFFFF000);
+
+  InitHeap (StmHeader);
+  // after that we can use mHostContextCommon
+
+  InitializeSpinLock (&mHostContextCommon.DebugLock);
+  // after that we can use DEBUG
+
+  DEBUG ((EFI_D_INFO, "!!!STM build time - %a %a!!!\n", (CHAR8 *)__DATE__, (CHAR8 *)__TIME__));
+  DEBUG ((EFI_D_INFO, "!!!STM Relocation DONE!!!\n"));
+  DEBUG ((EFI_D_INFO, "!!!Enter StmInit (BSP)!!! - %d (%x)\n", (UINTN)0, (UINTN)ReadUnaligned32 ((UINT32 *)&Register->Rax)));
+
+  // Check Signature and size
+  VmxMisc.Uint64 = AsmReadMsr64 (IA32_VMX_MISC_MSR_INDEX);
+  if ((VmxMisc.Uint64 & BIT15) != 0) {
+    TxtProcessorSmmDescriptor = (TXT_PROCESSOR_SMM_DESCRIPTOR *)(UINTN)(AsmReadMsr64 (IA32_SMBASE_INDEX) + SMM_TXTPSD_OFFSET);
+  } else {
+    TxtProcessorSmmDescriptor = (TXT_PROCESSOR_SMM_DESCRIPTOR *)(UINTN)(VmRead32 (VMCS_32_GUEST_SMBASE_INDEX) + SMM_TXTPSD_OFFSET);
+  }
+
+  // We have to know CpuNum, or we do not know where VMCS will be.
+  if (IsSentryEnabled ()) {
+    mHostContextCommon.CpuNum = GetCpuNumFromTxt ();
+    DEBUG ((EFI_D_INFO, "CpuNumber from TXT Region - %d\n", (UINTN)mHostContextCommon.CpuNum));
+  } else {
+    {
+      EFI_ACPI_2_0_ROOT_SYSTEM_DESCRIPTION_POINTER  *Rsdp;
+      EFI_ACPI_DESCRIPTION_HEADER                   *Rsdt;
+      EFI_ACPI_DESCRIPTION_HEADER                   *Xsdt;
+
+      mHostContextCommon.AcpiRsdp = TxtProcessorSmmDescriptor->AcpiRsdp;
+      Rsdp                        = FindAcpiRsdPtr ();
+      DEBUG ((EFI_D_INFO, "Rsdp - %08x\n", Rsdp));
+      if (Rsdp == NULL) {
+        CpuDeadLoop ();
+      }
+
+      Rsdt = (EFI_ACPI_DESCRIPTION_HEADER *)(UINTN)Rsdp->RsdtAddress;
+      DEBUG ((EFI_D_INFO, "Rsdt - %08x\n", Rsdt));
+      DEBUG ((EFI_D_INFO, "RsdtLen - %08x\n", Rsdt->Length));
+      if ((Rsdp->Revision >= 2) && (Rsdp->XsdtAddress < (UINT64)(UINTN)-1)) {
+        Xsdt = (EFI_ACPI_DESCRIPTION_HEADER *)(UINTN)Rsdp->XsdtAddress;
+        DEBUG ((EFI_D_INFO, "Xsdt - %016lx\n", Xsdt));
+        DEBUG ((EFI_D_INFO, "XsdtLen - %08x\n", Xsdt->Length));
+      }
+    }
+
+    mHostContextCommon.CpuNum = GetCpuNumFromAcpi ();
+    DEBUG ((EFI_D_INFO, "CpuNumber from ACPI MADT - %d\n", (UINTN)mHostContextCommon.CpuNum));
+  }
+
+  InterlockedIncrement (&mHostContextCommon.JoinedCpuNum);
+
+  InitializeSpinLock (&mHostContextCommon.MemoryLock);
+  InitializeSpinLock (&mHostContextCommon.SmiVmcallLock);
+  InitializeSpinLock (&mHostContextCommon.ResponderLock);
+
+  DEBUG ((EFI_D_INFO, "HeapBottom - %08x\n", mHostContextCommon.HeapBottom));
+  DEBUG ((EFI_D_INFO, "HeapTop    - %08x\n", mHostContextCommon.HeapTop));
+
+  DEBUG ((EFI_D_INFO, "TxtProcessorSmmDescriptor     - %08x\n", (UINTN)TxtProcessorSmmDescriptor));
+  DEBUG ((EFI_D_INFO, "  Signature                   - %016lx\n", TxtProcessorSmmDescriptor->Signature));
+  DEBUG ((EFI_D_INFO, "  Size                        - %04x\n", (UINTN)TxtProcessorSmmDescriptor->Size));
+  DEBUG ((EFI_D_INFO, "  SmmDescriptorVerMajor       - %02x\n", (UINTN)TxtProcessorSmmDescriptor->SmmDescriptorVerMajor));
+  DEBUG ((EFI_D_INFO, "  SmmDescriptorVerMinor       - %02x\n", (UINTN)TxtProcessorSmmDescriptor->SmmDescriptorVerMinor));
+  DEBUG ((EFI_D_INFO, "  LocalApicId                 - %08x\n", (UINTN)TxtProcessorSmmDescriptor->LocalApicId));
+  DEBUG ((EFI_D_INFO, "  ExecutionDisableOutsideSmrr - %02x\n", (UINTN)TxtProcessorSmmDescriptor->SmmEntryState.ExecutionDisableOutsideSmrr));
+  DEBUG ((EFI_D_INFO, "  Intel64Mode                 - %02x\n", (UINTN)TxtProcessorSmmDescriptor->SmmEntryState.Intel64Mode));
+  DEBUG ((EFI_D_INFO, "  Cr4Pae                      - %02x\n", (UINTN)TxtProcessorSmmDescriptor->SmmEntryState.Cr4Pae));
+  DEBUG ((EFI_D_INFO, "  Cr4Pse                      - %02x\n", (UINTN)TxtProcessorSmmDescriptor->SmmEntryState.Cr4Pse));
+  DEBUG ((EFI_D_INFO, "  SmramToVmcsRestoreRequired  - %02x\n", (UINTN)TxtProcessorSmmDescriptor->SmmResumeState.SmramToVmcsRestoreRequired));
+  DEBUG ((EFI_D_INFO, "  ReinitializeVmcsRequired    - %02x\n", (UINTN)TxtProcessorSmmDescriptor->SmmResumeState.ReinitializeVmcsRequired));
+  DEBUG ((EFI_D_INFO, "  DomainType                  - %02x\n", (UINTN)TxtProcessorSmmDescriptor->StmSmmState.DomainType));
+  DEBUG ((EFI_D_INFO, "  XStatePolicy                - %02x\n", (UINTN)TxtProcessorSmmDescriptor->StmSmmState.XStatePolicy));
+  DEBUG ((EFI_D_INFO, "  EptEnabled                  - %02x\n", (UINTN)TxtProcessorSmmDescriptor->StmSmmState.EptEnabled));
+  DEBUG ((EFI_D_INFO, "  SmmCs                       - %04x\n", (UINTN)TxtProcessorSmmDescriptor->SmmCs));
+  DEBUG ((EFI_D_INFO, "  SmmDs                       - %04x\n", (UINTN)TxtProcessorSmmDescriptor->SmmDs));
+  DEBUG ((EFI_D_INFO, "  SmmSs                       - %04x\n", (UINTN)TxtProcessorSmmDescriptor->SmmSs));
+  DEBUG ((EFI_D_INFO, "  SmmOtherSegment             - %04x\n", (UINTN)TxtProcessorSmmDescriptor->SmmOtherSegment));
+  DEBUG ((EFI_D_INFO, "  SmmTr                       - %04x\n", (UINTN)TxtProcessorSmmDescriptor->SmmTr));
+  DEBUG ((EFI_D_INFO, "  SmmCr3                      - %016lx\n", TxtProcessorSmmDescriptor->SmmCr3));
+  DEBUG ((EFI_D_INFO, "  SmmStmSetupRip              - %016lx\n", TxtProcessorSmmDescriptor->SmmStmSetupRip));
+  DEBUG ((EFI_D_INFO, "  SmmStmTeardownRip           - %016lx\n", TxtProcessorSmmDescriptor->SmmStmTeardownRip));
+  DEBUG ((EFI_D_INFO, "  SmmSmiHandlerRip            - %016lx\n", TxtProcessorSmmDescriptor->SmmSmiHandlerRip));
+  DEBUG ((EFI_D_INFO, "  SmmSmiHandlerRsp            - %016lx\n", TxtProcessorSmmDescriptor->SmmSmiHandlerRsp));
+  DEBUG ((EFI_D_INFO, "  SmmGdtPtr                   - %016lx\n", TxtProcessorSmmDescriptor->SmmGdtPtr));
+  DEBUG ((EFI_D_INFO, "  SmmGdtSize                  - %08x\n", (UINTN)TxtProcessorSmmDescriptor->SmmGdtSize));
+  DEBUG ((EFI_D_INFO, "  RequiredStmSmmRevId         - %08x\n", (UINTN)TxtProcessorSmmDescriptor->RequiredStmSmmRevId));
+  DEBUG ((EFI_D_INFO, "  StmProtectionExceptionHandler:\n"));
+  DEBUG ((EFI_D_INFO, "    SpeRip                    - %016lx\n", TxtProcessorSmmDescriptor->StmProtectionExceptionHandler.SpeRip));
+  DEBUG ((EFI_D_INFO, "    SpeRsp                    - %016lx\n", TxtProcessorSmmDescriptor->StmProtectionExceptionHandler.SpeRsp));
+  DEBUG ((EFI_D_INFO, "    SpeSs                     - %04x\n", (UINTN)TxtProcessorSmmDescriptor->StmProtectionExceptionHandler.SpeSs));
+  DEBUG ((EFI_D_INFO, "    PageViolationException    - %04x\n", (UINTN)TxtProcessorSmmDescriptor->StmProtectionExceptionHandler.PageViolationException));
+  DEBUG ((EFI_D_INFO, "    MsrViolationException     - %04x\n", (UINTN)TxtProcessorSmmDescriptor->StmProtectionExceptionHandler.MsrViolationException));
+  DEBUG ((EFI_D_INFO, "    RegisterViolationException- %04x\n", (UINTN)TxtProcessorSmmDescriptor->StmProtectionExceptionHandler.RegisterViolationException));
+  DEBUG ((EFI_D_INFO, "    IoViolationException      - %04x\n", (UINTN)TxtProcessorSmmDescriptor->StmProtectionExceptionHandler.IoViolationException));
+  DEBUG ((EFI_D_INFO, "    PciViolationException     - %04x\n", (UINTN)TxtProcessorSmmDescriptor->StmProtectionExceptionHandler.PciViolationException));
+  DEBUG ((EFI_D_INFO, "  BiosHwResourceRequirements  - %016lx\n", TxtProcessorSmmDescriptor->BiosHwResourceRequirementsPtr));
+  DEBUG ((EFI_D_INFO, "  AcpiRsdp                    - %016lx\n", TxtProcessorSmmDescriptor->AcpiRsdp));
+  DEBUG ((EFI_D_INFO, "  PhysicalAddressBits         - %02x\n", (UINTN)TxtProcessorSmmDescriptor->PhysicalAddressBits));
+
+  if (TxtProcessorSmmDescriptor->Signature != TXT_PROCESSOR_SMM_DESCRIPTOR_SIGNATURE) {
+    DEBUG ((EFI_D_INFO, "TXT Descriptor Signature ERROR - %016lx!\n", TxtProcessorSmmDescriptor->Signature));
+    CpuDeadLoop ();
+  }
+
+  if (TxtProcessorSmmDescriptor->Size != sizeof (TXT_PROCESSOR_SMM_DESCRIPTOR)) {
+    DEBUG ((EFI_D_INFO, "TXT Descriptor Size ERROR - %08x!\n", TxtProcessorSmmDescriptor->Size));
+    CpuDeadLoop ();
+  }
+
+  InitBasicContext ();
+
+  DEBUG ((EFI_D_INFO, "Register(%d) - %08x\n", (UINTN)0, Register));
+  Register->Rsp = VmReadN (VMCS_N_GUEST_RSP_INDEX);
+
+  mHostContextCommon.StmHeader = StmHeader;
+  DEBUG ((EFI_D_INFO, "StmHeader                     - %08x\n", (UINTN)mHostContextCommon.StmHeader));
+  DEBUG ((EFI_D_INFO, "Hardware field:\n"));
+  DEBUG ((EFI_D_INFO, "  MsegHeaderRevision          - %08x\n", (UINTN)StmHeader->HwStmHdr.MsegHeaderRevision));
+  DEBUG ((EFI_D_INFO, "  MonitorFeatures             - %08x\n", (UINTN)StmHeader->HwStmHdr.MonitorFeatures));
+  DEBUG ((EFI_D_INFO, "  GdtrLimit                   - %08x\n", (UINTN)StmHeader->HwStmHdr.GdtrLimit));
+  DEBUG ((EFI_D_INFO, "  GdtrBaseOffset              - %08x\n", (UINTN)StmHeader->HwStmHdr.GdtrBaseOffset));
+  DEBUG ((EFI_D_INFO, "  CsSelector                  - %08x\n", (UINTN)StmHeader->HwStmHdr.CsSelector));
+  DEBUG ((EFI_D_INFO, "  EipOffset                   - %08x\n", (UINTN)StmHeader->HwStmHdr.EipOffset));
+  DEBUG ((EFI_D_INFO, "  EspOffset                   - %08x\n", (UINTN)StmHeader->HwStmHdr.EspOffset));
+  DEBUG ((EFI_D_INFO, "  Cr3Offset                   - %08x\n", (UINTN)StmHeader->HwStmHdr.Cr3Offset));
+  DEBUG ((EFI_D_INFO, "Software field:\n"));
+  DEBUG ((EFI_D_INFO, "  StmSpecVerMajor             - %02x\n", (UINTN)StmHeader->SwStmHdr.StmSpecVerMajor));
+  DEBUG ((EFI_D_INFO, "  StmSpecVerMinor             - %02x\n", (UINTN)StmHeader->SwStmHdr.StmSpecVerMinor));
+  DEBUG ((EFI_D_INFO, "  StaticImageSize             - %08x\n", (UINTN)StmHeader->SwStmHdr.StaticImageSize));
+  DEBUG ((EFI_D_INFO, "  PerProcDynamicMemorySize    - %08x\n", (UINTN)StmHeader->SwStmHdr.PerProcDynamicMemorySize));
+  DEBUG ((EFI_D_INFO, "  AdditionalDynamicMemorySize - %08x\n", (UINTN)StmHeader->SwStmHdr.AdditionalDynamicMemorySize));
+  DEBUG ((EFI_D_INFO, "  Intel64ModeSupported        - %08x\n", (UINTN)StmHeader->SwStmHdr.StmFeatures.Intel64ModeSupported));
+  DEBUG ((EFI_D_INFO, "  EptSupported                - %08x\n", (UINTN)StmHeader->SwStmHdr.StmFeatures.EptSupported));
+  DEBUG ((EFI_D_INFO, "  NumberOfRevIDs              - %08x\n", (UINTN)StmHeader->SwStmHdr.NumberOfRevIDs));
+  for (SubIndex = 0; SubIndex < StmHeader->SwStmHdr.NumberOfRevIDs; SubIndex++) {
+    DEBUG ((EFI_D_INFO, "  StmSmmRevID(%02d)             - %08x\n", (UINTN)SubIndex, (UINTN)StmHeader->SwStmHdr.StmSmmRevID[SubIndex]));
+  }
+
+  mHostContextCommon.AcpiRsdp = TxtProcessorSmmDescriptor->AcpiRsdp;
+
+  //
+  // Check MSEG BASE/SIZE in TXT region
+  //
+  mHostContextCommon.StmSize = GetMinMsegSize (StmHeader);
+  DEBUG ((EFI_D_INFO, "MinMsegSize - %08x!\n", (UINTN)mHostContextCommon.StmSize));
+
+  mHostContextCommon.PhysicalAddressBits = TxtProcessorSmmDescriptor->PhysicalAddressBits;
+  AsmCpuid (CPUID_EXTENDED_INFORMATION, &RegEax, NULL, NULL, NULL);
+  if (RegEax >= CPUID_EXTENDED_ADDRESS_SIZE) {
+    AsmCpuid (CPUID_EXTENDED_ADDRESS_SIZE, &RegEax, NULL, NULL, NULL);
+    RegEax = (UINT8)RegEax;
+    DEBUG ((EFI_D_INFO, "CPUID - PhysicalAddressBits - 0x%02x\n", (UINT8)RegEax));
+  } else {
+    RegEax = 36;
+  }
+
+  if ((mHostContextCommon.PhysicalAddressBits == 0) || (mHostContextCommon.PhysicalAddressBits > (UINT8)RegEax)) {
+    mHostContextCommon.PhysicalAddressBits = (UINT8)RegEax;
+  }
+
+  if (sizeof (UINTN) == sizeof (UINT32)) {
+    if (mHostContextCommon.PhysicalAddressBits > 32) {
+      mHostContextCommon.PhysicalAddressBits = 32;
+    }
+  }
+
+  mHostContextCommon.MaximumSupportAddress = (LShiftU64 (1, mHostContextCommon.PhysicalAddressBits) - 1);
+
+  mHostContextCommon.PageTable = AsmReadCr3 ();
+  AsmReadGdtr (&mHostContextCommon.Gdtr);
+
+  //
+  // Set up STM host IDT to catch exception
+  //
+  mHostContextCommon.Idtr.Limit = (UINT16)(STM_MAX_IDT_NUM * sizeof (IA32_IDT_GATE_DESCRIPTOR) - 1);
+  mHostContextCommon.Idtr.Base  = (UINTN)AllocatePages (STM_SIZE_TO_PAGES (mHostContextCommon.Idtr.Limit + 1));
+  IdtGate                       = (IA32_IDT_GATE_DESCRIPTOR *)mHostContextCommon.Idtr.Base;
+  InitializeExternalVectorTablePtr (IdtGate);
+
+  //
+  // Add more paging for Host CR3.
+  //
+  CreateHostPaging ();
+
+  STM_PERF_INIT;
+
+  //
+  // Initialization done
+  //
+  mIsBspInitialized = TRUE;
+
+  return;
+}
+
+/**
+
+  This function initialize AP.
+
+  @param Index    CPU index
+  @param Register X86 register context
+
+**/
+VOID
+ApInit (
+  IN UINT32        Index,
+  IN X86_REGISTER  *Register
+  )
+{
+  while (!mIsBspInitialized) {
+    //
+    // Wait here
+    //
+  }
+
+  DEBUG ((EFI_D_INFO, "!!!Enter StmInit (AP done)!!! - %d (%x)\n", (UINTN)Index, (UINTN)ReadUnaligned32 ((UINT32 *)&Register->Rax)));
+
+  if (Index >= mHostContextCommon.CpuNum) {
+    DEBUG ((EFI_D_INFO, "!!!Index(0x%x) >= mHostContextCommon.CpuNum(0x%x)\n", (UINTN)Index, (UINTN)mHostContextCommon.CpuNum));
+    CpuDeadLoop ();
+    Index = GetIndexFromStack (Register);
+  }
+
+  InterlockedIncrement (&mHostContextCommon.JoinedCpuNum);
+
+  DEBUG ((EFI_D_INFO, "Register(%d) - %08x\n", (UINTN)Index, Register));
+  Register->Rsp = VmReadN (VMCS_N_GUEST_RSP_INDEX);
+
+  if (mHostContextCommon.JoinedCpuNum > mHostContextCommon.CpuNum) {
+    DEBUG ((EFI_D_ERROR, "JoinedCpuNum(%d) > CpuNum(%d)\n", (UINTN)mHostContextCommon.JoinedCpuNum, (UINTN)mHostContextCommon.CpuNum));
+    // Reset system
+    CpuDeadLoop ();
+  }
+
+  return;
+}
+
+/**
+
+  This function initialize common part for BSP and AP.
+
+  @param Index    CPU index
+
+**/
+VOID
+CommonInit (
+  IN UINT32  Index
+  )
+{
+  UINTN              StackBase;
+  UINTN              StackSize;
+  STM_HEADER         *StmHeader;
+  UINT32             RegEdx;
+  IA32_VMX_MISC_MSR  VmxMisc;
+
+  AsmWriteCr4 (AsmReadCr4 () | CR4_OSFXSR | CR4_OSXMMEXCPT);
+  if (IsXStateSupported ()) {
+    AsmWriteCr4 (AsmReadCr4 () | CR4_OSXSAVE);
+  }
+
+  VmxMisc.Uint64 = AsmReadMsr64 (IA32_VMX_MISC_MSR_INDEX);
+  RegEdx         = ReadUnaligned32 ((UINT32 *)&mHostContextCommon.HostContextPerCpu[Index].Register.Rdx);
+  if ((RegEdx & STM_CONFIG_SMI_UNBLOCKING_BY_VMX_OFF) != 0) {
+    if (VmxMisc.Bits.VmxOffUnblockSmiSupport != 0) {
+      AsmWriteMsr64 (IA32_SMM_MONITOR_CTL_MSR_INDEX, AsmReadMsr64 (IA32_SMM_MONITOR_CTL_MSR_INDEX) | IA32_SMM_MONITOR_SMI_UNBLOCKING_BY_VMX_OFF);
+    }
+  }
+
+  mHostContextCommon.HostContextPerCpu[Index].Index  = Index;
+  mHostContextCommon.HostContextPerCpu[Index].ApicId = (UINT8)ReadLocalApicId ();
+
+  StmHeader = mHostContextCommon.StmHeader;
+  StackBase = (UINTN)StmHeader +
+              STM_PAGES_TO_SIZE (STM_SIZE_TO_PAGES (StmHeader->SwStmHdr.StaticImageSize)) +
+              StmHeader->SwStmHdr.AdditionalDynamicMemorySize;
+  StackSize                                         = StmHeader->SwStmHdr.PerProcDynamicMemorySize;
+  mHostContextCommon.HostContextPerCpu[Index].Stack = (UINTN)(StackBase + StackSize * (Index + 1)); // Stack Top
+
+  if ((VmxMisc.Uint64 & BIT15) != 0) {
+    mHostContextCommon.HostContextPerCpu[Index].Smbase = (UINT32)AsmReadMsr64 (IA32_SMBASE_INDEX);
+  } else {
+    mHostContextCommon.HostContextPerCpu[Index].Smbase = VmRead32 (VMCS_32_GUEST_SMBASE_INDEX);
+  }
+
+  mHostContextCommon.HostContextPerCpu[Index].TxtProcessorSmmDescriptor = (TXT_PROCESSOR_SMM_DESCRIPTOR *)(UINTN)(mHostContextCommon.HostContextPerCpu[Index].Smbase + SMM_TXTPSD_OFFSET);
+
+  DEBUG ((EFI_D_INFO, "SMBASE(%d) - %08x\n", (UINTN)Index, (UINTN)mHostContextCommon.HostContextPerCpu[Index].Smbase));
+  DEBUG ((EFI_D_INFO, "TxtProcessorSmmDescriptor(%d) - %08x\n", (UINTN)Index, mHostContextCommon.HostContextPerCpu[Index].TxtProcessorSmmDescriptor));
+  DEBUG ((EFI_D_INFO, "Stack(%d) - %08x\n", (UINTN)Index, (UINTN)mHostContextCommon.HostContextPerCpu[Index].Stack));
+}
+
+/**
+
+  This function launch back to MLE.
+
+  @param Index    CPU index
+  @param Register X86 register context
+**/
+VOID
+LaunchBack (
+  IN UINT32       Index,
+  IN X86_REGISTER *Register
+  )
+{
+  UINTN Rflags;
+
+  //
+  // Indicate operation status from caller.
+  //
+  VmWriteN (VMCS_N_GUEST_RFLAGS_INDEX, VmReadN (VMCS_N_GUEST_RFLAGS_INDEX) & ~RFLAGS_CF);
+
+  DEBUG ((EFI_D_INFO, "!!!LaunchBack (%d)!!!\n", (UINTN)Index));
+  Rflags = AsmVmLaunch (Register);
+
+  AcquireSpinLock (&mHostContextCommon.DebugLock);
+  DEBUG ((EFI_D_ERROR, "!!!LaunchBack FAIL!!!\n"));
+  DEBUG ((EFI_D_ERROR, "Rflags: %08x\n", Rflags));
+  DEBUG ((EFI_D_ERROR, "VMCS_32_RO_VM_INSTRUCTION_ERROR: %08x\n", (UINTN)VmRead32 (VMCS_32_RO_VM_INSTRUCTION_ERROR_INDEX)));
+  ReleaseSpinLock (&mHostContextCommon.DebugLock);
+
+  CpuDeadLoop ();
+}
+
+/**
+  Function for caller to query the capabilities of SEA core.
+
+  @param[in, out]  Register  The registers of the context of current VMCALL request.
+
+  @retval EFI_SUCCESS               The function completed successfully.
+  @retval EFI_INVALID_PARAMETER     The supplied buffer has NULL physical address.
+  @retval EFI_SECURITY_VIOLATION    The system status tripped on security violation.
+**/
+EFI_STATUS
+EFIAPI
+GetCapabilities (
+  IN OUT X86_REGISTER  *Register
+  )
+{
+  STM_STATUS StmStatus;
+  EFI_STATUS Status;
+  UINT64 BufferBase;
+  UINT64 BufferSize;
+  SEA_CAPABILITIES_STRUCT RetStruct;
+
+  if (Register == NULL) {
+    Status = EFI_INVALID_PARAMETER;
+    DEBUG ((DEBUG_ERROR, "%a Incoming register being NULL!\n", __func__));
+    goto Done;
+  }
+
+  // Check the buffer not null requirement
+  BufferBase = Register->Rbx;
+  BufferSize = EFI_PAGES_TO_SIZE (Register->Rdx);
+  if (BufferBase == 0) {
+    StmStatus = ERROR_INVALID_PARAMETER;
+    WriteUnaligned32 ((UINT32 *)&Register->Rax, StmStatus);
+    Status = EFI_SECURITY_VIOLATION;
+    DEBUG ((DEBUG_ERROR, "%a Incoming buffer being NULL!\n", __func__));
+    goto Done;
+  }
+
+  // Check the minimal size requirement
+  if (BufferSize < sizeof (SEA_CAPABILITIES_STRUCT)) {
+    StmStatus = ERROR_STM_BUFFER_TOO_SMALL;
+    WriteUnaligned32 ((UINT32 *)&Register->Rax, StmStatus);
+    Status = EFI_SECURITY_VIOLATION;
+    DEBUG ((DEBUG_ERROR, "%a Incoming buffer too small: 0x%x bytes!\n", __func__, BufferSize));
+    goto Done;
+  }
+
+  // Check the buffer alignment requirement
+  if (!IS_ALIGNED (BufferBase, EFI_PAGE_SIZE)) {
+    StmStatus = ERROR_SMM_BAD_BUFFER;
+    WriteUnaligned32 ((UINT32 *)&Register->Rax, StmStatus);
+    Status = EFI_SECURITY_VIOLATION;
+    DEBUG ((DEBUG_ERROR, "%a Incoming buffer not page size aligned: 0x%x bytes!\n", __func__, BufferBase));
+    goto Done;
+  }
+
+  // Check the buffer supplied is not in the MSEG or TSEG.
+  if (IsBufferInsideMmram (BufferBase, BufferSize)) {
+    StmStatus = ERROR_STM_PAGE_NOT_FOUND;
+    WriteUnaligned32 ((UINT32 *)&Register->Rax, StmStatus);
+    Status = EFI_SECURITY_VIOLATION;
+    DEBUG ((DEBUG_ERROR, "%a Incoming buffer is inside MMRAM: Base: 0x%x, Size: 0x%x !\n", __func__, BufferBase, BufferSize));
+    goto Done;
+  }
+
+  // Enough complaints, get to work now.
+  RetStruct.SeaSpecVerMajor = SEA_SPEC_VERSION_MAJOR;
+  RetStruct.SeaSpecVerMinor = SEA_SPEC_VERSION_MINOR;
+  RetStruct.Reserved = 0;
+  RetStruct.SeaHeaderSize = OFFSET_OF (SEA_CAPABILITIES_STRUCT, SeaFeatures);
+  RetStruct.SeaTotalSize = sizeof (SEA_CAPABILITIES_STRUCT);
+
+  RetStruct.SeaFeatures.VerifyMmiEntry = TRUE;
+  RetStruct.SeaFeatures.VerifyMmPolicy = TRUE;
+  RetStruct.SeaFeatures.VerifyMmSupv = TRUE;
+  RetStruct.SeaFeatures.HashAlg = HASH_ALG_SHA256;
+  RetStruct.SeaFeatures.Reserved = 0;
+
+  CopyMem ((VOID*)(UINTN)BufferBase, &RetStruct, RetStruct.SeaTotalSize);
+  Status = EFI_SUCCESS;
+
+Done:
+  return Status;
+}
+
+/**
+  Function for caller to query the resources of SMM environment.
+
+  @param[in]  Register  The registers of the context of current VMCALL request.
+
+  @retval EFI_SUCCESS               The function completed successfully.
+  @retval EFI_INVALID_PARAMETER     The supplied buffer has NULL physical address.
+  @retval EFI_SECURITY_VIOLATION    The system status tripped on security violation.
+**/
+EFI_STATUS
+EFIAPI
+GetResources (
+  IN OUT X86_REGISTER  *Register
+  )
+{
+  STM_STATUS StmStatus;
+  EFI_STATUS Status;
+  UINT64 BufferBase;
+  UINT64 BufferSize;
+  SMM_SUPV_SECURE_POLICY_DATA_V1_0 *PolicyBuffer = NULL;
+  TPML_DIGEST_VALUES  DigestList[SUPPORTED_DIGEST_COUNT];
+  UINTN CpuIndex;
+
+  if (Register == NULL) {
+    Status = EFI_INVALID_PARAMETER;
+    DEBUG ((DEBUG_ERROR, "%a Incoming register being NULL!\n", __func__));
+    goto Done;
+  }
+
+  // Check the buffer not null requirement
+  BufferBase = Register->Rbx;
+  BufferSize = EFI_PAGES_TO_SIZE (Register->Rdx);
+  if (BufferBase == 0) {
+    StmStatus = ERROR_INVALID_PARAMETER;
+    WriteUnaligned32 ((UINT32 *)&Register->Rax, StmStatus);
+    Status = EFI_SECURITY_VIOLATION;
+    DEBUG ((DEBUG_ERROR, "%a Incoming buffer being NULL!\n", __func__));
+    goto Done;
+  }
+
+  // Check the buffer alignment requirement
+  if (!IS_ALIGNED (BufferBase, EFI_PAGE_SIZE)) {
+    StmStatus = ERROR_SMM_BAD_BUFFER;
+    WriteUnaligned32 ((UINT32 *)&Register->Rax, StmStatus);
+    Status = EFI_SECURITY_VIOLATION;
+    DEBUG ((DEBUG_ERROR, "%a Incoming buffer not page size aligned: 0x%x bytes!\n", __func__, BufferBase));
+    goto Done;
+  }
+
+  // Check the buffer supplied is not in the MSEG or TSEG.
+  if (IsBufferInsideMmram (BufferBase, BufferSize)) {
+    StmStatus = ERROR_STM_PAGE_NOT_FOUND;
+    WriteUnaligned32 ((UINT32 *)&Register->Rax, StmStatus);
+    Status = EFI_SECURITY_VIOLATION;
+    DEBUG ((DEBUG_ERROR, "%a Incoming buffer is inside MMRAM: Base: 0x%x, Size: 0x%x !\n", __func__, BufferBase, BufferSize));
+    goto Done;
+  }
+
+  //
+  // Get information about the image being loaded
+  //
+  ZeroMem (DigestList, sizeof (DigestList));
+  DigestList[MMI_ENTRY_DIGEST_INDEX].digests[0].hashAlg = TPM_ALG_SHA256;
+  DigestList[MMI_ENTRY_DIGEST_INDEX].count              = 1;
+  CopyMem (DigestList[MMI_ENTRY_DIGEST_INDEX].digests[0].digest.sha256, PcdGetPtr (PcdMmiEntryBinHash), SHA256_DIGEST_SIZE);
+
+  DigestList[MM_SUPV_DIGEST_INDEX].digests[0].hashAlg = TPM_ALG_SHA256;
+  DigestList[MM_SUPV_DIGEST_INDEX].count              = 1;
+  CopyMem (DigestList[MM_SUPV_DIGEST_INDEX].digests[0].digest.sha256, PcdGetPtr (PcdMmSupervisorCoreHash), SHA256_DIGEST_SIZE);
+
+  CpuIndex = GetIndexFromStack (Register);
+  AcquireSpinLock (&mHostContextCommon.ResponderLock);
+  Status = SpamResponderReport (
+             CpuIndex,
+             (EFI_PHYSICAL_ADDRESS)(UINTN)PcdGetPtr (PcdAuxBinFile),
+             PcdGetSize (PcdAuxBinFile),
+             PcdGet64 (PcdMmiEntryBinSize),
+             DigestList,
+             SUPPORTED_DIGEST_COUNT,
+             &PolicyBuffer
+             );
+
+  if (EFI_ERROR (Status)) {
+    ReleaseSpinLock (&mHostContextCommon.ResponderLock);
+    StmStatus = ERROR_STM_SECURITY_VIOLATION;
+    WriteUnaligned32 ((UINT32 *)&Register->Rax, StmStatus);
+    Status = EFI_SECURITY_VIOLATION;
+    DEBUG ((DEBUG_ERROR, "%a Validation routine failed: %r!\n", __func__, Status));
+    goto Done;
+  } else if (BufferSize < PolicyBuffer->Size) {
+    ReleaseSpinLock (&mHostContextCommon.ResponderLock);
+    StmStatus = ERROR_STM_BUFFER_TOO_SMALL;
+    WriteUnaligned32 ((UINT32 *)&Register->Rax, StmStatus);
+    Status = EFI_SECURITY_VIOLATION;
+    DEBUG ((DEBUG_ERROR, "%a Policy returned (0x%x) cannot fit into provided buffer (0x%x)!\n", __func__, PolicyBuffer->Size, BufferSize));
+    goto Done;
+  } else if (IsZeroBuffer ((VOID*)(UINTN)BufferBase, BufferSize)) {
+    // First time being here, populate the content
+    CopyMem ((VOID*)(UINTN)BufferBase, PolicyBuffer, PolicyBuffer->Size);
+    ReleaseSpinLock (&mHostContextCommon.ResponderLock);
+    StmStatus = STM_SUCCESS;
+    WriteUnaligned32 ((UINT32 *)&Register->Rax, StmStatus);
+    Status = EFI_SUCCESS;
+  } else if (CompareMemoryPolicy (PolicyBuffer, (SMM_SUPV_SECURE_POLICY_DATA_V1_0 *)(UINTN)BufferBase) == FALSE) {
+    // Not the first time, making sure the validation routine is giving us the same policy buffer output
+    ReleaseSpinLock (&mHostContextCommon.ResponderLock);
+    StmStatus = ERROR_STM_SECURITY_VIOLATION;
+    WriteUnaligned32 ((UINT32 *)&Register->Rax, StmStatus);
+    Status = EFI_SECURITY_VIOLATION;
+    DEBUG ((DEBUG_ERROR, "%a Memory policy changed from one core the next!!!\n", __func__));
+    goto Done;
+  } else {
+    ReleaseSpinLock (&mHostContextCommon.ResponderLock);
+    StmStatus = STM_SUCCESS;
+    WriteUnaligned32 ((UINT32 *)&Register->Rax, StmStatus);
+    Status = EFI_SUCCESS;
+  }
+
+Done:
+  if (PolicyBuffer != NULL) {
+    FreePages (PolicyBuffer, EFI_SIZE_TO_PAGES (PolicyBuffer->Size));
+  }
+  return Status;
+}
+
+/**
+
+  This function initialize STM.
+
+  @param Register X86 register context
+
+**/
+VOID
+InitializeSmmMonitor (
+  IN X86_REGISTER  *Register
+  )
+{
+  UINT32      CpuIndex;
+  UINT32      ServiceId;
+  EFI_STATUS  Status;
+
+  CpuIndex = GetIndexFromStack (Register);
+  if (CpuIndex == 0) {
+    // The build process should make sure "virtual address" is same as "file pointer to raw data",
+    // in final PE/COFF image, so that we can let StmLoad load binary to memory directly.
+    // If no, GenStm tool will "load image". So here, we just need "relocate image"
+    RelocateStmImage (FALSE);
+
+    BspInit (Register);
+  } else {
+    ApInit (CpuIndex, Register);
+  }
+
+  CommonInit (CpuIndex);
+
+  ServiceId = ReadUnaligned32 ((UINT32 *)&Register->Rax);
+
+  switch (ServiceId) {
+    case SEA_API_GET_CAPABILITIES:
+      Status = GetCapabilities (Register);
+      break;
+    case SEA_API_GET_RESOURCES:
+      Status = GetResources (Register);
+      break;
+  }
+
+  if (EFI_ERROR (Status)) {
+    DEBUG ((DEBUG_ERROR, "ServiceId(%d) error - %r\n", (UINTN)ServiceId, Status));
+    ASSERT_EFI_ERROR (Status);
+  }
+
+  LaunchBack (CpuIndex, Register);
+  return;
+}