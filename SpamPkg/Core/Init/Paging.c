/** @file
  STM paging

  Copyright (c) 2015, Intel Corporation. All rights reserved.<BR>
  This program and the accompanying materials
  are licensed and made available under the terms and conditions of the BSD License
  which accompanies this distribution.  The full text of the license may be found at
  http://opensource.org/licenses/bsd-license.php.

  THE PROGRAM IS DISTRIBUTED UNDER THE BSD LICENSE ON AN "AS IS" BASIS,
  WITHOUT WARRANTIES OR REPRESENTATIONS OF ANY KIND, EITHER EXPRESS OR IMPLIED.

**/

#include "StmInit.h"
#include <Library/SafeIntLib.h>

#define BUS_FROM_PCIE_ADDRESS(PcieAddress)       (UINT8)(((UINTN)(PcieAddress) & 0x0FF00000) >> 20)
#define DEVICE_FROM_PCIE_ADDRESS(PcieAddress)    (UINT8)(((UINTN)(PcieAddress) & 0x000F8000) >> 15)
#define FUNCTION_FROM_PCIE_ADDRESS(PcieAddress)  (UINT8)(((UINTN)(PcieAddress) & 0x00007000) >> 12)
#define REGISTER_FROM_PCIE_ADDRESS(PcieAddress)  (UINT16)((UINTN)(PcieAddress) & 0x00000FFF)

#define PAGE_PROGATE_BITS  (BIT0 | BIT1 | BIT2 | BIT3 | BIT4 | BIT5)

#define PAGING_4K_MASK  0xFFF
#define PAGING_2M_MASK  0x1FFFFF
#define PAGING_1G_MASK  0x3FFFFFFF

#define PAGING_PAE_INDEX_MASK  0x1FF

#define PAGING_4K_ADDRESS_MASK_64  0x000FFFFFFFFFF000ull
#define PAGING_2M_ADDRESS_MASK_64  0x000FFFFFFFE00000ull
#define PAGING_1G_ADDRESS_MASK_64  0x000FFFFFC0000000ull

typedef enum {
  PageNone,
  Page4K,
  Page2M,
  Page1G,
} PAGE_ATTRIBUTE;

typedef struct {
  PAGE_ATTRIBUTE    Attribute;
  UINT64            Length;
  UINT64            AddressMask;
} PAGE_ATTRIBUTE_TABLE;

PAGE_ATTRIBUTE_TABLE  mPageAttributeTable[] = {
  { Page4K, SIZE_4KB, PAGING_4K_ADDRESS_MASK_64 },
  { Page2M, SIZE_2MB, PAGING_2M_ADDRESS_MASK_64 },
  { Page1G, SIZE_1GB, PAGING_1G_ADDRESS_MASK_64 },
};

/**
  Check if 1-GByte pages is supported by processor or not.

  @retval TRUE   1-GByte pages is supported.
  @retval FALSE  1-GByte pages is not supported.

**/
BOOLEAN
Is1GPageSupport (
  VOID
  )
{
  UINT32  RegEax;
  UINT32  RegEdx;

  AsmCpuid (0x80000000, &RegEax, NULL, NULL, NULL);
  if (RegEax >= 0x80000001) {
    AsmCpuid (0x80000001, NULL, NULL, NULL, &RegEdx);
    if ((RegEdx & BIT26) != 0) {
      return TRUE;
    }
  }

  return FALSE;
}

/**

  This function create page table for STM host.
  The SINIT/StmLoader should already configured 4G paging, so here
  we just create >4G paging for X64 mode.

**/
VOID
CreateHostPaging (
  VOID
  )
{
  UINTN   PageTable;
  UINTN   Index;
  UINTN   SubIndex;
  UINTN   Pml4Index;
  UINT64  *Pde;
  UINT64  *Pte;
  UINT64  *Pml4;
  UINT64  BaseAddress;
  UINTN   NumberOfPml4EntriesNeeded;
  UINTN   NumberOfPdpEntriesNeeded;

  if (sizeof (UINTN) == sizeof (UINT64)) {
    PageTable = AsmReadCr3 ();
    Pml4      = (UINT64 *)PageTable;

    if (mHostContextCommon.PhysicalAddressBits <= 39) {
      NumberOfPml4EntriesNeeded = 1;
      NumberOfPdpEntriesNeeded  = (UINTN)LShiftU64 (1, mHostContextCommon.PhysicalAddressBits - 30);
    } else {
      NumberOfPml4EntriesNeeded = (UINTN)LShiftU64 (1, mHostContextCommon.PhysicalAddressBits - 39);
      NumberOfPdpEntriesNeeded  = 512;
    }

    BaseAddress = BASE_4GB;
    for (Pml4Index = 0; Pml4Index < NumberOfPml4EntriesNeeded; Pml4Index++) {
      if (Pml4Index > 0) {
        Pde             = (UINT64 *)(UINTN)AllocatePages (1);
        Pml4[Pml4Index] = (UINT64)(UINTN)Pde | IA32_PG_P;
        Index           = 0;
      } else {
        // Start from 4G - Pml4[0] already allocated.
        Pde   = (UINT64 *)(UINTN)(Pml4[0] & 0xFFFFF000);
        Index = 4;
      }

      if (Is1GPageSupport ()) {
        for ( ; Index < NumberOfPdpEntriesNeeded; Index++) {
          Pde[Index]   = (UINT64)(UINTN)BaseAddress | IA32_PG_PS | IA32_PG_RW | IA32_PG_P;
          BaseAddress += SIZE_1GB;
        }
      } else {
        for ( ; Index < NumberOfPdpEntriesNeeded; Index++) {
          Pte        = (UINT64 *)AllocatePages (1);
          Pde[Index] = (UINT64)(UINTN)Pte | IA32_PG_P;

          for (SubIndex = 0; SubIndex < SIZE_4KB / sizeof (*Pte); SubIndex++) {
            Pte[SubIndex] = BaseAddress | IA32_PG_PS | IA32_PG_RW | IA32_PG_P;
            BaseAddress  += SIZE_2MB;
          }
        }
      }
    }
  }
}

/**
  Return page table entry to match the address.
  @param[in]   PageTableBase      The page table base.
  @param[in]   Enable5LevelPaging If PML5 paging is enabled.
  @param[in]   Address            The address to be checked.
  @param[out]  PageAttributes     The page attribute of the page entry.
  @return The page entry.
**/
VOID *
GetPageTableEntry (
  IN  UINTN             PageTableBase,
  IN  BOOLEAN           Enable5LevelPaging,
  IN  PHYSICAL_ADDRESS  Address,
  OUT PAGE_ATTRIBUTE    *PageAttribute
  )
{
  UINTN   Index1;
  UINTN   Index2;
  UINTN   Index3;
  UINTN   Index4;
  UINTN   Index5;
  UINT64  *L1PageTable;
  UINT64  *L2PageTable;
  UINT64  *L3PageTable;
  UINT64  *L4PageTable;
  UINT64  *L5PageTable;

  Index5 = ((UINTN)RShiftU64 (Address, 48)) & PAGING_PAE_INDEX_MASK;
  Index4 = ((UINTN)RShiftU64 (Address, 39)) & PAGING_PAE_INDEX_MASK;
  Index3 = ((UINTN)Address >> 30) & PAGING_PAE_INDEX_MASK;
  Index2 = ((UINTN)Address >> 21) & PAGING_PAE_INDEX_MASK;
  Index1 = ((UINTN)Address >> 12) & PAGING_PAE_INDEX_MASK;

  if (sizeof (UINTN) == sizeof (UINT64)) {
    if (Enable5LevelPaging) {
      L5PageTable = (UINT64 *)PageTableBase;
      if (L5PageTable[Index5] == 0) {
        *PageAttribute = PageNone;
        return NULL;
      }

      L4PageTable = (UINT64 *)(UINTN)(L5PageTable[Index5] & PAGING_4K_ADDRESS_MASK_64);
    } else {
      L4PageTable = (UINT64 *)PageTableBase;
    }

    if (L4PageTable[Index4] == 0) {
      *PageAttribute = PageNone;
      return NULL;
    }

    L3PageTable = (UINT64 *)(UINTN)(L4PageTable[Index4] & PAGING_4K_ADDRESS_MASK_64);
  } else {
    L3PageTable = (UINT64 *)PageTableBase;
  }

  if (L3PageTable[Index3] == 0) {
    *PageAttribute = PageNone;
    return NULL;
  }

  if ((L3PageTable[Index3] & IA32_PG_PS) != 0) {
    // 1G
    *PageAttribute = Page1G;
    return &L3PageTable[Index3];
  }

  L2PageTable = (UINT64 *)(UINTN)(L3PageTable[Index3] & PAGING_4K_ADDRESS_MASK_64);
  if (L2PageTable[Index2] == 0) {
    *PageAttribute = PageNone;
    return NULL;
  }

  if ((L2PageTable[Index2] & IA32_PG_PS) != 0) {
    // 2M
    *PageAttribute = Page2M;
    return &L2PageTable[Index2];
  }

  // 4k
  L1PageTable = (UINT64 *)(UINTN)(L2PageTable[Index2] & PAGING_4K_ADDRESS_MASK_64);
  if ((L1PageTable[Index1] == 0) && (Address != 0)) {
    *PageAttribute = PageNone;
    return NULL;
  }
<<<<<<< HEAD
=======

>>>>>>> a63f5de2
  *PageAttribute = Page4K;
  return &L1PageTable[Index1];
}

/**
  Return memory attributes of page entry.
  @param[in]  PageEntry        The page entry.
  @return Memory attributes of page entry.
**/
UINT64
GetAttributesFromPageEntry (
  IN  UINT64  *PageEntry
  )
{
  UINT64  Attributes;

  Attributes = 0;
  if ((*PageEntry & IA32_PG_P) == 0) {
    Attributes |= EFI_MEMORY_RP;
  }

  if ((*PageEntry & IA32_PG_RW) == 0) {
    Attributes |= EFI_MEMORY_RO;
  }

  if ((*PageEntry & IA32_PG_NX) != 0) {
    Attributes |= EFI_MEMORY_XP;
  }

  if ((*PageEntry & IA32_PG_USR) == 0) {
    // UINT64  UserSupervisor:1;         // 0 = Supervisor, 1=User
    Attributes |= EFI_MEMORY_SP;
  }

  return Attributes;
}

/**
  This function retrieves the attributes of the memory region specified by
  BaseAddress and Length. If different attributes are got from different part
  of the memory region, EFI_NO_MAPPING will be returned.
  @param  PageTableBase     The base address of the page table.
  @param  BaseAddress       The physical address that is the start address of
                            a memory region.
  @param  Length            The size in bytes of the memory region.
  @param  Attributes        Pointer to attributes returned.
  @retval EFI_SUCCESS           The attributes got for the memory region.
  @retval EFI_INVALID_PARAMETER Length is zero.
                                Attributes is NULL.
                                Length is larger than MAX_INT64. // MU_CHANGE: Avoid Length overflow for INT64
  @retval EFI_NO_MAPPING        Attributes are not consistent cross the memory
                                region.
  @retval EFI_UNSUPPORTED       The processor does not support one or more
                                bytes of the memory resource range specified
                                by BaseAddress and Length.
**/
EFI_STATUS
EFIAPI
GetMemoryAttributes (
  IN  EFI_PHYSICAL_ADDRESS  PageTableBase,
  IN  EFI_PHYSICAL_ADDRESS  BaseAddress,
  IN  UINT64                Length,
  OUT UINT64                *Attributes
  )
{
  EFI_PHYSICAL_ADDRESS  Address;
  UINT64                *PageEntry;
  UINT64                MemAttr;
  PAGE_ATTRIBUTE        PageAttr;
  INT64                 Size;
  BOOLEAN               EnablePML5Paging;
  EFI_STATUS            Status;   // MU_CHANGE: Avoid Length overflow for INT64
  IA32_CR4              Cr4;

  if ((Length < SIZE_4KB) || (Attributes == NULL)) {
    return EFI_INVALID_PARAMETER;
  }

  // MU_CHANGE Start: Avoid Length overflow for INT64
  // Size = (INT64)Length;
  Status = SafeUint64ToInt64 (Length, &Size);
  if (EFI_ERROR (Status)) {
    // Length above MAX_INT64 is unrealistic for evaluation as of today, directly fail here.
    return EFI_INVALID_PARAMETER;
  }

  // MU_CHANGE Ends
  MemAttr = (UINT64)-1;

<<<<<<< HEAD
  Cr4.UintN         = AsmReadCr4 ();
  EnablePML5Paging  = (BOOLEAN)(Cr4.Bits.LA57 == 1);
=======
  Cr4.UintN        = AsmReadCr4 ();
  EnablePML5Paging = (BOOLEAN)(Cr4.Bits.LA57 == 1);
>>>>>>> a63f5de2

  do {
    PageEntry = GetPageTableEntry (PageTableBase, EnablePML5Paging, BaseAddress, &PageAttr);
    if ((PageEntry == NULL) || (PageAttr == PageNone)) {
      return EFI_UNSUPPORTED;
    }

    //
    // If the memory range is cross page table boundary, make sure they
    // share the same attribute. Return EFI_NO_MAPPING if not.
    //
    *Attributes = GetAttributesFromPageEntry (PageEntry);
    if ((MemAttr != (UINT64)-1) && (*Attributes != MemAttr)) {
      return EFI_NO_MAPPING;
    }

    switch (PageAttr) {
      case Page4K:
        Address      = *PageEntry & PAGING_4K_ADDRESS_MASK_64;
        Size        -= (SIZE_4KB - (BaseAddress - Address));
        BaseAddress += (SIZE_4KB - (BaseAddress - Address));
        break;

      case Page2M:
        Address      = *PageEntry & PAGING_2M_ADDRESS_MASK_64;
        Size        -= SIZE_2MB - (BaseAddress - Address);
        BaseAddress += SIZE_2MB - (BaseAddress - Address);
        break;

      case Page1G:
        Address      = *PageEntry & PAGING_1G_ADDRESS_MASK_64;
        Size        -= SIZE_1GB - (BaseAddress - Address);
        BaseAddress += SIZE_1GB - (BaseAddress - Address);
        break;

      default:
        return EFI_UNSUPPORTED;
    }

    MemAttr = *Attributes;
  } while (Size > 0);

  return EFI_SUCCESS;
}
<|MERGE_RESOLUTION|>--- conflicted
+++ resolved
@@ -1,375 +1,367 @@
-/** @file
-  STM paging
-
-  Copyright (c) 2015, Intel Corporation. All rights reserved.<BR>
-  This program and the accompanying materials
-  are licensed and made available under the terms and conditions of the BSD License
-  which accompanies this distribution.  The full text of the license may be found at
-  http://opensource.org/licenses/bsd-license.php.
-
-  THE PROGRAM IS DISTRIBUTED UNDER THE BSD LICENSE ON AN "AS IS" BASIS,
-  WITHOUT WARRANTIES OR REPRESENTATIONS OF ANY KIND, EITHER EXPRESS OR IMPLIED.
-
-**/
-
-#include "StmInit.h"
-#include <Library/SafeIntLib.h>
-
-#define BUS_FROM_PCIE_ADDRESS(PcieAddress)       (UINT8)(((UINTN)(PcieAddress) & 0x0FF00000) >> 20)
-#define DEVICE_FROM_PCIE_ADDRESS(PcieAddress)    (UINT8)(((UINTN)(PcieAddress) & 0x000F8000) >> 15)
-#define FUNCTION_FROM_PCIE_ADDRESS(PcieAddress)  (UINT8)(((UINTN)(PcieAddress) & 0x00007000) >> 12)
-#define REGISTER_FROM_PCIE_ADDRESS(PcieAddress)  (UINT16)((UINTN)(PcieAddress) & 0x00000FFF)
-
-#define PAGE_PROGATE_BITS  (BIT0 | BIT1 | BIT2 | BIT3 | BIT4 | BIT5)
-
-#define PAGING_4K_MASK  0xFFF
-#define PAGING_2M_MASK  0x1FFFFF
-#define PAGING_1G_MASK  0x3FFFFFFF
-
-#define PAGING_PAE_INDEX_MASK  0x1FF
-
-#define PAGING_4K_ADDRESS_MASK_64  0x000FFFFFFFFFF000ull
-#define PAGING_2M_ADDRESS_MASK_64  0x000FFFFFFFE00000ull
-#define PAGING_1G_ADDRESS_MASK_64  0x000FFFFFC0000000ull
-
-typedef enum {
-  PageNone,
-  Page4K,
-  Page2M,
-  Page1G,
-} PAGE_ATTRIBUTE;
-
-typedef struct {
-  PAGE_ATTRIBUTE    Attribute;
-  UINT64            Length;
-  UINT64            AddressMask;
-} PAGE_ATTRIBUTE_TABLE;
-
-PAGE_ATTRIBUTE_TABLE  mPageAttributeTable[] = {
-  { Page4K, SIZE_4KB, PAGING_4K_ADDRESS_MASK_64 },
-  { Page2M, SIZE_2MB, PAGING_2M_ADDRESS_MASK_64 },
-  { Page1G, SIZE_1GB, PAGING_1G_ADDRESS_MASK_64 },
-};
-
-/**
-  Check if 1-GByte pages is supported by processor or not.
-
-  @retval TRUE   1-GByte pages is supported.
-  @retval FALSE  1-GByte pages is not supported.
-
-**/
-BOOLEAN
-Is1GPageSupport (
-  VOID
-  )
-{
-  UINT32  RegEax;
-  UINT32  RegEdx;
-
-  AsmCpuid (0x80000000, &RegEax, NULL, NULL, NULL);
-  if (RegEax >= 0x80000001) {
-    AsmCpuid (0x80000001, NULL, NULL, NULL, &RegEdx);
-    if ((RegEdx & BIT26) != 0) {
-      return TRUE;
-    }
-  }
-
-  return FALSE;
-}
-
-/**
-
-  This function create page table for STM host.
-  The SINIT/StmLoader should already configured 4G paging, so here
-  we just create >4G paging for X64 mode.
-
-**/
-VOID
-CreateHostPaging (
-  VOID
-  )
-{
-  UINTN   PageTable;
-  UINTN   Index;
-  UINTN   SubIndex;
-  UINTN   Pml4Index;
-  UINT64  *Pde;
-  UINT64  *Pte;
-  UINT64  *Pml4;
-  UINT64  BaseAddress;
-  UINTN   NumberOfPml4EntriesNeeded;
-  UINTN   NumberOfPdpEntriesNeeded;
-
-  if (sizeof (UINTN) == sizeof (UINT64)) {
-    PageTable = AsmReadCr3 ();
-    Pml4      = (UINT64 *)PageTable;
-
-    if (mHostContextCommon.PhysicalAddressBits <= 39) {
-      NumberOfPml4EntriesNeeded = 1;
-      NumberOfPdpEntriesNeeded  = (UINTN)LShiftU64 (1, mHostContextCommon.PhysicalAddressBits - 30);
-    } else {
-      NumberOfPml4EntriesNeeded = (UINTN)LShiftU64 (1, mHostContextCommon.PhysicalAddressBits - 39);
-      NumberOfPdpEntriesNeeded  = 512;
-    }
-
-    BaseAddress = BASE_4GB;
-    for (Pml4Index = 0; Pml4Index < NumberOfPml4EntriesNeeded; Pml4Index++) {
-      if (Pml4Index > 0) {
-        Pde             = (UINT64 *)(UINTN)AllocatePages (1);
-        Pml4[Pml4Index] = (UINT64)(UINTN)Pde | IA32_PG_P;
-        Index           = 0;
-      } else {
-        // Start from 4G - Pml4[0] already allocated.
-        Pde   = (UINT64 *)(UINTN)(Pml4[0] & 0xFFFFF000);
-        Index = 4;
-      }
-
-      if (Is1GPageSupport ()) {
-        for ( ; Index < NumberOfPdpEntriesNeeded; Index++) {
-          Pde[Index]   = (UINT64)(UINTN)BaseAddress | IA32_PG_PS | IA32_PG_RW | IA32_PG_P;
-          BaseAddress += SIZE_1GB;
-        }
-      } else {
-        for ( ; Index < NumberOfPdpEntriesNeeded; Index++) {
-          Pte        = (UINT64 *)AllocatePages (1);
-          Pde[Index] = (UINT64)(UINTN)Pte | IA32_PG_P;
-
-          for (SubIndex = 0; SubIndex < SIZE_4KB / sizeof (*Pte); SubIndex++) {
-            Pte[SubIndex] = BaseAddress | IA32_PG_PS | IA32_PG_RW | IA32_PG_P;
-            BaseAddress  += SIZE_2MB;
-          }
-        }
-      }
-    }
-  }
-}
-
-/**
-  Return page table entry to match the address.
-  @param[in]   PageTableBase      The page table base.
-  @param[in]   Enable5LevelPaging If PML5 paging is enabled.
-  @param[in]   Address            The address to be checked.
-  @param[out]  PageAttributes     The page attribute of the page entry.
-  @return The page entry.
-**/
-VOID *
-GetPageTableEntry (
-  IN  UINTN             PageTableBase,
-  IN  BOOLEAN           Enable5LevelPaging,
-  IN  PHYSICAL_ADDRESS  Address,
-  OUT PAGE_ATTRIBUTE    *PageAttribute
-  )
-{
-  UINTN   Index1;
-  UINTN   Index2;
-  UINTN   Index3;
-  UINTN   Index4;
-  UINTN   Index5;
-  UINT64  *L1PageTable;
-  UINT64  *L2PageTable;
-  UINT64  *L3PageTable;
-  UINT64  *L4PageTable;
-  UINT64  *L5PageTable;
-
-  Index5 = ((UINTN)RShiftU64 (Address, 48)) & PAGING_PAE_INDEX_MASK;
-  Index4 = ((UINTN)RShiftU64 (Address, 39)) & PAGING_PAE_INDEX_MASK;
-  Index3 = ((UINTN)Address >> 30) & PAGING_PAE_INDEX_MASK;
-  Index2 = ((UINTN)Address >> 21) & PAGING_PAE_INDEX_MASK;
-  Index1 = ((UINTN)Address >> 12) & PAGING_PAE_INDEX_MASK;
-
-  if (sizeof (UINTN) == sizeof (UINT64)) {
-    if (Enable5LevelPaging) {
-      L5PageTable = (UINT64 *)PageTableBase;
-      if (L5PageTable[Index5] == 0) {
-        *PageAttribute = PageNone;
-        return NULL;
-      }
-
-      L4PageTable = (UINT64 *)(UINTN)(L5PageTable[Index5] & PAGING_4K_ADDRESS_MASK_64);
-    } else {
-      L4PageTable = (UINT64 *)PageTableBase;
-    }
-
-    if (L4PageTable[Index4] == 0) {
-      *PageAttribute = PageNone;
-      return NULL;
-    }
-
-    L3PageTable = (UINT64 *)(UINTN)(L4PageTable[Index4] & PAGING_4K_ADDRESS_MASK_64);
-  } else {
-    L3PageTable = (UINT64 *)PageTableBase;
-  }
-
-  if (L3PageTable[Index3] == 0) {
-    *PageAttribute = PageNone;
-    return NULL;
-  }
-
-  if ((L3PageTable[Index3] & IA32_PG_PS) != 0) {
-    // 1G
-    *PageAttribute = Page1G;
-    return &L3PageTable[Index3];
-  }
-
-  L2PageTable = (UINT64 *)(UINTN)(L3PageTable[Index3] & PAGING_4K_ADDRESS_MASK_64);
-  if (L2PageTable[Index2] == 0) {
-    *PageAttribute = PageNone;
-    return NULL;
-  }
-
-  if ((L2PageTable[Index2] & IA32_PG_PS) != 0) {
-    // 2M
-    *PageAttribute = Page2M;
-    return &L2PageTable[Index2];
-  }
-
-  // 4k
-  L1PageTable = (UINT64 *)(UINTN)(L2PageTable[Index2] & PAGING_4K_ADDRESS_MASK_64);
-  if ((L1PageTable[Index1] == 0) && (Address != 0)) {
-    *PageAttribute = PageNone;
-    return NULL;
-  }
-<<<<<<< HEAD
-=======
-
->>>>>>> a63f5de2
-  *PageAttribute = Page4K;
-  return &L1PageTable[Index1];
-}
-
-/**
-  Return memory attributes of page entry.
-  @param[in]  PageEntry        The page entry.
-  @return Memory attributes of page entry.
-**/
-UINT64
-GetAttributesFromPageEntry (
-  IN  UINT64  *PageEntry
-  )
-{
-  UINT64  Attributes;
-
-  Attributes = 0;
-  if ((*PageEntry & IA32_PG_P) == 0) {
-    Attributes |= EFI_MEMORY_RP;
-  }
-
-  if ((*PageEntry & IA32_PG_RW) == 0) {
-    Attributes |= EFI_MEMORY_RO;
-  }
-
-  if ((*PageEntry & IA32_PG_NX) != 0) {
-    Attributes |= EFI_MEMORY_XP;
-  }
-
-  if ((*PageEntry & IA32_PG_USR) == 0) {
-    // UINT64  UserSupervisor:1;         // 0 = Supervisor, 1=User
-    Attributes |= EFI_MEMORY_SP;
-  }
-
-  return Attributes;
-}
-
-/**
-  This function retrieves the attributes of the memory region specified by
-  BaseAddress and Length. If different attributes are got from different part
-  of the memory region, EFI_NO_MAPPING will be returned.
-  @param  PageTableBase     The base address of the page table.
-  @param  BaseAddress       The physical address that is the start address of
-                            a memory region.
-  @param  Length            The size in bytes of the memory region.
-  @param  Attributes        Pointer to attributes returned.
-  @retval EFI_SUCCESS           The attributes got for the memory region.
-  @retval EFI_INVALID_PARAMETER Length is zero.
-                                Attributes is NULL.
-                                Length is larger than MAX_INT64. // MU_CHANGE: Avoid Length overflow for INT64
-  @retval EFI_NO_MAPPING        Attributes are not consistent cross the memory
-                                region.
-  @retval EFI_UNSUPPORTED       The processor does not support one or more
-                                bytes of the memory resource range specified
-                                by BaseAddress and Length.
-**/
-EFI_STATUS
-EFIAPI
-GetMemoryAttributes (
-  IN  EFI_PHYSICAL_ADDRESS  PageTableBase,
-  IN  EFI_PHYSICAL_ADDRESS  BaseAddress,
-  IN  UINT64                Length,
-  OUT UINT64                *Attributes
-  )
-{
-  EFI_PHYSICAL_ADDRESS  Address;
-  UINT64                *PageEntry;
-  UINT64                MemAttr;
-  PAGE_ATTRIBUTE        PageAttr;
-  INT64                 Size;
-  BOOLEAN               EnablePML5Paging;
-  EFI_STATUS            Status;   // MU_CHANGE: Avoid Length overflow for INT64
-  IA32_CR4              Cr4;
-
-  if ((Length < SIZE_4KB) || (Attributes == NULL)) {
-    return EFI_INVALID_PARAMETER;
-  }
-
-  // MU_CHANGE Start: Avoid Length overflow for INT64
-  // Size = (INT64)Length;
-  Status = SafeUint64ToInt64 (Length, &Size);
-  if (EFI_ERROR (Status)) {
-    // Length above MAX_INT64 is unrealistic for evaluation as of today, directly fail here.
-    return EFI_INVALID_PARAMETER;
-  }
-
-  // MU_CHANGE Ends
-  MemAttr = (UINT64)-1;
-
-<<<<<<< HEAD
-  Cr4.UintN         = AsmReadCr4 ();
-  EnablePML5Paging  = (BOOLEAN)(Cr4.Bits.LA57 == 1);
-=======
-  Cr4.UintN        = AsmReadCr4 ();
-  EnablePML5Paging = (BOOLEAN)(Cr4.Bits.LA57 == 1);
->>>>>>> a63f5de2
-
-  do {
-    PageEntry = GetPageTableEntry (PageTableBase, EnablePML5Paging, BaseAddress, &PageAttr);
-    if ((PageEntry == NULL) || (PageAttr == PageNone)) {
-      return EFI_UNSUPPORTED;
-    }
-
-    //
-    // If the memory range is cross page table boundary, make sure they
-    // share the same attribute. Return EFI_NO_MAPPING if not.
-    //
-    *Attributes = GetAttributesFromPageEntry (PageEntry);
-    if ((MemAttr != (UINT64)-1) && (*Attributes != MemAttr)) {
-      return EFI_NO_MAPPING;
-    }
-
-    switch (PageAttr) {
-      case Page4K:
-        Address      = *PageEntry & PAGING_4K_ADDRESS_MASK_64;
-        Size        -= (SIZE_4KB - (BaseAddress - Address));
-        BaseAddress += (SIZE_4KB - (BaseAddress - Address));
-        break;
-
-      case Page2M:
-        Address      = *PageEntry & PAGING_2M_ADDRESS_MASK_64;
-        Size        -= SIZE_2MB - (BaseAddress - Address);
-        BaseAddress += SIZE_2MB - (BaseAddress - Address);
-        break;
-
-      case Page1G:
-        Address      = *PageEntry & PAGING_1G_ADDRESS_MASK_64;
-        Size        -= SIZE_1GB - (BaseAddress - Address);
-        BaseAddress += SIZE_1GB - (BaseAddress - Address);
-        break;
-
-      default:
-        return EFI_UNSUPPORTED;
-    }
-
-    MemAttr = *Attributes;
-  } while (Size > 0);
-
-  return EFI_SUCCESS;
-}
+/** @file
+  STM paging
+
+  Copyright (c) 2015, Intel Corporation. All rights reserved.<BR>
+  This program and the accompanying materials
+  are licensed and made available under the terms and conditions of the BSD License
+  which accompanies this distribution.  The full text of the license may be found at
+  http://opensource.org/licenses/bsd-license.php.
+
+  THE PROGRAM IS DISTRIBUTED UNDER THE BSD LICENSE ON AN "AS IS" BASIS,
+  WITHOUT WARRANTIES OR REPRESENTATIONS OF ANY KIND, EITHER EXPRESS OR IMPLIED.
+
+**/
+
+#include "StmInit.h"
+#include <Library/SafeIntLib.h>
+
+#define BUS_FROM_PCIE_ADDRESS(PcieAddress)       (UINT8)(((UINTN)(PcieAddress) & 0x0FF00000) >> 20)
+#define DEVICE_FROM_PCIE_ADDRESS(PcieAddress)    (UINT8)(((UINTN)(PcieAddress) & 0x000F8000) >> 15)
+#define FUNCTION_FROM_PCIE_ADDRESS(PcieAddress)  (UINT8)(((UINTN)(PcieAddress) & 0x00007000) >> 12)
+#define REGISTER_FROM_PCIE_ADDRESS(PcieAddress)  (UINT16)((UINTN)(PcieAddress) & 0x00000FFF)
+
+#define PAGE_PROGATE_BITS  (BIT0 | BIT1 | BIT2 | BIT3 | BIT4 | BIT5)
+
+#define PAGING_4K_MASK  0xFFF
+#define PAGING_2M_MASK  0x1FFFFF
+#define PAGING_1G_MASK  0x3FFFFFFF
+
+#define PAGING_PAE_INDEX_MASK  0x1FF
+
+#define PAGING_4K_ADDRESS_MASK_64  0x000FFFFFFFFFF000ull
+#define PAGING_2M_ADDRESS_MASK_64  0x000FFFFFFFE00000ull
+#define PAGING_1G_ADDRESS_MASK_64  0x000FFFFFC0000000ull
+
+typedef enum {
+  PageNone,
+  Page4K,
+  Page2M,
+  Page1G,
+} PAGE_ATTRIBUTE;
+
+typedef struct {
+  PAGE_ATTRIBUTE    Attribute;
+  UINT64            Length;
+  UINT64            AddressMask;
+} PAGE_ATTRIBUTE_TABLE;
+
+PAGE_ATTRIBUTE_TABLE  mPageAttributeTable[] = {
+  { Page4K, SIZE_4KB, PAGING_4K_ADDRESS_MASK_64 },
+  { Page2M, SIZE_2MB, PAGING_2M_ADDRESS_MASK_64 },
+  { Page1G, SIZE_1GB, PAGING_1G_ADDRESS_MASK_64 },
+};
+
+/**
+  Check if 1-GByte pages is supported by processor or not.
+
+  @retval TRUE   1-GByte pages is supported.
+  @retval FALSE  1-GByte pages is not supported.
+
+**/
+BOOLEAN
+Is1GPageSupport (
+  VOID
+  )
+{
+  UINT32  RegEax;
+  UINT32  RegEdx;
+
+  AsmCpuid (0x80000000, &RegEax, NULL, NULL, NULL);
+  if (RegEax >= 0x80000001) {
+    AsmCpuid (0x80000001, NULL, NULL, NULL, &RegEdx);
+    if ((RegEdx & BIT26) != 0) {
+      return TRUE;
+    }
+  }
+
+  return FALSE;
+}
+
+/**
+
+  This function create page table for STM host.
+  The SINIT/StmLoader should already configured 4G paging, so here
+  we just create >4G paging for X64 mode.
+
+**/
+VOID
+CreateHostPaging (
+  VOID
+  )
+{
+  UINTN   PageTable;
+  UINTN   Index;
+  UINTN   SubIndex;
+  UINTN   Pml4Index;
+  UINT64  *Pde;
+  UINT64  *Pte;
+  UINT64  *Pml4;
+  UINT64  BaseAddress;
+  UINTN   NumberOfPml4EntriesNeeded;
+  UINTN   NumberOfPdpEntriesNeeded;
+
+  if (sizeof (UINTN) == sizeof (UINT64)) {
+    PageTable = AsmReadCr3 ();
+    Pml4      = (UINT64 *)PageTable;
+
+    if (mHostContextCommon.PhysicalAddressBits <= 39) {
+      NumberOfPml4EntriesNeeded = 1;
+      NumberOfPdpEntriesNeeded  = (UINTN)LShiftU64 (1, mHostContextCommon.PhysicalAddressBits - 30);
+    } else {
+      NumberOfPml4EntriesNeeded = (UINTN)LShiftU64 (1, mHostContextCommon.PhysicalAddressBits - 39);
+      NumberOfPdpEntriesNeeded  = 512;
+    }
+
+    BaseAddress = BASE_4GB;
+    for (Pml4Index = 0; Pml4Index < NumberOfPml4EntriesNeeded; Pml4Index++) {
+      if (Pml4Index > 0) {
+        Pde             = (UINT64 *)(UINTN)AllocatePages (1);
+        Pml4[Pml4Index] = (UINT64)(UINTN)Pde | IA32_PG_P;
+        Index           = 0;
+      } else {
+        // Start from 4G - Pml4[0] already allocated.
+        Pde   = (UINT64 *)(UINTN)(Pml4[0] & 0xFFFFF000);
+        Index = 4;
+      }
+
+      if (Is1GPageSupport ()) {
+        for ( ; Index < NumberOfPdpEntriesNeeded; Index++) {
+          Pde[Index]   = (UINT64)(UINTN)BaseAddress | IA32_PG_PS | IA32_PG_RW | IA32_PG_P;
+          BaseAddress += SIZE_1GB;
+        }
+      } else {
+        for ( ; Index < NumberOfPdpEntriesNeeded; Index++) {
+          Pte        = (UINT64 *)AllocatePages (1);
+          Pde[Index] = (UINT64)(UINTN)Pte | IA32_PG_P;
+
+          for (SubIndex = 0; SubIndex < SIZE_4KB / sizeof (*Pte); SubIndex++) {
+            Pte[SubIndex] = BaseAddress | IA32_PG_PS | IA32_PG_RW | IA32_PG_P;
+            BaseAddress  += SIZE_2MB;
+          }
+        }
+      }
+    }
+  }
+}
+
+/**
+  Return page table entry to match the address.
+  @param[in]   PageTableBase      The page table base.
+  @param[in]   Enable5LevelPaging If PML5 paging is enabled.
+  @param[in]   Address            The address to be checked.
+  @param[out]  PageAttributes     The page attribute of the page entry.
+  @return The page entry.
+**/
+VOID *
+GetPageTableEntry (
+  IN  UINTN             PageTableBase,
+  IN  BOOLEAN           Enable5LevelPaging,
+  IN  PHYSICAL_ADDRESS  Address,
+  OUT PAGE_ATTRIBUTE    *PageAttribute
+  )
+{
+  UINTN   Index1;
+  UINTN   Index2;
+  UINTN   Index3;
+  UINTN   Index4;
+  UINTN   Index5;
+  UINT64  *L1PageTable;
+  UINT64  *L2PageTable;
+  UINT64  *L3PageTable;
+  UINT64  *L4PageTable;
+  UINT64  *L5PageTable;
+
+  Index5 = ((UINTN)RShiftU64 (Address, 48)) & PAGING_PAE_INDEX_MASK;
+  Index4 = ((UINTN)RShiftU64 (Address, 39)) & PAGING_PAE_INDEX_MASK;
+  Index3 = ((UINTN)Address >> 30) & PAGING_PAE_INDEX_MASK;
+  Index2 = ((UINTN)Address >> 21) & PAGING_PAE_INDEX_MASK;
+  Index1 = ((UINTN)Address >> 12) & PAGING_PAE_INDEX_MASK;
+
+  if (sizeof (UINTN) == sizeof (UINT64)) {
+    if (Enable5LevelPaging) {
+      L5PageTable = (UINT64 *)PageTableBase;
+      if (L5PageTable[Index5] == 0) {
+        *PageAttribute = PageNone;
+        return NULL;
+      }
+
+      L4PageTable = (UINT64 *)(UINTN)(L5PageTable[Index5] & PAGING_4K_ADDRESS_MASK_64);
+    } else {
+      L4PageTable = (UINT64 *)PageTableBase;
+    }
+
+    if (L4PageTable[Index4] == 0) {
+      *PageAttribute = PageNone;
+      return NULL;
+    }
+
+    L3PageTable = (UINT64 *)(UINTN)(L4PageTable[Index4] & PAGING_4K_ADDRESS_MASK_64);
+  } else {
+    L3PageTable = (UINT64 *)PageTableBase;
+  }
+
+  if (L3PageTable[Index3] == 0) {
+    *PageAttribute = PageNone;
+    return NULL;
+  }
+
+  if ((L3PageTable[Index3] & IA32_PG_PS) != 0) {
+    // 1G
+    *PageAttribute = Page1G;
+    return &L3PageTable[Index3];
+  }
+
+  L2PageTable = (UINT64 *)(UINTN)(L3PageTable[Index3] & PAGING_4K_ADDRESS_MASK_64);
+  if (L2PageTable[Index2] == 0) {
+    *PageAttribute = PageNone;
+    return NULL;
+  }
+
+  if ((L2PageTable[Index2] & IA32_PG_PS) != 0) {
+    // 2M
+    *PageAttribute = Page2M;
+    return &L2PageTable[Index2];
+  }
+
+  // 4k
+  L1PageTable = (UINT64 *)(UINTN)(L2PageTable[Index2] & PAGING_4K_ADDRESS_MASK_64);
+  if ((L1PageTable[Index1] == 0) && (Address != 0)) {
+    *PageAttribute = PageNone;
+    return NULL;
+  }
+
+  *PageAttribute = Page4K;
+  return &L1PageTable[Index1];
+}
+
+/**
+  Return memory attributes of page entry.
+  @param[in]  PageEntry        The page entry.
+  @return Memory attributes of page entry.
+**/
+UINT64
+GetAttributesFromPageEntry (
+  IN  UINT64  *PageEntry
+  )
+{
+  UINT64  Attributes;
+
+  Attributes = 0;
+  if ((*PageEntry & IA32_PG_P) == 0) {
+    Attributes |= EFI_MEMORY_RP;
+  }
+
+  if ((*PageEntry & IA32_PG_RW) == 0) {
+    Attributes |= EFI_MEMORY_RO;
+  }
+
+  if ((*PageEntry & IA32_PG_NX) != 0) {
+    Attributes |= EFI_MEMORY_XP;
+  }
+
+  if ((*PageEntry & IA32_PG_USR) == 0) {
+    // UINT64  UserSupervisor:1;         // 0 = Supervisor, 1=User
+    Attributes |= EFI_MEMORY_SP;
+  }
+
+  return Attributes;
+}
+
+/**
+  This function retrieves the attributes of the memory region specified by
+  BaseAddress and Length. If different attributes are got from different part
+  of the memory region, EFI_NO_MAPPING will be returned.
+  @param  PageTableBase     The base address of the page table.
+  @param  BaseAddress       The physical address that is the start address of
+                            a memory region.
+  @param  Length            The size in bytes of the memory region.
+  @param  Attributes        Pointer to attributes returned.
+  @retval EFI_SUCCESS           The attributes got for the memory region.
+  @retval EFI_INVALID_PARAMETER Length is zero.
+                                Attributes is NULL.
+                                Length is larger than MAX_INT64. // MU_CHANGE: Avoid Length overflow for INT64
+  @retval EFI_NO_MAPPING        Attributes are not consistent cross the memory
+                                region.
+  @retval EFI_UNSUPPORTED       The processor does not support one or more
+                                bytes of the memory resource range specified
+                                by BaseAddress and Length.
+**/
+EFI_STATUS
+EFIAPI
+GetMemoryAttributes (
+  IN  EFI_PHYSICAL_ADDRESS  PageTableBase,
+  IN  EFI_PHYSICAL_ADDRESS  BaseAddress,
+  IN  UINT64                Length,
+  OUT UINT64                *Attributes
+  )
+{
+  EFI_PHYSICAL_ADDRESS  Address;
+  UINT64                *PageEntry;
+  UINT64                MemAttr;
+  PAGE_ATTRIBUTE        PageAttr;
+  INT64                 Size;
+  BOOLEAN               EnablePML5Paging;
+  EFI_STATUS            Status;   // MU_CHANGE: Avoid Length overflow for INT64
+  IA32_CR4              Cr4;
+
+  if ((Length < SIZE_4KB) || (Attributes == NULL)) {
+    return EFI_INVALID_PARAMETER;
+  }
+
+  // MU_CHANGE Start: Avoid Length overflow for INT64
+  // Size = (INT64)Length;
+  Status = SafeUint64ToInt64 (Length, &Size);
+  if (EFI_ERROR (Status)) {
+    // Length above MAX_INT64 is unrealistic for evaluation as of today, directly fail here.
+    return EFI_INVALID_PARAMETER;
+  }
+
+  // MU_CHANGE Ends
+  MemAttr = (UINT64)-1;
+
+  Cr4.UintN        = AsmReadCr4 ();
+  EnablePML5Paging = (BOOLEAN)(Cr4.Bits.LA57 == 1);
+
+  do {
+    PageEntry = GetPageTableEntry (PageTableBase, EnablePML5Paging, BaseAddress, &PageAttr);
+    if ((PageEntry == NULL) || (PageAttr == PageNone)) {
+      return EFI_UNSUPPORTED;
+    }
+
+    //
+    // If the memory range is cross page table boundary, make sure they
+    // share the same attribute. Return EFI_NO_MAPPING if not.
+    //
+    *Attributes = GetAttributesFromPageEntry (PageEntry);
+    if ((MemAttr != (UINT64)-1) && (*Attributes != MemAttr)) {
+      return EFI_NO_MAPPING;
+    }
+
+    switch (PageAttr) {
+      case Page4K:
+        Address      = *PageEntry & PAGING_4K_ADDRESS_MASK_64;
+        Size        -= (SIZE_4KB - (BaseAddress - Address));
+        BaseAddress += (SIZE_4KB - (BaseAddress - Address));
+        break;
+
+      case Page2M:
+        Address      = *PageEntry & PAGING_2M_ADDRESS_MASK_64;
+        Size        -= SIZE_2MB - (BaseAddress - Address);
+        BaseAddress += SIZE_2MB - (BaseAddress - Address);
+        break;
+
+      case Page1G:
+        Address      = *PageEntry & PAGING_1G_ADDRESS_MASK_64;
+        Size        -= SIZE_1GB - (BaseAddress - Address);
+        BaseAddress += SIZE_1GB - (BaseAddress - Address);
+        break;
+
+      default:
+        return EFI_UNSUPPORTED;
+    }
+
+    MemAttr = *Attributes;
+  } while (Size > 0);
+
+  return EFI_SUCCESS;
+}