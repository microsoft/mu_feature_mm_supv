/** @file
  This library uses TPM2 device to calculation hash.

Copyright (c) 2013 - 2018, Intel Corporation. All rights reserved. <BR>
(C) Copyright 2015 Hewlett Packard Enterprise Development LP<BR>
SPDX-License-Identifier: BSD-2-Clause-Patent

**/

#include <PiPei.h>
#include <Library/BaseLib.h>
#include <Library/BaseMemoryLib.h>
#include <Library/Tpm2CommandLib.h>
#include <Library/DebugLib.h>
#include <Library/MemoryAllocationLib.h>
#include <Library/HashLib.h>
#include <Library/PcdLib.h>

typedef struct {
  TPM_ALG_ID    AlgoId;
  UINT32        Mask;
} TPM2_HASH_MASK;

TPM2_HASH_MASK  mTpm2HashMask[] = {
  { TPM_ALG_SHA1,    HASH_ALG_SHA1    },
  { TPM_ALG_SHA256,  HASH_ALG_SHA256  },
  { TPM_ALG_SHA384,  HASH_ALG_SHA384  },
  { TPM_ALG_SHA512,  HASH_ALG_SHA512  },
  { TPM_ALG_SM3_256, HASH_ALG_SM3_256 },
};

/**
  The function get algorithm from hash mask info.

  @return Hash algorithm
**/
EFI_STATUS
EFIAPI
Tpm2GetAlgoFromHashMask (
  OUT TPM_ALG_ID  *AlgoIds,
  OUT UINTN       *Count
  )
{
  EFI_STATUS  Status;
  UINTN       Index;
  UINTN       AlgoIdCount;
  UINT32      TpmHashAlgorithmBitmap;
  UINT32      ActivePcrBanks;

  if ((AlgoIds == NULL) || (Count == NULL)) {
    return EFI_INVALID_PARAMETER;
  }

  Status = Tpm2GetCapabilitySupportedAndActivePcrs (&TpmHashAlgorithmBitmap, &ActivePcrBanks);
  if (EFI_ERROR (Status)) {
    return Status;
  }

  AlgoIdCount = 0;
  for (Index = 0; Index < sizeof (mTpm2HashMask)/sizeof (mTpm2HashMask[0]); Index++) {
    if (mTpm2HashMask[Index].Mask & ActivePcrBanks) {
      if (AlgoIdCount >= *Count) {
        return EFI_BUFFER_TOO_SMALL;
      }

      AlgoIds[AlgoIdCount] = mTpm2HashMask[Index].AlgoId;
      AlgoIdCount++;
    }
  }

  *Count = AlgoIdCount;

  return EFI_SUCCESS;
}

/**
  Start hash sequence.

  @param HashHandle Hash handle.

  @retval EFI_SUCCESS          Hash sequence start and HandleHandle returned.
  @retval EFI_OUT_OF_RESOURCES No enough resource to start hash.
**/
EFI_STATUS
EFIAPI
HashStart (
  OUT HASH_HANDLE  *HashHandle
  )
{
  TPMI_DH_OBJECT  SequenceHandle;
  EFI_STATUS      Status;
  UINTN           Index;
  UINTN           AlgoIdCount = HASH_COUNT;
  TPM_ALG_ID      AlgoIds[HASH_COUNT];
  HASH_HANDLE     *HashCtx;

  if (HashHandle == NULL) {
    return EFI_INVALID_PARAMETER;
  }

  HashCtx = AllocatePages (EFI_SIZE_TO_PAGES (sizeof (*HashCtx) * HASH_COUNT));
  ASSERT (HashCtx != NULL);

  Status = Tpm2GetAlgoFromHashMask (AlgoIds, &AlgoIdCount);
  if (EFI_ERROR (Status)) {
    return Status;
  }

  for (Index = 0; Index < AlgoIdCount; Index++) {
    Status = Tpm2HashSequenceStart (AlgoIds[Index], &SequenceHandle);
    if (!EFI_ERROR (Status)) {
      HashCtx[Index] = (HASH_HANDLE)SequenceHandle;
    }
  }

  *HashHandle = (HASH_HANDLE)HashCtx;

  return Status;
}

/**
  Update hash sequence data.

  @param HashHandle    Hash handle.
  @param DataToHash    Data to be hashed.
  @param DataToHashLen Data size.

  @retval EFI_SUCCESS     Hash sequence updated.
**/
EFI_STATUS
EFIAPI
HashUpdate (
  IN HASH_HANDLE  HashHandle,
  IN VOID         *DataToHash,
  IN UINTN        DataToHashLen
  )
{
  UINT8             *Buffer;
  UINT64            HashLen;
  TPM2B_MAX_BUFFER  HashBuffer;
  EFI_STATUS        Status;
  UINTN             Index;
  UINTN             AlgoIdCount = HASH_COUNT;
  TPM_ALG_ID        AlgoIds[HASH_COUNT];
  HASH_HANDLE       *HashCtx;

  HashCtx = (HASH_HANDLE *)HashHandle;

  Status = Tpm2GetAlgoFromHashMask (AlgoIds, &AlgoIdCount);
  if (EFI_ERROR (Status)) {
    return Status;
  }

  for (Index = 0; Index < AlgoIdCount; Index++) {
    Buffer = (UINT8 *)(UINTN)DataToHash;
    for (HashLen = DataToHashLen; HashLen > sizeof (HashBuffer.buffer); HashLen -= sizeof (HashBuffer.buffer)) {
      HashBuffer.size = sizeof (HashBuffer.buffer);
      CopyMem (HashBuffer.buffer, Buffer, sizeof (HashBuffer.buffer));
      Buffer += sizeof (HashBuffer.buffer);

      Status = Tpm2SequenceUpdate ((TPMI_DH_OBJECT)HashCtx[Index], &HashBuffer);
      if (EFI_ERROR (Status)) {
        return EFI_DEVICE_ERROR;
      }
    }

    //
    // Last one
    //
    HashBuffer.size = (UINT16)HashLen;
    CopyMem (HashBuffer.buffer, Buffer, (UINTN)HashLen);
    Status = Tpm2SequenceUpdate ((TPMI_DH_OBJECT)HashCtx[Index], &HashBuffer);
    if (EFI_ERROR (Status)) {
      return EFI_DEVICE_ERROR;
    }
  }

  return EFI_SUCCESS;
}

/**
  Hash sequence complete and extend to PCR.

  @param HashHandle    Hash handle.
  @param PcrIndex      PCR to be extended.
  @param DataToHash    Data to be hashed.
  @param DataToHashLen Data size.
  @param DigestList    Digest list.

  @retval EFI_SUCCESS     Hash sequence complete and DigestList is returned.
**/
EFI_STATUS
EFIAPI
HashCompleteAndExtend (
  IN HASH_HANDLE          HashHandle,
  IN TPMI_DH_PCR          PcrIndex,
  IN VOID                 *DataToHash,
  IN UINTN                DataToHashLen,
  OUT TPML_DIGEST_VALUES  *DigestList
  )
{
  UINT8             *Buffer;
  UINT64            HashLen;
  TPM2B_MAX_BUFFER  HashBuffer;
  EFI_STATUS        Status;
  TPM2B_DIGEST      Result;
  UINTN             Index;
  UINTN             AlgoIdCount = HASH_COUNT;
  TPM_ALG_ID        AlgoIds[HASH_COUNT];
  HASH_HANDLE       *HashCtx;

  HashCtx = (HASH_HANDLE *)HashHandle;

  Status = Tpm2GetAlgoFromHashMask (AlgoIds, &AlgoIdCount);
  if (EFI_ERROR (Status)) {
    return Status;
  }

  if (DigestList == NULL) {
    return EFI_INVALID_PARAMETER;
  }

  ZeroMem (DigestList, sizeof (*DigestList));
  for (Index = 0; Index < AlgoIdCount; Index++) {
    Buffer = (UINT8 *)(UINTN)DataToHash;
    for (HashLen = DataToHashLen; HashLen > sizeof (HashBuffer.buffer); HashLen -= sizeof (HashBuffer.buffer)) {
      HashBuffer.size = sizeof (HashBuffer.buffer);
      CopyMem (HashBuffer.buffer, Buffer, sizeof (HashBuffer.buffer));
      Buffer += sizeof (HashBuffer.buffer);

      Status = Tpm2SequenceUpdate ((TPMI_DH_OBJECT)HashCtx[Index], &HashBuffer);
      if (EFI_ERROR (Status)) {
        return EFI_DEVICE_ERROR;
      }
    }

    //
    // Last one
    //
    HashBuffer.size = (UINT16)HashLen;
    CopyMem (HashBuffer.buffer, Buffer, (UINTN)HashLen);

    Status = Tpm2SequenceComplete (
<<<<<<< HEAD
                (TPMI_DH_OBJECT)HashCtx[Index],
                &HashBuffer,
                &Result
                );
=======
               (TPMI_DH_OBJECT)HashCtx[Index],
               &HashBuffer,
               &Result
               );
>>>>>>> 85e7e352
    if (EFI_ERROR (Status)) {
      return EFI_DEVICE_ERROR;
    }

<<<<<<< HEAD
    DigestList->count = DigestList->count + 1;
=======
    DigestList->count                  = DigestList->count + 1;
>>>>>>> 85e7e352
    DigestList->digests[Index].hashAlg = AlgoIds[Index];
    CopyMem (&DigestList->digests[Index].digest, Result.buffer, Result.size);
    if (EFI_ERROR (Status)) {
      return EFI_DEVICE_ERROR;
    }
  }

  Status = Tpm2PcrExtend (
<<<<<<< HEAD
              PcrIndex,
              DigestList
              );
=======
             PcrIndex,
             DigestList
             );
>>>>>>> 85e7e352

  FreePages (HashCtx, EFI_SIZE_TO_PAGES (sizeof (*HashCtx) * HASH_COUNT));

  return EFI_SUCCESS;
}

/**
  Hash data and extend to PCR.

  @param PcrIndex      PCR to be extended.
  @param DataToHash    Data to be hashed.
  @param DataToHashLen Data size.
  @param DigestList    Digest list.

  @retval EFI_SUCCESS     Hash data and DigestList is returned.
**/
EFI_STATUS
EFIAPI
HashAndExtend (
  IN TPMI_DH_PCR          PcrIndex,
  IN VOID                 *DataToHash,
  IN UINTN                DataToHashLen,
  OUT TPML_DIGEST_VALUES  *DigestList
  )
{
  EFI_STATUS        Status;
  UINT8             *Buffer;
  UINT64            HashLen;
  TPMI_DH_OBJECT    SequenceHandle;
  TPM2B_MAX_BUFFER  HashBuffer;
  UINTN             Index;
  UINTN             AlgoIdCount = HASH_COUNT;
  TPM_ALG_ID        AlgoIds[HASH_COUNT];
  TPM2B_EVENT       EventData;
  TPM2B_DIGEST      Result;

  DEBUG ((DEBUG_VERBOSE, "\n HashAndExtend Entry \n"));

  if (DigestList == NULL) {
    return EFI_INVALID_PARAMETER;
  }

  SequenceHandle = 0xFFFFFFFF; // Know bad value

  Status = Tpm2GetAlgoFromHashMask (AlgoIds, &AlgoIdCount);
  if (EFI_ERROR (Status)) {
    return Status;
  }

  if ((AlgoIdCount == 0) && (DataToHashLen <= sizeof (EventData.buffer))) {
    EventData.size = (UINT16)DataToHashLen;
    CopyMem (EventData.buffer, DataToHash, DataToHashLen);
    Status = Tpm2PcrEvent (PcrIndex, &EventData, DigestList);
    if (EFI_ERROR (Status)) {
      return EFI_DEVICE_ERROR;
    }

    return EFI_SUCCESS;
  }

  ZeroMem (DigestList, sizeof (*DigestList));
  for (Index = 0; Index < AlgoIdCount; Index++) {
    Status = Tpm2HashSequenceStart (AlgoIds[Index], &SequenceHandle);
    if (EFI_ERROR (Status)) {
      return EFI_DEVICE_ERROR;
    }

    DEBUG ((DEBUG_VERBOSE, "\n Tpm2HashSequenceStart Success \n"));

    Buffer = (UINT8 *)(UINTN)DataToHash;
    for (HashLen = DataToHashLen; HashLen > sizeof (HashBuffer.buffer); HashLen -= sizeof (HashBuffer.buffer)) {
      HashBuffer.size = sizeof (HashBuffer.buffer);
      CopyMem (HashBuffer.buffer, Buffer, sizeof (HashBuffer.buffer));
      Buffer += sizeof (HashBuffer.buffer);

      Status = Tpm2SequenceUpdate (SequenceHandle, &HashBuffer);
      if (EFI_ERROR (Status)) {
        return EFI_DEVICE_ERROR;
      }
    }

    DEBUG ((DEBUG_VERBOSE, "\n Tpm2SequenceUpdate Success \n"));

    HashBuffer.size = (UINT16)HashLen;
    CopyMem (HashBuffer.buffer, Buffer, (UINTN)HashLen);

    Status = Tpm2SequenceComplete (
<<<<<<< HEAD
                SequenceHandle,
                &HashBuffer,
                &Result
                );
=======
               SequenceHandle,
               &HashBuffer,
               &Result
               );
>>>>>>> 85e7e352
    if (EFI_ERROR (Status)) {
      return EFI_DEVICE_ERROR;
    }

    DEBUG ((DEBUG_VERBOSE, "\n Tpm2SequenceComplete Success \n"));

<<<<<<< HEAD
    DigestList->count = DigestList->count + 1;
=======
    DigestList->count                  = DigestList->count + 1;
>>>>>>> 85e7e352
    DigestList->digests[Index].hashAlg = AlgoIds[Index];
    CopyMem (&DigestList->digests[Index].digest, Result.buffer, Result.size);
  }

  Status = Tpm2PcrExtend (
<<<<<<< HEAD
              PcrIndex,
              DigestList
              );
=======
             PcrIndex,
             DigestList
             );
>>>>>>> 85e7e352
  if (EFI_ERROR (Status)) {
    return EFI_DEVICE_ERROR;
  }

  DEBUG ((DEBUG_VERBOSE, "\n Tpm2PcrExtend Success \n"));

  return EFI_SUCCESS;
}

/**
  This service register Hash.

  @param HashInterface  Hash interface

  @retval EFI_SUCCESS          This hash interface is registered successfully.
  @retval EFI_UNSUPPORTED      System does not support register this interface.
  @retval EFI_ALREADY_STARTED  System already register this interface.
**/
EFI_STATUS
EFIAPI
RegisterHashInterfaceLib (
  IN HASH_INTERFACE  *HashInterface
  )
{
  return EFI_UNSUPPORTED;
}
<|MERGE_RESOLUTION|>--- conflicted
+++ resolved
@@ -1,429 +1,395 @@
-/** @file
-  This library uses TPM2 device to calculation hash.
-
-Copyright (c) 2013 - 2018, Intel Corporation. All rights reserved. <BR>
-(C) Copyright 2015 Hewlett Packard Enterprise Development LP<BR>
-SPDX-License-Identifier: BSD-2-Clause-Patent
-
-**/
-
-#include <PiPei.h>
-#include <Library/BaseLib.h>
-#include <Library/BaseMemoryLib.h>
-#include <Library/Tpm2CommandLib.h>
-#include <Library/DebugLib.h>
-#include <Library/MemoryAllocationLib.h>
-#include <Library/HashLib.h>
-#include <Library/PcdLib.h>
-
-typedef struct {
-  TPM_ALG_ID    AlgoId;
-  UINT32        Mask;
-} TPM2_HASH_MASK;
-
-TPM2_HASH_MASK  mTpm2HashMask[] = {
-  { TPM_ALG_SHA1,    HASH_ALG_SHA1    },
-  { TPM_ALG_SHA256,  HASH_ALG_SHA256  },
-  { TPM_ALG_SHA384,  HASH_ALG_SHA384  },
-  { TPM_ALG_SHA512,  HASH_ALG_SHA512  },
-  { TPM_ALG_SM3_256, HASH_ALG_SM3_256 },
-};
-
-/**
-  The function get algorithm from hash mask info.
-
-  @return Hash algorithm
-**/
-EFI_STATUS
-EFIAPI
-Tpm2GetAlgoFromHashMask (
-  OUT TPM_ALG_ID  *AlgoIds,
-  OUT UINTN       *Count
-  )
-{
-  EFI_STATUS  Status;
-  UINTN       Index;
-  UINTN       AlgoIdCount;
-  UINT32      TpmHashAlgorithmBitmap;
-  UINT32      ActivePcrBanks;
-
-  if ((AlgoIds == NULL) || (Count == NULL)) {
-    return EFI_INVALID_PARAMETER;
-  }
-
-  Status = Tpm2GetCapabilitySupportedAndActivePcrs (&TpmHashAlgorithmBitmap, &ActivePcrBanks);
-  if (EFI_ERROR (Status)) {
-    return Status;
-  }
-
-  AlgoIdCount = 0;
-  for (Index = 0; Index < sizeof (mTpm2HashMask)/sizeof (mTpm2HashMask[0]); Index++) {
-    if (mTpm2HashMask[Index].Mask & ActivePcrBanks) {
-      if (AlgoIdCount >= *Count) {
-        return EFI_BUFFER_TOO_SMALL;
-      }
-
-      AlgoIds[AlgoIdCount] = mTpm2HashMask[Index].AlgoId;
-      AlgoIdCount++;
-    }
-  }
-
-  *Count = AlgoIdCount;
-
-  return EFI_SUCCESS;
-}
-
-/**
-  Start hash sequence.
-
-  @param HashHandle Hash handle.
-
-  @retval EFI_SUCCESS          Hash sequence start and HandleHandle returned.
-  @retval EFI_OUT_OF_RESOURCES No enough resource to start hash.
-**/
-EFI_STATUS
-EFIAPI
-HashStart (
-  OUT HASH_HANDLE  *HashHandle
-  )
-{
-  TPMI_DH_OBJECT  SequenceHandle;
-  EFI_STATUS      Status;
-  UINTN           Index;
-  UINTN           AlgoIdCount = HASH_COUNT;
-  TPM_ALG_ID      AlgoIds[HASH_COUNT];
-  HASH_HANDLE     *HashCtx;
-
-  if (HashHandle == NULL) {
-    return EFI_INVALID_PARAMETER;
-  }
-
-  HashCtx = AllocatePages (EFI_SIZE_TO_PAGES (sizeof (*HashCtx) * HASH_COUNT));
-  ASSERT (HashCtx != NULL);
-
-  Status = Tpm2GetAlgoFromHashMask (AlgoIds, &AlgoIdCount);
-  if (EFI_ERROR (Status)) {
-    return Status;
-  }
-
-  for (Index = 0; Index < AlgoIdCount; Index++) {
-    Status = Tpm2HashSequenceStart (AlgoIds[Index], &SequenceHandle);
-    if (!EFI_ERROR (Status)) {
-      HashCtx[Index] = (HASH_HANDLE)SequenceHandle;
-    }
-  }
-
-  *HashHandle = (HASH_HANDLE)HashCtx;
-
-  return Status;
-}
-
-/**
-  Update hash sequence data.
-
-  @param HashHandle    Hash handle.
-  @param DataToHash    Data to be hashed.
-  @param DataToHashLen Data size.
-
-  @retval EFI_SUCCESS     Hash sequence updated.
-**/
-EFI_STATUS
-EFIAPI
-HashUpdate (
-  IN HASH_HANDLE  HashHandle,
-  IN VOID         *DataToHash,
-  IN UINTN        DataToHashLen
-  )
-{
-  UINT8             *Buffer;
-  UINT64            HashLen;
-  TPM2B_MAX_BUFFER  HashBuffer;
-  EFI_STATUS        Status;
-  UINTN             Index;
-  UINTN             AlgoIdCount = HASH_COUNT;
-  TPM_ALG_ID        AlgoIds[HASH_COUNT];
-  HASH_HANDLE       *HashCtx;
-
-  HashCtx = (HASH_HANDLE *)HashHandle;
-
-  Status = Tpm2GetAlgoFromHashMask (AlgoIds, &AlgoIdCount);
-  if (EFI_ERROR (Status)) {
-    return Status;
-  }
-
-  for (Index = 0; Index < AlgoIdCount; Index++) {
-    Buffer = (UINT8 *)(UINTN)DataToHash;
-    for (HashLen = DataToHashLen; HashLen > sizeof (HashBuffer.buffer); HashLen -= sizeof (HashBuffer.buffer)) {
-      HashBuffer.size = sizeof (HashBuffer.buffer);
-      CopyMem (HashBuffer.buffer, Buffer, sizeof (HashBuffer.buffer));
-      Buffer += sizeof (HashBuffer.buffer);
-
-      Status = Tpm2SequenceUpdate ((TPMI_DH_OBJECT)HashCtx[Index], &HashBuffer);
-      if (EFI_ERROR (Status)) {
-        return EFI_DEVICE_ERROR;
-      }
-    }
-
-    //
-    // Last one
-    //
-    HashBuffer.size = (UINT16)HashLen;
-    CopyMem (HashBuffer.buffer, Buffer, (UINTN)HashLen);
-    Status = Tpm2SequenceUpdate ((TPMI_DH_OBJECT)HashCtx[Index], &HashBuffer);
-    if (EFI_ERROR (Status)) {
-      return EFI_DEVICE_ERROR;
-    }
-  }
-
-  return EFI_SUCCESS;
-}
-
-/**
-  Hash sequence complete and extend to PCR.
-
-  @param HashHandle    Hash handle.
-  @param PcrIndex      PCR to be extended.
-  @param DataToHash    Data to be hashed.
-  @param DataToHashLen Data size.
-  @param DigestList    Digest list.
-
-  @retval EFI_SUCCESS     Hash sequence complete and DigestList is returned.
-**/
-EFI_STATUS
-EFIAPI
-HashCompleteAndExtend (
-  IN HASH_HANDLE          HashHandle,
-  IN TPMI_DH_PCR          PcrIndex,
-  IN VOID                 *DataToHash,
-  IN UINTN                DataToHashLen,
-  OUT TPML_DIGEST_VALUES  *DigestList
-  )
-{
-  UINT8             *Buffer;
-  UINT64            HashLen;
-  TPM2B_MAX_BUFFER  HashBuffer;
-  EFI_STATUS        Status;
-  TPM2B_DIGEST      Result;
-  UINTN             Index;
-  UINTN             AlgoIdCount = HASH_COUNT;
-  TPM_ALG_ID        AlgoIds[HASH_COUNT];
-  HASH_HANDLE       *HashCtx;
-
-  HashCtx = (HASH_HANDLE *)HashHandle;
-
-  Status = Tpm2GetAlgoFromHashMask (AlgoIds, &AlgoIdCount);
-  if (EFI_ERROR (Status)) {
-    return Status;
-  }
-
-  if (DigestList == NULL) {
-    return EFI_INVALID_PARAMETER;
-  }
-
-  ZeroMem (DigestList, sizeof (*DigestList));
-  for (Index = 0; Index < AlgoIdCount; Index++) {
-    Buffer = (UINT8 *)(UINTN)DataToHash;
-    for (HashLen = DataToHashLen; HashLen > sizeof (HashBuffer.buffer); HashLen -= sizeof (HashBuffer.buffer)) {
-      HashBuffer.size = sizeof (HashBuffer.buffer);
-      CopyMem (HashBuffer.buffer, Buffer, sizeof (HashBuffer.buffer));
-      Buffer += sizeof (HashBuffer.buffer);
-
-      Status = Tpm2SequenceUpdate ((TPMI_DH_OBJECT)HashCtx[Index], &HashBuffer);
-      if (EFI_ERROR (Status)) {
-        return EFI_DEVICE_ERROR;
-      }
-    }
-
-    //
-    // Last one
-    //
-    HashBuffer.size = (UINT16)HashLen;
-    CopyMem (HashBuffer.buffer, Buffer, (UINTN)HashLen);
-
-    Status = Tpm2SequenceComplete (
-<<<<<<< HEAD
-                (TPMI_DH_OBJECT)HashCtx[Index],
-                &HashBuffer,
-                &Result
-                );
-=======
-               (TPMI_DH_OBJECT)HashCtx[Index],
-               &HashBuffer,
-               &Result
-               );
->>>>>>> 85e7e352
-    if (EFI_ERROR (Status)) {
-      return EFI_DEVICE_ERROR;
-    }
-
-<<<<<<< HEAD
-    DigestList->count = DigestList->count + 1;
-=======
-    DigestList->count                  = DigestList->count + 1;
->>>>>>> 85e7e352
-    DigestList->digests[Index].hashAlg = AlgoIds[Index];
-    CopyMem (&DigestList->digests[Index].digest, Result.buffer, Result.size);
-    if (EFI_ERROR (Status)) {
-      return EFI_DEVICE_ERROR;
-    }
-  }
-
-  Status = Tpm2PcrExtend (
-<<<<<<< HEAD
-              PcrIndex,
-              DigestList
-              );
-=======
-             PcrIndex,
-             DigestList
-             );
->>>>>>> 85e7e352
-
-  FreePages (HashCtx, EFI_SIZE_TO_PAGES (sizeof (*HashCtx) * HASH_COUNT));
-
-  return EFI_SUCCESS;
-}
-
-/**
-  Hash data and extend to PCR.
-
-  @param PcrIndex      PCR to be extended.
-  @param DataToHash    Data to be hashed.
-  @param DataToHashLen Data size.
-  @param DigestList    Digest list.
-
-  @retval EFI_SUCCESS     Hash data and DigestList is returned.
-**/
-EFI_STATUS
-EFIAPI
-HashAndExtend (
-  IN TPMI_DH_PCR          PcrIndex,
-  IN VOID                 *DataToHash,
-  IN UINTN                DataToHashLen,
-  OUT TPML_DIGEST_VALUES  *DigestList
-  )
-{
-  EFI_STATUS        Status;
-  UINT8             *Buffer;
-  UINT64            HashLen;
-  TPMI_DH_OBJECT    SequenceHandle;
-  TPM2B_MAX_BUFFER  HashBuffer;
-  UINTN             Index;
-  UINTN             AlgoIdCount = HASH_COUNT;
-  TPM_ALG_ID        AlgoIds[HASH_COUNT];
-  TPM2B_EVENT       EventData;
-  TPM2B_DIGEST      Result;
-
-  DEBUG ((DEBUG_VERBOSE, "\n HashAndExtend Entry \n"));
-
-  if (DigestList == NULL) {
-    return EFI_INVALID_PARAMETER;
-  }
-
-  SequenceHandle = 0xFFFFFFFF; // Know bad value
-
-  Status = Tpm2GetAlgoFromHashMask (AlgoIds, &AlgoIdCount);
-  if (EFI_ERROR (Status)) {
-    return Status;
-  }
-
-  if ((AlgoIdCount == 0) && (DataToHashLen <= sizeof (EventData.buffer))) {
-    EventData.size = (UINT16)DataToHashLen;
-    CopyMem (EventData.buffer, DataToHash, DataToHashLen);
-    Status = Tpm2PcrEvent (PcrIndex, &EventData, DigestList);
-    if (EFI_ERROR (Status)) {
-      return EFI_DEVICE_ERROR;
-    }
-
-    return EFI_SUCCESS;
-  }
-
-  ZeroMem (DigestList, sizeof (*DigestList));
-  for (Index = 0; Index < AlgoIdCount; Index++) {
-    Status = Tpm2HashSequenceStart (AlgoIds[Index], &SequenceHandle);
-    if (EFI_ERROR (Status)) {
-      return EFI_DEVICE_ERROR;
-    }
-
-    DEBUG ((DEBUG_VERBOSE, "\n Tpm2HashSequenceStart Success \n"));
-
-    Buffer = (UINT8 *)(UINTN)DataToHash;
-    for (HashLen = DataToHashLen; HashLen > sizeof (HashBuffer.buffer); HashLen -= sizeof (HashBuffer.buffer)) {
-      HashBuffer.size = sizeof (HashBuffer.buffer);
-      CopyMem (HashBuffer.buffer, Buffer, sizeof (HashBuffer.buffer));
-      Buffer += sizeof (HashBuffer.buffer);
-
-      Status = Tpm2SequenceUpdate (SequenceHandle, &HashBuffer);
-      if (EFI_ERROR (Status)) {
-        return EFI_DEVICE_ERROR;
-      }
-    }
-
-    DEBUG ((DEBUG_VERBOSE, "\n Tpm2SequenceUpdate Success \n"));
-
-    HashBuffer.size = (UINT16)HashLen;
-    CopyMem (HashBuffer.buffer, Buffer, (UINTN)HashLen);
-
-    Status = Tpm2SequenceComplete (
-<<<<<<< HEAD
-                SequenceHandle,
-                &HashBuffer,
-                &Result
-                );
-=======
-               SequenceHandle,
-               &HashBuffer,
-               &Result
-               );
->>>>>>> 85e7e352
-    if (EFI_ERROR (Status)) {
-      return EFI_DEVICE_ERROR;
-    }
-
-    DEBUG ((DEBUG_VERBOSE, "\n Tpm2SequenceComplete Success \n"));
-
-<<<<<<< HEAD
-    DigestList->count = DigestList->count + 1;
-=======
-    DigestList->count                  = DigestList->count + 1;
->>>>>>> 85e7e352
-    DigestList->digests[Index].hashAlg = AlgoIds[Index];
-    CopyMem (&DigestList->digests[Index].digest, Result.buffer, Result.size);
-  }
-
-  Status = Tpm2PcrExtend (
-<<<<<<< HEAD
-              PcrIndex,
-              DigestList
-              );
-=======
-             PcrIndex,
-             DigestList
-             );
->>>>>>> 85e7e352
-  if (EFI_ERROR (Status)) {
-    return EFI_DEVICE_ERROR;
-  }
-
-  DEBUG ((DEBUG_VERBOSE, "\n Tpm2PcrExtend Success \n"));
-
-  return EFI_SUCCESS;
-}
-
-/**
-  This service register Hash.
-
-  @param HashInterface  Hash interface
-
-  @retval EFI_SUCCESS          This hash interface is registered successfully.
-  @retval EFI_UNSUPPORTED      System does not support register this interface.
-  @retval EFI_ALREADY_STARTED  System already register this interface.
-**/
-EFI_STATUS
-EFIAPI
-RegisterHashInterfaceLib (
-  IN HASH_INTERFACE  *HashInterface
-  )
-{
-  return EFI_UNSUPPORTED;
-}
+/** @file
+  This library uses TPM2 device to calculation hash.
+
+Copyright (c) 2013 - 2018, Intel Corporation. All rights reserved. <BR>
+(C) Copyright 2015 Hewlett Packard Enterprise Development LP<BR>
+SPDX-License-Identifier: BSD-2-Clause-Patent
+
+**/
+
+#include <PiPei.h>
+#include <Library/BaseLib.h>
+#include <Library/BaseMemoryLib.h>
+#include <Library/Tpm2CommandLib.h>
+#include <Library/DebugLib.h>
+#include <Library/MemoryAllocationLib.h>
+#include <Library/HashLib.h>
+#include <Library/PcdLib.h>
+
+typedef struct {
+  TPM_ALG_ID    AlgoId;
+  UINT32        Mask;
+} TPM2_HASH_MASK;
+
+TPM2_HASH_MASK  mTpm2HashMask[] = {
+  { TPM_ALG_SHA1,    HASH_ALG_SHA1    },
+  { TPM_ALG_SHA256,  HASH_ALG_SHA256  },
+  { TPM_ALG_SHA384,  HASH_ALG_SHA384  },
+  { TPM_ALG_SHA512,  HASH_ALG_SHA512  },
+  { TPM_ALG_SM3_256, HASH_ALG_SM3_256 },
+};
+
+/**
+  The function get algorithm from hash mask info.
+
+  @return Hash algorithm
+**/
+EFI_STATUS
+EFIAPI
+Tpm2GetAlgoFromHashMask (
+  OUT TPM_ALG_ID  *AlgoIds,
+  OUT UINTN       *Count
+  )
+{
+  EFI_STATUS  Status;
+  UINTN       Index;
+  UINTN       AlgoIdCount;
+  UINT32      TpmHashAlgorithmBitmap;
+  UINT32      ActivePcrBanks;
+
+  if ((AlgoIds == NULL) || (Count == NULL)) {
+    return EFI_INVALID_PARAMETER;
+  }
+
+  Status = Tpm2GetCapabilitySupportedAndActivePcrs (&TpmHashAlgorithmBitmap, &ActivePcrBanks);
+  if (EFI_ERROR (Status)) {
+    return Status;
+  }
+
+  AlgoIdCount = 0;
+  for (Index = 0; Index < sizeof (mTpm2HashMask)/sizeof (mTpm2HashMask[0]); Index++) {
+    if (mTpm2HashMask[Index].Mask & ActivePcrBanks) {
+      if (AlgoIdCount >= *Count) {
+        return EFI_BUFFER_TOO_SMALL;
+      }
+
+      AlgoIds[AlgoIdCount] = mTpm2HashMask[Index].AlgoId;
+      AlgoIdCount++;
+    }
+  }
+
+  *Count = AlgoIdCount;
+
+  return EFI_SUCCESS;
+}
+
+/**
+  Start hash sequence.
+
+  @param HashHandle Hash handle.
+
+  @retval EFI_SUCCESS          Hash sequence start and HandleHandle returned.
+  @retval EFI_OUT_OF_RESOURCES No enough resource to start hash.
+**/
+EFI_STATUS
+EFIAPI
+HashStart (
+  OUT HASH_HANDLE  *HashHandle
+  )
+{
+  TPMI_DH_OBJECT  SequenceHandle;
+  EFI_STATUS      Status;
+  UINTN           Index;
+  UINTN           AlgoIdCount = HASH_COUNT;
+  TPM_ALG_ID      AlgoIds[HASH_COUNT];
+  HASH_HANDLE     *HashCtx;
+
+  if (HashHandle == NULL) {
+    return EFI_INVALID_PARAMETER;
+  }
+
+  HashCtx = AllocatePages (EFI_SIZE_TO_PAGES (sizeof (*HashCtx) * HASH_COUNT));
+  ASSERT (HashCtx != NULL);
+
+  Status = Tpm2GetAlgoFromHashMask (AlgoIds, &AlgoIdCount);
+  if (EFI_ERROR (Status)) {
+    return Status;
+  }
+
+  for (Index = 0; Index < AlgoIdCount; Index++) {
+    Status = Tpm2HashSequenceStart (AlgoIds[Index], &SequenceHandle);
+    if (!EFI_ERROR (Status)) {
+      HashCtx[Index] = (HASH_HANDLE)SequenceHandle;
+    }
+  }
+
+  *HashHandle = (HASH_HANDLE)HashCtx;
+
+  return Status;
+}
+
+/**
+  Update hash sequence data.
+
+  @param HashHandle    Hash handle.
+  @param DataToHash    Data to be hashed.
+  @param DataToHashLen Data size.
+
+  @retval EFI_SUCCESS     Hash sequence updated.
+**/
+EFI_STATUS
+EFIAPI
+HashUpdate (
+  IN HASH_HANDLE  HashHandle,
+  IN VOID         *DataToHash,
+  IN UINTN        DataToHashLen
+  )
+{
+  UINT8             *Buffer;
+  UINT64            HashLen;
+  TPM2B_MAX_BUFFER  HashBuffer;
+  EFI_STATUS        Status;
+  UINTN             Index;
+  UINTN             AlgoIdCount = HASH_COUNT;
+  TPM_ALG_ID        AlgoIds[HASH_COUNT];
+  HASH_HANDLE       *HashCtx;
+
+  HashCtx = (HASH_HANDLE *)HashHandle;
+
+  Status = Tpm2GetAlgoFromHashMask (AlgoIds, &AlgoIdCount);
+  if (EFI_ERROR (Status)) {
+    return Status;
+  }
+
+  for (Index = 0; Index < AlgoIdCount; Index++) {
+    Buffer = (UINT8 *)(UINTN)DataToHash;
+    for (HashLen = DataToHashLen; HashLen > sizeof (HashBuffer.buffer); HashLen -= sizeof (HashBuffer.buffer)) {
+      HashBuffer.size = sizeof (HashBuffer.buffer);
+      CopyMem (HashBuffer.buffer, Buffer, sizeof (HashBuffer.buffer));
+      Buffer += sizeof (HashBuffer.buffer);
+
+      Status = Tpm2SequenceUpdate ((TPMI_DH_OBJECT)HashCtx[Index], &HashBuffer);
+      if (EFI_ERROR (Status)) {
+        return EFI_DEVICE_ERROR;
+      }
+    }
+
+    //
+    // Last one
+    //
+    HashBuffer.size = (UINT16)HashLen;
+    CopyMem (HashBuffer.buffer, Buffer, (UINTN)HashLen);
+    Status = Tpm2SequenceUpdate ((TPMI_DH_OBJECT)HashCtx[Index], &HashBuffer);
+    if (EFI_ERROR (Status)) {
+      return EFI_DEVICE_ERROR;
+    }
+  }
+
+  return EFI_SUCCESS;
+}
+
+/**
+  Hash sequence complete and extend to PCR.
+
+  @param HashHandle    Hash handle.
+  @param PcrIndex      PCR to be extended.
+  @param DataToHash    Data to be hashed.
+  @param DataToHashLen Data size.
+  @param DigestList    Digest list.
+
+  @retval EFI_SUCCESS     Hash sequence complete and DigestList is returned.
+**/
+EFI_STATUS
+EFIAPI
+HashCompleteAndExtend (
+  IN HASH_HANDLE          HashHandle,
+  IN TPMI_DH_PCR          PcrIndex,
+  IN VOID                 *DataToHash,
+  IN UINTN                DataToHashLen,
+  OUT TPML_DIGEST_VALUES  *DigestList
+  )
+{
+  UINT8             *Buffer;
+  UINT64            HashLen;
+  TPM2B_MAX_BUFFER  HashBuffer;
+  EFI_STATUS        Status;
+  TPM2B_DIGEST      Result;
+  UINTN             Index;
+  UINTN             AlgoIdCount = HASH_COUNT;
+  TPM_ALG_ID        AlgoIds[HASH_COUNT];
+  HASH_HANDLE       *HashCtx;
+
+  HashCtx = (HASH_HANDLE *)HashHandle;
+
+  Status = Tpm2GetAlgoFromHashMask (AlgoIds, &AlgoIdCount);
+  if (EFI_ERROR (Status)) {
+    return Status;
+  }
+
+  if (DigestList == NULL) {
+    return EFI_INVALID_PARAMETER;
+  }
+
+  ZeroMem (DigestList, sizeof (*DigestList));
+  for (Index = 0; Index < AlgoIdCount; Index++) {
+    Buffer = (UINT8 *)(UINTN)DataToHash;
+    for (HashLen = DataToHashLen; HashLen > sizeof (HashBuffer.buffer); HashLen -= sizeof (HashBuffer.buffer)) {
+      HashBuffer.size = sizeof (HashBuffer.buffer);
+      CopyMem (HashBuffer.buffer, Buffer, sizeof (HashBuffer.buffer));
+      Buffer += sizeof (HashBuffer.buffer);
+
+      Status = Tpm2SequenceUpdate ((TPMI_DH_OBJECT)HashCtx[Index], &HashBuffer);
+      if (EFI_ERROR (Status)) {
+        return EFI_DEVICE_ERROR;
+      }
+    }
+
+    //
+    // Last one
+    //
+    HashBuffer.size = (UINT16)HashLen;
+    CopyMem (HashBuffer.buffer, Buffer, (UINTN)HashLen);
+
+    Status = Tpm2SequenceComplete (
+               (TPMI_DH_OBJECT)HashCtx[Index],
+               &HashBuffer,
+               &Result
+               );
+    if (EFI_ERROR (Status)) {
+      return EFI_DEVICE_ERROR;
+    }
+
+    DigestList->count                  = DigestList->count + 1;
+    DigestList->digests[Index].hashAlg = AlgoIds[Index];
+    CopyMem (&DigestList->digests[Index].digest, Result.buffer, Result.size);
+    if (EFI_ERROR (Status)) {
+      return EFI_DEVICE_ERROR;
+    }
+  }
+
+  Status = Tpm2PcrExtend (
+             PcrIndex,
+             DigestList
+             );
+
+  FreePages (HashCtx, EFI_SIZE_TO_PAGES (sizeof (*HashCtx) * HASH_COUNT));
+
+  return EFI_SUCCESS;
+}
+
+/**
+  Hash data and extend to PCR.
+
+  @param PcrIndex      PCR to be extended.
+  @param DataToHash    Data to be hashed.
+  @param DataToHashLen Data size.
+  @param DigestList    Digest list.
+
+  @retval EFI_SUCCESS     Hash data and DigestList is returned.
+**/
+EFI_STATUS
+EFIAPI
+HashAndExtend (
+  IN TPMI_DH_PCR          PcrIndex,
+  IN VOID                 *DataToHash,
+  IN UINTN                DataToHashLen,
+  OUT TPML_DIGEST_VALUES  *DigestList
+  )
+{
+  EFI_STATUS        Status;
+  UINT8             *Buffer;
+  UINT64            HashLen;
+  TPMI_DH_OBJECT    SequenceHandle;
+  TPM2B_MAX_BUFFER  HashBuffer;
+  UINTN             Index;
+  UINTN             AlgoIdCount = HASH_COUNT;
+  TPM_ALG_ID        AlgoIds[HASH_COUNT];
+  TPM2B_EVENT       EventData;
+  TPM2B_DIGEST      Result;
+
+  DEBUG ((DEBUG_VERBOSE, "\n HashAndExtend Entry \n"));
+
+  if (DigestList == NULL) {
+    return EFI_INVALID_PARAMETER;
+  }
+
+  SequenceHandle = 0xFFFFFFFF; // Know bad value
+
+  Status = Tpm2GetAlgoFromHashMask (AlgoIds, &AlgoIdCount);
+  if (EFI_ERROR (Status)) {
+    return Status;
+  }
+
+  if ((AlgoIdCount == 0) && (DataToHashLen <= sizeof (EventData.buffer))) {
+    EventData.size = (UINT16)DataToHashLen;
+    CopyMem (EventData.buffer, DataToHash, DataToHashLen);
+    Status = Tpm2PcrEvent (PcrIndex, &EventData, DigestList);
+    if (EFI_ERROR (Status)) {
+      return EFI_DEVICE_ERROR;
+    }
+
+    return EFI_SUCCESS;
+  }
+
+  ZeroMem (DigestList, sizeof (*DigestList));
+  for (Index = 0; Index < AlgoIdCount; Index++) {
+    Status = Tpm2HashSequenceStart (AlgoIds[Index], &SequenceHandle);
+    if (EFI_ERROR (Status)) {
+      return EFI_DEVICE_ERROR;
+    }
+
+    DEBUG ((DEBUG_VERBOSE, "\n Tpm2HashSequenceStart Success \n"));
+
+    Buffer = (UINT8 *)(UINTN)DataToHash;
+    for (HashLen = DataToHashLen; HashLen > sizeof (HashBuffer.buffer); HashLen -= sizeof (HashBuffer.buffer)) {
+      HashBuffer.size = sizeof (HashBuffer.buffer);
+      CopyMem (HashBuffer.buffer, Buffer, sizeof (HashBuffer.buffer));
+      Buffer += sizeof (HashBuffer.buffer);
+
+      Status = Tpm2SequenceUpdate (SequenceHandle, &HashBuffer);
+      if (EFI_ERROR (Status)) {
+        return EFI_DEVICE_ERROR;
+      }
+    }
+
+    DEBUG ((DEBUG_VERBOSE, "\n Tpm2SequenceUpdate Success \n"));
+
+    HashBuffer.size = (UINT16)HashLen;
+    CopyMem (HashBuffer.buffer, Buffer, (UINTN)HashLen);
+
+    Status = Tpm2SequenceComplete (
+               SequenceHandle,
+               &HashBuffer,
+               &Result
+               );
+    if (EFI_ERROR (Status)) {
+      return EFI_DEVICE_ERROR;
+    }
+
+    DEBUG ((DEBUG_VERBOSE, "\n Tpm2SequenceComplete Success \n"));
+
+    DigestList->count                  = DigestList->count + 1;
+    DigestList->digests[Index].hashAlg = AlgoIds[Index];
+    CopyMem (&DigestList->digests[Index].digest, Result.buffer, Result.size);
+  }
+
+  Status = Tpm2PcrExtend (
+             PcrIndex,
+             DigestList
+             );
+  if (EFI_ERROR (Status)) {
+    return EFI_DEVICE_ERROR;
+  }
+
+  DEBUG ((DEBUG_VERBOSE, "\n Tpm2PcrExtend Success \n"));
+
+  return EFI_SUCCESS;
+}
+
+/**
+  This service register Hash.
+
+  @param HashInterface  Hash interface
+
+  @retval EFI_SUCCESS          This hash interface is registered successfully.
+  @retval EFI_UNSUPPORTED      System does not support register this interface.
+  @retval EFI_ALREADY_STARTED  System already register this interface.
+**/
+EFI_STATUS
+EFIAPI
+RegisterHashInterfaceLib (
+  IN HASH_INTERFACE  *HashInterface
+  )
+{
+  return EFI_UNSUPPORTED;
+}