--- conflicted
+++ resolved
@@ -1,1079 +1,1072 @@
-/** @file
-  The internal header file includes the common header files, defines
-  internal structure and functions used by MmCore module.
-
-  Copyright (c) 2009 - 2014, Intel Corporation. All rights reserved.<BR>
-  Copyright (c) 2016 - 2018, ARM Limited. All rights reserved.<BR>
-
-  SPDX-License-Identifier: BSD-2-Clause-Patent
-
-**/
-
-#ifndef _MM_CORE_H_
-#define _MM_CORE_H_
-
-#include <PiMm.h>
-#include <StandaloneMm.h>
-#include <SmmSecurePolicy.h>
-
-#include <Protocol/DxeMmReadyToLock.h>
-#include <Protocol/MmReadyToLock.h>
-#include <Protocol/MmEndOfDxe.h>
-#include <Protocol/MmCommunication2.h>
-#include <Protocol/LoadedImage.h>
-#include <Protocol/MmConfiguration.h>
-
-#include <Guid/Apriori.h>
-#include <Guid/EventGroup.h>
-#include <Guid/EventLegacyBios.h>
-#include <Guid/ZeroGuid.h>
-#include <Guid/MemoryProfile.h>
-#include <Guid/HobList.h>
-#include <Guid/MmFvDispatch.h>
-#include <Guid/MmramMemoryReserve.h>
-#include <Guid/MmCommBuffer.h>
-#include <Guid/MmCommonRegion.h>
-<<<<<<< HEAD
-=======
-#include <Guid/MmDispatch.h>
->>>>>>> 07a7233f
-
-#include <Library/StandaloneMmCoreEntryPoint.h>
-#include <Library/BaseLib.h>
-#include <Library/FvLib.h>
-#include <Library/BaseMemoryLib.h>
-#include <Library/PeCoffLib.h>
-#include <Library/CacheMaintenanceLib.h>
-#include <Library/DebugLib.h>
-#include <Library/ReportStatusCodeLib.h>
-#include <Library/MemoryAllocationLib.h>
-#include <Library/PcdLib.h>
-#include <Library/PerformanceLib.h>
-
-#include <Library/StandaloneMmMemLib.h>
-#include <Library/HobLib.h>
-#include <Library/UefiLib.h>
-#include <Library/SafeIntLib.h>
-#include <Library/ResetSystemLib.h>
-#include <Library/PanicLib.h>
-
-//
-// Used to build a table of MMI Handlers that the MM Core registers
-//
-typedef struct {
-  EFI_MM_HANDLER_ENTRY_POINT    Handler;
-  EFI_GUID                      *HandlerType;
-  EFI_HANDLE                    DispatchHandle;
-  BOOLEAN                       UnRegister;
-} MM_CORE_MMI_HANDLERS;
-
-//
-// Structure for recording the state of an MM Driver
-//
-#define EFI_MM_DRIVER_ENTRY_SIGNATURE  SIGNATURE_32('s','d','r','v')
-
-typedef struct {
-  UINTN                         Signature;
-  LIST_ENTRY                    Link;               // mDriverList
-
-  LIST_ENTRY                    ScheduledLink;      // mScheduledQueue
-
-  EFI_FIRMWARE_VOLUME_HEADER    *FwVolHeader;
-  EFI_GUID                      FileName;
-  VOID                          *Pe32Data;
-  UINTN                         Pe32DataSize;
-
-  VOID                          *Depex;
-  UINTN                         DepexSize;
-
-  BOOLEAN                       Before;
-  BOOLEAN                       After;
-  EFI_GUID                      BeforeAfterGuid;
-
-  BOOLEAN                       Dependent;
-  BOOLEAN                       Scheduled;
-  BOOLEAN                       Initialized;
-  BOOLEAN                       DepexProtocolError;
-
-  EFI_HANDLE                    ImageHandle;
-  EFI_LOADED_IMAGE_PROTOCOL     *LoadedImage;
-  //
-  // Image EntryPoint in MMRAM
-  //
-  PHYSICAL_ADDRESS              ImageEntryPoint;
-  //
-  // Image Buffer in MMRAM
-  //
-  PHYSICAL_ADDRESS              ImageBuffer;
-  //
-  // Image Page Number
-  //
-  UINTN                         NumberOfPage;
-} EFI_MM_DRIVER_ENTRY;
-
-#define EFI_HANDLE_SIGNATURE  SIGNATURE_32('h','n','d','l')
-
-///
-/// IHANDLE - contains a list of protocol handles
-///
-typedef struct {
-  UINTN         Signature;
-  /// All handles list of IHANDLE
-  LIST_ENTRY    AllHandles;
-  /// List of PROTOCOL_INTERFACE's for this handle
-  LIST_ENTRY    Protocols;
-  UINTN         LocateRequest;
-} IHANDLE;
-
-#define ASSERT_IS_HANDLE(a)  ASSERT((a)->Signature == EFI_HANDLE_SIGNATURE)
-
-#define PROTOCOL_ENTRY_SIGNATURE  SIGNATURE_32('p','r','t','e')
-
-///
-/// PROTOCOL_ENTRY - each different protocol has 1 entry in the protocol
-/// database.  Each handler that supports this protocol is listed, along
-/// with a list of registered notifies.
-///
-typedef struct {
-  UINTN         Signature;
-  /// Link Entry inserted to mProtocolDatabase
-  LIST_ENTRY    AllEntries;
-  /// ID of the protocol
-  EFI_GUID      ProtocolID;
-  /// All protocol interfaces
-  LIST_ENTRY    Protocols;
-  /// Registered notification handlers
-  LIST_ENTRY    Notify;
-} PROTOCOL_ENTRY;
-
-#define PROTOCOL_INTERFACE_SIGNATURE  SIGNATURE_32('p','i','f','c')
-
-///
-/// PROTOCOL_INTERFACE - each protocol installed on a handle is tracked
-/// with a protocol interface structure
-///
-typedef struct {
-  UINTN             Signature;
-  /// Link on IHANDLE.Protocols
-  LIST_ENTRY        Link;
-  /// Back pointer
-  IHANDLE           *Handle;
-  /// Link on PROTOCOL_ENTRY.Protocols
-  LIST_ENTRY        ByProtocol;
-  /// The protocol ID
-  PROTOCOL_ENTRY    *Protocol;
-  /// The interface value
-  VOID              *Interface;
-} PROTOCOL_INTERFACE;
-
-#define PROTOCOL_NOTIFY_SIGNATURE  SIGNATURE_32('p','r','t','n')
-
-///
-/// PROTOCOL_NOTIFY - used for each register notification for a protocol
-///
-typedef struct {
-  UINTN               Signature;
-  PROTOCOL_ENTRY      *Protocol;
-  /// All notifications for this protocol
-  LIST_ENTRY          Link;
-  /// Notification function
-  EFI_MM_NOTIFY_FN    Function;
-  /// Last position notified
-  LIST_ENTRY          *Position;
-} PROTOCOL_NOTIFY;
-
-//
-// MM Dispatcher Data structures
-//
-#define KNOWN_FWVOL_SIGNATURE  SIGNATURE_32('k','n','o','w')
-
-typedef struct {
-  UINTN                         Signature;
-  LIST_ENTRY                    Link;      // mFwVolList
-  EFI_FIRMWARE_VOLUME_HEADER    *FwVolHeader;
-  EFI_GUID                      FvNameGuid;
-} KNOWN_FWVOL;
-
-//
-// MM_HANDLER_STATE_NOTIFIER
-//
-
-//
-// MM_HANDLER - used for each MM handler
-//
-
-#define MMI_ENTRY_SIGNATURE  SIGNATURE_32('m','m','i','e')
-
-typedef struct {
-  UINTN         Signature;
-  LIST_ENTRY    AllEntries; // All entries
-
-  EFI_GUID      HandlerType; // Type of interrupt
-  LIST_ENTRY    MmiHandlers; // All handlers
-} MMI_ENTRY;
-
-#define MMI_HANDLER_SIGNATURE  SIGNATURE_32('m','m','i','h')
-
-typedef struct {
-  UINTN                         Signature;
-  LIST_ENTRY                    Link;        // Link on MMI_ENTRY.MmiHandlers
-  EFI_MM_HANDLER_ENTRY_POINT    Handler;     // The mm handler's entry point
-  UINTN                         CallerAddr;  // The address of caller who register the SMI handler.
-  MMI_ENTRY                     *MmiEntry;
-  BOOLEAN                       ToRemove;     // To remove this MMI_HANDLER later
-  VOID                          *Context;     // for profile
-  UINTN                         ContextSize;  // for profile
-  BOOLEAN                       IsSupervisor; // for isolation
-} MMI_HANDLER;
-
-#define DEFAULT_SUPV_TO_USER_BUFFER_PAGE  1  // Leave 4KB space known to the supervisor that is in CPL3
-
-//
-// Used to share data from supervisor to user space, nothing should be security sensitive
-//
-typedef struct {
-<<<<<<< HEAD
-  UINT64  UserBufferSize;
-=======
-  UINT64    UserBufferSize;
->>>>>>> 07a7233f
-} MM_SUPV_USER_COMMON_BUFFER;
-
-//
-// MM Core Global Variables
-//
-extern MM_COMM_BUFFER_STATUS             *mMmCommMailboxBufferStatus;
-extern EFI_MM_SYSTEM_TABLE               gMmCoreMmst;
-extern EFI_MM_SYSTEM_TABLE               *gMmUserMmst;
-extern LIST_ENTRY                        gHandleList;
-extern MM_SUPV_USER_COMMON_BUFFER        *SupervisorToUserDataBuffer;
-extern MM_CORE_MMI_HANDLERS              mMmCoreMmiHandlers[];
-extern EFI_MM_DRIVER_ENTRY               *mMmCoreDriverEntry;
-extern BOOLEAN                           mMmReadyToLockDone;
-extern BOOLEAN                           mCoreInitializationComplete;
-extern EFI_MEMORY_DESCRIPTOR             mMmSupervisorAccessBuffer[MM_OPEN_BUFFER_CNT];
-extern LIST_ENTRY                        mFfsDriverCacheList;
-extern VOID                              *mMmHobStart;
-extern UINTN                             mMmHobSize;
-extern VOID                              *mInternalCommBufferCopy[MM_OPEN_BUFFER_CNT];
-extern SMM_SUPV_SECURE_POLICY_DATA_V1_0  *FirmwarePolicy;
-extern SMM_SUPV_SECURE_POLICY_DATA_V1_0  *MemPolicySnapshot;
-extern EFI_MM_SYSTEM_TABLE               *mMemoryAllocationMmst;
-
-/**
-  Called to initialize the memory service.
-
-  @param   MmramRangeCount       Number of MMRAM Regions
-  @param   MmramRanges           Pointer to MMRAM Descriptors
-
-**/
-VOID
-MmInitializeMemoryServices (
-  IN UINTN                 MmramRangeCount,
-  IN EFI_MMRAM_DESCRIPTOR  *MmramRanges
-  );
-
-/**
-  The MmInstallConfigurationTable() function is used to maintain the list
-  of configuration tables that are stored in the System Management System
-  Table.  The list is stored as an array of (GUID, Pointer) pairs.  The list
-  must be allocated from pool memory with PoolType set to EfiRuntimeServicesData.
-
-  @param  SystemTable      A pointer to the MM System Table (SMST).
-  @param  Guid             A pointer to the GUID for the entry to add, update, or remove.
-  @param  Table            A pointer to the buffer of the table to add.
-  @param  TableSize        The size of the table to install.
-
-  @retval EFI_SUCCESS           The (Guid, Table) pair was added, updated, or removed.
-  @retval EFI_INVALID_PARAMETER Guid is not valid.
-  @retval EFI_NOT_FOUND         An attempt was made to delete a non-existent entry.
-  @retval EFI_OUT_OF_RESOURCES  There is not enough memory available to complete the operation.
-
-**/
-EFI_STATUS
-EFIAPI
-MmInstallConfigurationTable (
-  IN  CONST EFI_MM_SYSTEM_TABLE  *SystemTable,
-  IN  CONST EFI_GUID             *Guid,
-  IN  VOID                       *Table,
-  IN  UINTN                      TableSize
-  );
-
-/**
-  Wrapper function to MmInstallProtocolInterfaceNotify.  This is the public API which
-  Calls the private one which contains a BOOLEAN parameter for notifications
-
-  @param  UserHandle             The handle to install the protocol handler on,
-                                 or NULL if a new handle is to be allocated
-  @param  Protocol               The protocol to add to the handle
-  @param  InterfaceType          Indicates whether Interface is supplied in
-                                 native form.
-  @param  Interface              The interface for the protocol being added
-
-  @return Status code
-
-**/
-EFI_STATUS
-EFIAPI
-MmInstallProtocolInterface (
-  IN OUT EFI_HANDLE      *UserHandle,
-  IN EFI_GUID            *Protocol,
-  IN EFI_INTERFACE_TYPE  InterfaceType,
-  IN VOID                *Interface
-  );
-
-/**
-  Allocates pages from the memory map.
-
-  @param  Type                   The type of allocation to perform
-  @param  MemoryType             The type of memory to turn the allocated pages
-                                 into
-  @param  NumberOfPages          The number of pages to allocate
-  @param  Memory                 A pointer to receive the base allocated memory
-                                 address
-
-  @retval EFI_INVALID_PARAMETER  Parameters violate checking rules defined in spec.
-  @retval EFI_NOT_FOUND          Could not allocate pages match the requirement.
-  @retval EFI_OUT_OF_RESOURCES   No enough pages to allocate.
-  @retval EFI_SUCCESS            Pages successfully allocated.
-
-**/
-EFI_STATUS
-EFIAPI
-MmAllocatePages (
-  IN      EFI_ALLOCATE_TYPE     Type,
-  IN      EFI_MEMORY_TYPE       MemoryType,
-  IN      UINTN                 NumberOfPages,
-  OUT     EFI_PHYSICAL_ADDRESS  *Memory
-  );
-
-/**
-  Allocates supervisor pages from the memory map.
-
-  @param  Type                   The type of allocation to perform.
-  @param  MemoryType             The type of memory to turn the allocated pages
-                                 into.
-  @param  NumberOfPages          The number of pages to allocate.
-  @param  Memory                 A pointer to receive the base allocated memory
-                                 address.
-
-  @retval EFI_INVALID_PARAMETER  Parameters violate checking rules defined in spec.
-  @retval EFI_NOT_FOUND          Could not allocate pages match the requirement.
-  @retval EFI_OUT_OF_RESOURCES   No enough pages to allocate.
-  @retval EFI_SUCCESS            Pages successfully allocated.
-
-**/
-EFI_STATUS
-EFIAPI
-MmAllocateSupervisorPages (
-  IN  EFI_ALLOCATE_TYPE     Type,
-  IN  EFI_MEMORY_TYPE       MemoryType,
-  IN  UINTN                 NumberOfPages,
-  OUT EFI_PHYSICAL_ADDRESS  *Memory
-  );
-
-/**
-  Allocates pages from the memory map.
-
-  @param  Type                   The type of allocation to perform
-  @param  MemoryType             The type of memory to turn the allocated pages
-                                 into
-  @param  NumberOfPages          The number of pages to allocate
-  @param  Memory                 A pointer to receive the base allocated memory
-                                 address
-
-  @retval EFI_INVALID_PARAMETER  Parameters violate checking rules defined in spec.
-  @retval EFI_NOT_FOUND          Could not allocate pages match the requirement.
-  @retval EFI_OUT_OF_RESOURCES   No enough pages to allocate.
-  @retval EFI_SUCCESS            Pages successfully allocated.
-
-**/
-EFI_STATUS
-EFIAPI
-MmInternalAllocatePages (
-  IN  EFI_ALLOCATE_TYPE     Type,
-  IN  EFI_MEMORY_TYPE       MemoryType,
-  IN  UINTN                 NumberOfPages,
-  OUT EFI_PHYSICAL_ADDRESS  *Memory,
-  IN  BOOLEAN               NeedGuard,
-  IN  BOOLEAN               SupervisorPage
-  );
-
-/**
-  Frees previous allocated pages.
-
-  @param  Memory                 Base address of memory being freed
-  @param  NumberOfPages          The number of pages to free
-
-  @retval EFI_NOT_FOUND          Could not find the entry that covers the range
-  @retval EFI_INVALID_PARAMETER  Address not aligned, Address is zero or NumberOfPages is zero.
-  @return EFI_SUCCESS            Pages successfully freed.
-
-**/
-EFI_STATUS
-EFIAPI
-MmFreePages (
-  IN      EFI_PHYSICAL_ADDRESS  Memory,
-  IN      UINTN                 NumberOfPages
-  );
-
-/**
-  Frees previous allocated pages.
-
-  @param[in]  Memory                 Base address of memory being freed.
-  @param[in]  NumberOfPages          The number of pages to free.
-  @param[in]  IsGuarded              Is the memory to free guarded or not.
-  @param[in]  SupervisorPage         Is the memory owned by supervisor or not.
-
-  @retval EFI_NOT_FOUND          Could not find the entry that covers the range.
-  @retval EFI_INVALID_PARAMETER  Address not aligned, Address is zero or NumberOfPages is zero.
-  @return EFI_SUCCESS            Pages successfully freed.
-
-**/
-EFI_STATUS
-EFIAPI
-MmInternalFreePages (
-  IN EFI_PHYSICAL_ADDRESS  Memory,
-  IN UINTN                 NumberOfPages,
-  IN BOOLEAN               IsGuarded,
-  IN BOOLEAN               SupervisorPage
-  );
-
-/**
-  Allocate supervisor pool of a particular type.
-
-  @param  PoolType               Type of pool to allocate.
-  @param  Size                   The amount of pool to allocate.
-  @param  Buffer                 The address to return a pointer to the allocated
-                                 pool.
-
-  @retval EFI_INVALID_PARAMETER  PoolType not valid.
-  @retval EFI_OUT_OF_RESOURCES   Size exceeds max pool size or allocation failed.
-  @retval EFI_SUCCESS            Pool successfully allocated.
-
-**/
-EFI_STATUS
-EFIAPI
-MmAllocateSupervisorPool (
-  IN   EFI_MEMORY_TYPE  PoolType,
-  IN   UINTN            Size,
-  OUT  VOID             **Buffer
-  );
-
-/**
-  Allocate pool of a particular type.
-
-  @param  PoolType               Type of pool to allocate
-  @param  Size                   The amount of pool to allocate
-  @param  Buffer                 The address to return a pointer to the allocated
-                                 pool
-
-  @retval EFI_INVALID_PARAMETER  PoolType not valid
-  @retval EFI_OUT_OF_RESOURCES   Size exceeds max pool size or allocation failed.
-  @retval EFI_SUCCESS            Pool successfully allocated.
-
-**/
-EFI_STATUS
-EFIAPI
-MmInternalAllocatePool (
-  IN      EFI_MEMORY_TYPE  PoolType,
-  IN      UINTN            Size,
-  OUT     VOID             **Buffer
-  );
-
-/**
-  Frees pool.
-
-  @param  Buffer                 The allocated pool entry to free.
-
-  @retval EFI_INVALID_PARAMETER  Buffer is not a valid value.
-  @retval EFI_SUCCESS            Pool successfully freed.
-
-**/
-EFI_STATUS
-EFIAPI
-MmFreeSupervisorPool (
-  IN VOID  *Buffer
-  );
-
-/**
-  Installs a protocol interface into the boot services environment.
-
-  @param  UserHandle             The handle to install the protocol handler on,
-                                 or NULL if a new handle is to be allocated
-  @param  Protocol               The protocol to add to the handle
-  @param  InterfaceType          Indicates whether Interface is supplied in
-                                 native form.
-  @param  Interface              The interface for the protocol being added
-  @param  Notify                 indicates whether notify the notification list
-                                 for this protocol
-
-  @retval EFI_INVALID_PARAMETER  Invalid parameter
-  @retval EFI_OUT_OF_RESOURCES   No enough buffer to allocate
-  @retval EFI_SUCCESS            Protocol interface successfully installed
-
-**/
-EFI_STATUS
-MmInstallProtocolInterfaceNotify (
-  IN OUT EFI_HANDLE      *UserHandle,
-  IN EFI_GUID            *Protocol,
-  IN EFI_INTERFACE_TYPE  InterfaceType,
-  IN VOID                *Interface,
-  IN BOOLEAN             Notify
-  );
-
-/**
-  Uninstalls all instances of a protocol:interfacer from a handle.
-  If the last protocol interface is remove from the handle, the
-  handle is freed.
-
-  @param  UserHandle             The handle to remove the protocol handler from
-  @param  Protocol               The protocol, of protocol:interface, to remove
-  @param  Interface              The interface, of protocol:interface, to remove
-
-  @retval EFI_INVALID_PARAMETER  Protocol is NULL.
-  @retval EFI_SUCCESS            Protocol interface successfully uninstalled.
-
-**/
-EFI_STATUS
-EFIAPI
-MmUninstallProtocolInterface (
-  IN EFI_HANDLE  UserHandle,
-  IN EFI_GUID    *Protocol,
-  IN VOID        *Interface
-  );
-
-/**
-  Queries a handle to determine if it supports a specified protocol.
-
-  @param  UserHandle             The handle being queried.
-  @param  Protocol               The published unique identifier of the protocol.
-  @param  Interface              Supplies the address where a pointer to the
-                                 corresponding Protocol Interface is returned.
-
-  @return The requested protocol interface for the handle
-
-**/
-EFI_STATUS
-EFIAPI
-MmHandleProtocol (
-  IN EFI_HANDLE  UserHandle,
-  IN EFI_GUID    *Protocol,
-  OUT VOID       **Interface
-  );
-
-/**
-  Add a new protocol notification record for the request protocol.
-
-  @param  Protocol               The requested protocol to add the notify
-                                 registration
-  @param  Function               Points to the notification function
-  @param  Registration           Returns the registration record
-
-  @retval EFI_INVALID_PARAMETER  Invalid parameter
-  @retval EFI_SUCCESS            Successfully returned the registration record
-                                 that has been added
-
-**/
-EFI_STATUS
-EFIAPI
-MmRegisterProtocolNotify (
-  IN  CONST EFI_GUID    *Protocol,
-  IN  EFI_MM_NOTIFY_FN  Function,
-  OUT VOID              **Registration
-  );
-
-/**
-  Locates the requested handle(s) and returns them in Buffer.
-
-  @param  SearchType             The type of search to perform to locate the
-                                 handles
-  @param  Protocol               The protocol to search for
-  @param  SearchKey              Dependant on SearchType
-  @param  BufferSize             On input the size of Buffer.  On output the
-                                 size of data returned.
-  @param  Buffer                 The buffer to return the results in
-
-  @retval EFI_BUFFER_TOO_SMALL   Buffer too small, required buffer size is
-                                 returned in BufferSize.
-  @retval EFI_INVALID_PARAMETER  Invalid parameter
-  @retval EFI_SUCCESS            Successfully found the requested handle(s) and
-                                 returns them in Buffer.
-
-**/
-EFI_STATUS
-EFIAPI
-MmLocateHandle (
-  IN EFI_LOCATE_SEARCH_TYPE  SearchType,
-  IN EFI_GUID                *Protocol   OPTIONAL,
-  IN VOID                    *SearchKey  OPTIONAL,
-  IN OUT UINTN               *BufferSize,
-  OUT EFI_HANDLE             *Buffer
-  );
-
-/**
-  Return the first Protocol Interface that matches the Protocol GUID. If
-  Registration is passed in return a Protocol Instance that was just add
-  to the system. If Registration is NULL return the first Protocol Interface
-  you find.
-
-  @param  Protocol               The protocol to search for
-  @param  Registration           Optional Registration Key returned from
-                                 RegisterProtocolNotify()
-  @param  Interface              Return the Protocol interface (instance).
-
-  @retval EFI_SUCCESS            If a valid Interface is returned
-  @retval EFI_INVALID_PARAMETER  Invalid parameter
-  @retval EFI_NOT_FOUND          Protocol interface not found
-
-**/
-EFI_STATUS
-EFIAPI
-MmLocateProtocol (
-  IN  EFI_GUID  *Protocol,
-  IN  VOID      *Registration OPTIONAL,
-  OUT VOID      **Interface
-  );
-
-/**
-  Manage MMI of a particular type.
-
-  @param  HandlerType    Points to the handler type or NULL for root MMI handlers.
-  @param  Context        Points to an optional context buffer.
-  @param  CommBuffer     Points to the optional communication buffer.
-  @param  CommBufferSize Points to the size of the optional communication buffer.
-
-  @retval EFI_SUCCESS                        Interrupt source was processed successfully but not quiesced.
-  @retval EFI_INTERRUPT_PENDING              One or more MMI sources could not be quiesced.
-  @retval EFI_WARN_INTERRUPT_SOURCE_PENDING  Interrupt source was not handled or quiesced.
-  @retval EFI_WARN_INTERRUPT_SOURCE_QUIESCED Interrupt source was handled and quiesced.
-
-**/
-EFI_STATUS
-EFIAPI
-MmiManage (
-  IN     CONST EFI_GUID  *HandlerType,
-  IN     CONST VOID      *Context         OPTIONAL,
-  IN OUT VOID            *CommBuffer      OPTIONAL,
-  IN OUT UINTN           *CommBufferSize  OPTIONAL
-  );
-
-/**
-  Registers a supervisor handler to execute within MM. This handler will not be demoted when dispatched.
-
-  @param  Handler        Handler service function pointer.
-  @param  HandlerType    Points to the handler type or NULL for root MMI handlers.
-  @param  DispatchHandle On return, contains a unique handle which can be used to later unregister the handler function.
-
-  @retval EFI_SUCCESS           Handler register success.
-  @retval EFI_INVALID_PARAMETER Handler or DispatchHandle is NULL.
-
-**/
-EFI_STATUS
-EFIAPI
-MmiSupvHandlerRegister (
-  IN   EFI_MM_HANDLER_ENTRY_POINT  Handler,
-  IN   CONST EFI_GUID              *HandlerType  OPTIONAL,
-  OUT  EFI_HANDLE                  *DispatchHandle
-  );
-
-/**
-  Registers a user handler to execute within MM. This handler will be demoted when dispatched.
-
-  @param  Handler        Handler service function pointer.
-  @param  HandlerType    Points to the handler type or NULL for root MMI handlers.
-  @param  DispatchHandle On return, contains a unique handle which can be used to later unregister the handler function.
-
-  @retval EFI_SUCCESS           Handler register success.
-  @retval EFI_INVALID_PARAMETER Handler or DispatchHandle is NULL.
-
-**/
-EFI_STATUS
-EFIAPI
-MmiUserHandlerRegister (
-  IN   EFI_MM_HANDLER_ENTRY_POINT  Handler,
-  IN   CONST EFI_GUID              *HandlerType  OPTIONAL,
-  OUT  EFI_HANDLE                  *DispatchHandle
-  );
-
-/**
-  Unregister a handler in MM owned by supervisor.
-
-  @param  DispatchHandle  The handle that was specified when the handler was registered.
-
-  @retval EFI_SUCCESS           Handler function was successfully unregistered.
-  @retval EFI_INVALID_PARAMETER DispatchHandle does not refer to a valid handle.
-
-**/
-EFI_STATUS
-EFIAPI
-MmiHandlerSupvUnRegister (
-  IN  EFI_HANDLE  DispatchHandle
-  );
-
-/**
-  Unregister a handler in MM owned by users.
-
-  @param  DispatchHandle  The handle that was specified when the handler was registered.
-
-  @retval EFI_SUCCESS           Handler function was successfully unregistered.
-  @retval EFI_INVALID_PARAMETER DispatchHandle does not refer to a valid handle.
-
-**/
-EFI_STATUS
-EFIAPI
-MmiHandlerUserUnRegister (
-  IN  EFI_HANDLE  DispatchHandle
-  );
-
-/**
-  Helper function that will look up the driver GUID from discovered list using loaded image address.
-
-  @param  DriverAddr      The address of loaded image that is of interest.
-  @param  Guid            The pointer to hold returned driver GUID.
-
-  @return EFI_SUCCESS             FileName is found successfully.
-  @return EFI_INVALID_PARAMETER   Incoming Guid point is null.
-  @return EFI_NOT_FOUND           FileName is not found from internal list.
-
-**/
-EFI_STATUS
-FindFileNameFromDiscoveredList (
-  IN  EFI_PHYSICAL_ADDRESS  DriverAddress,
-  OUT EFI_GUID              *Guid
-  );
-
-/**
-  Helper function to protect temporarily allocated buffer for ffs. They should not be changed before ready to lock.
-
-  @retval EFI_SUCCESS       All previously allocated buffer for ffs are protected properly.
-  @retval Error             Some issue occurred during garbage collection.
-
-**/
-EFI_STATUS
-LockFfsBuffer (
-  VOID
-  );
-
-/**
-  Helper function to recycle temporarily allocated buffer for ffs. They should not be needed anymore.
-  @retval EFI_SUCCESS       All previously allocated buffer for ffs are recycled properly.
-  @retval Error             Some issue occurred during garbage collection.
-**/
-EFI_STATUS
-RecycleFfsBuffer (
-  VOID
-  );
-
-/**
-  This function is the main entry point for an MM handler dispatch
-  or communicate-based callback.
-
-  @param  DispatchHandle  The unique handle assigned to this handler by MmiHandlerRegister().
-  @param  Context         Points to an optional handler context which was specified when the handler was registered.
-  @param  CommBuffer      A pointer to a collection of data in memory that will
-                          be conveyed from a non-MM environment into an MM environment.
-  @param  CommBufferSize  The size of the CommBuffer.
-
-  @return Status Code
-
-**/
-EFI_STATUS
-EFIAPI
-MmDriverDispatchHandler (
-  IN     EFI_HANDLE  DispatchHandle,
-  IN     CONST VOID  *Context         OPTIONAL,
-  IN OUT VOID        *CommBuffer      OPTIONAL,
-  IN OUT UINTN       *CommBufferSize  OPTIONAL
-  );
-
-/**
-  This function is the main entry point for an MM handler dispatch
-  or communicate-based callback.
-
-  @param  DispatchHandle  The unique handle assigned to this handler by MmiHandlerRegister().
-  @param  Context         Points to an optional handler context which was specified when the handler was registered.
-  @param  CommBuffer      A pointer to a collection of data in memory that will
-                          be conveyed from a non-MM environment into an MM environment.
-  @param  CommBufferSize  The size of the CommBuffer.
-
-  @return Status Code
-
-**/
-EFI_STATUS
-EFIAPI
-MmReadyToLockHandler (
-  IN     EFI_HANDLE  DispatchHandle,
-  IN     CONST VOID  *Context         OPTIONAL,
-  IN OUT VOID        *CommBuffer      OPTIONAL,
-  IN OUT UINTN       *CommBufferSize  OPTIONAL
-  );
-
-/**
-  Place holder function until all the MM System Table Service are available.
-
-  @param  Arg1                   Undefined
-  @param  Arg2                   Undefined
-  @param  Arg3                   Undefined
-  @param  Arg4                   Undefined
-  @param  Arg5                   Undefined
-
-  @return EFI_NOT_AVAILABLE_YET
-
-**/
-EFI_STATUS
-EFIAPI
-MmEfiNotAvailableYetArg5 (
-  UINTN  Arg1,
-  UINTN  Arg2,
-  UINTN  Arg3,
-  UINTN  Arg4,
-  UINTN  Arg5
-  );
-
-//
-// Functions used during debug builds
-//
-
-/**
-  Traverse the discovered list for any drivers that were discovered but not loaded
-  because the dependency expressions evaluated to false.
-
-**/
-VOID
-MmDisplayDiscoveredNotDispatched (
-  VOID
-  );
-
-/**
-  Add free MMRAM region for use by memory service.
-
-  @param  MemBase                Base address of memory region.
-  @param  MemLength              Length of the memory region.
-  @param  Type                   Memory type.
-  @param  Attributes             Memory region state.
-
-**/
-VOID
-MmAddMemoryRegion (
-  IN      EFI_PHYSICAL_ADDRESS  MemBase,
-  IN      UINT64                MemLength,
-  IN      EFI_MEMORY_TYPE       Type,
-  IN      UINT64                Attributes
-  );
-
-/**
-  Finds the protocol entry for the requested protocol.
-
-  @param  Protocol               The ID of the protocol
-  @param  Create                 Create a new entry if not found
-
-  @return Protocol entry
-
-**/
-PROTOCOL_ENTRY  *
-MmFindProtocolEntry (
-  IN EFI_GUID  *Protocol,
-  IN BOOLEAN   Create
-  );
-
-/**
-  Signal event for every protocol in protocol entry.
-
-  @param  Prot                   Protocol interface
-
-**/
-VOID
-MmNotifyProtocol (
-  IN PROTOCOL_INTERFACE  *Prot
-  );
-
-/**
-  Finds the protocol instance for the requested handle and protocol.
-  Note: This function doesn't do parameters checking, it's caller's responsibility
-  to pass in valid parameters.
-
-  @param  Handle                 The handle to search the protocol on
-  @param  Protocol               GUID of the protocol
-  @param  Interface              The interface for the protocol being searched
-
-  @return Protocol instance (NULL: Not found)
-
-**/
-PROTOCOL_INTERFACE *
-MmFindProtocolInterface (
-  IN IHANDLE   *Handle,
-  IN EFI_GUID  *Protocol,
-  IN VOID      *Interface
-  );
-
-/**
-  Removes Protocol from the protocol list (but not the handle list).
-
-  @param  Handle                 The handle to remove protocol on.
-  @param  Protocol               GUID of the protocol to be moved
-  @param  Interface              The interface of the protocol
-
-  @return Protocol Entry
-
-**/
-PROTOCOL_INTERFACE *
-MmRemoveInterfaceFromProtocol (
-  IN IHANDLE   *Handle,
-  IN EFI_GUID  *Protocol,
-  IN VOID      *Interface
-  );
-
-/**
-  This is the POSTFIX version of the dependency evaluator.  This code does
-  not need to handle Before or After, as it is not valid to call this
-  routine in this case. POSTFIX means all the math is done on top of the stack.
-
-  @param  DriverEntry           DriverEntry element to update.
-
-  @retval TRUE                  If driver is ready to run.
-  @retval FALSE                 If driver is not ready to run or some fatal error
-                                was found.
-
-**/
-BOOLEAN
-MmIsSchedulable (
-  IN  EFI_MM_DRIVER_ENTRY  *DriverEntry
-  );
-
-extern UINTN                 mMmramRangeCount;
-extern EFI_MMRAM_DESCRIPTOR  *mMmramRanges;
-extern EFI_SYSTEM_TABLE      *mEfiSystemTable;
-
-EFI_STATUS
-EFIAPI
-SetupSmiEntryExit (
-  VOID
-  );
-
-VOID
-EFIAPI
-LockMmCoreBeforeExit (
-  VOID
-  );
-
-EFI_STATUS
-EFIAPI
-MmLocateHandleBuffer (
-  IN     EFI_LOCATE_SEARCH_TYPE  SearchType,
-  IN     EFI_GUID                *Protocol OPTIONAL,
-  IN     VOID                    *SearchKey OPTIONAL,
-  IN OUT UINTN                   *NumberHandles,
-  OUT    EFI_HANDLE              **Buffer
-  );
-
-/**
-  This function returns a copy of the current memory map. The map is an array of
-  memory descriptors, each of which describes a contiguous block of memory.
-
-  @param[in, out]  MemoryMapSize          A pointer to the size, in bytes, of the
-                                          MemoryMap buffer. On input, this is the size of
-                                          the buffer allocated by the caller.  On output,
-                                          it is the size of the buffer returned by the
-                                          firmware  if the buffer was large enough, or the
-                                          size of the buffer needed  to contain the map if
-                                          the buffer was too small.
-  @param[in, out]  MemoryMap              A pointer to the buffer in which firmware places
-                                          the current memory map.
-  @param[out]      MapKey                 A pointer to the location in which firmware
-                                          returns the key for the current memory map.
-  @param[out]      DescriptorSize         A pointer to the location in which firmware
-                                          returns the size, in bytes, of an individual
-                                          EFI_MEMORY_DESCRIPTOR.
-  @param[out]      DescriptorVersion      A pointer to the location in which firmware
-                                          returns the version number associated with the
-                                          EFI_MEMORY_DESCRIPTOR.
-
-  @retval EFI_SUCCESS            The memory map was returned in the MemoryMap
-                                 buffer.
-  @retval EFI_BUFFER_TOO_SMALL   The MemoryMap buffer was too small. The current
-                                 buffer size needed to hold the memory map is
-                                 returned in MemoryMapSize.
-  @retval EFI_INVALID_PARAMETER  One of the parameters has an invalid value.
-
-**/
-EFI_STATUS
-EFIAPI
-MmCoreGetMemoryMap (
-  IN OUT UINTN                  *MemoryMapSize,
-  IN OUT EFI_MEMORY_DESCRIPTOR  *MemoryMap,
-  OUT UINTN                     *MapKey,
-  OUT UINTN                     *DescriptorSize,
-  OUT UINT32                    *DescriptorVersion
-  );
-
-/**
-  Publish MemoryAttributesTable to SMM configuration table.
-**/
-VOID
-PublishMemoryAttributesTable (
-  VOID
-  );
-
-/**
-  This function allows supervisor to mark the target image page attributes after loading.
-
-  @param[in]  DriverEntry           Driver information
-  @param[in]  IsSupervisorImage     Indicator of whether the DriverEntry represents a supervisor image.
-
-  @retval   EFI_SUCCESS             Image attribute was set up successfully.
-  @retval   EFI_INVALID_PARAMETER   DriverEntry is NULL pointer.
-  @retval   EFI_SECURITY_VIOLATION  Internal routines, such as SmmCreateImageRecordInternal,
-                                    returned error codes.
-**/
-EFI_STATUS
-EFIAPI
-SmmSetImagePageAttributes (
-  IN EFI_MM_DRIVER_ENTRY  *DriverEntry,
-  IN BOOLEAN              IsSupervisorImage
-  );
-
-/**
-  Software MMI handler that is called when a supervisor service is requested.
-  See Guid/MmSupervisorRequestData.h for the supported capabilities of this routine
-
-  @param  DispatchHandle  The unique handle assigned to this handler by MmiHandlerRegister().
-  @param  Context         Points to an optional handler context which was specified when the handler was registered.
-  @param  CommBuffer      A pointer to a collection of data in memory that will
-                          be conveyed from a non-MM environment into an MM environment.
-  @param  CommBufferSize  The size of the CommBuffer.
-
-  @return Status Code
-
-**/
-EFI_STATUS
-EFIAPI
-MmSupvRequestHandler (
-  IN     EFI_HANDLE  DispatchHandle,
-  IN     CONST VOID  *Context         OPTIONAL,
-  IN OUT VOID        *CommBuffer,
-  IN OUT UINTN       *CommBufferSize
-  );
-
-/**
-  Determine if two buffers overlap in memory.
-
-  @param[in] Buff1  Pointer to first buffer
-  @param[in] Size1  Size of Buff1
-  @param[in] Buff2  Pointer to second buffer
-  @param[in] Size2  Size of Buff2
-
-  @retval TRUE      Buffers overlap in memory.
-  @retval TRUE      Math error.
-  @retval FALSE     Buffer doesn't overlap.
-
-**/
-BOOLEAN
-InternalIsBufferOverlapped (
-  IN UINT8  *Buff1,
-  IN UINTN  Size1,
-  IN UINT8  *Buff2,
-  IN UINTN  Size2
-  );
-
-#endif
+/** @file
+  The internal header file includes the common header files, defines
+  internal structure and functions used by MmCore module.
+
+  Copyright (c) 2009 - 2014, Intel Corporation. All rights reserved.<BR>
+  Copyright (c) 2016 - 2018, ARM Limited. All rights reserved.<BR>
+
+  SPDX-License-Identifier: BSD-2-Clause-Patent
+
+**/
+
+#ifndef _MM_CORE_H_
+#define _MM_CORE_H_
+
+#include <PiMm.h>
+#include <StandaloneMm.h>
+#include <SmmSecurePolicy.h>
+
+#include <Protocol/DxeMmReadyToLock.h>
+#include <Protocol/MmReadyToLock.h>
+#include <Protocol/MmEndOfDxe.h>
+#include <Protocol/MmCommunication2.h>
+#include <Protocol/LoadedImage.h>
+#include <Protocol/MmConfiguration.h>
+
+#include <Guid/Apriori.h>
+#include <Guid/EventGroup.h>
+#include <Guid/EventLegacyBios.h>
+#include <Guid/ZeroGuid.h>
+#include <Guid/MemoryProfile.h>
+#include <Guid/HobList.h>
+#include <Guid/MmFvDispatch.h>
+#include <Guid/MmramMemoryReserve.h>
+#include <Guid/MmCommBuffer.h>
+#include <Guid/MmCommonRegion.h>
+#include <Guid/MmDispatch.h>
+
+#include <Library/StandaloneMmCoreEntryPoint.h>
+#include <Library/BaseLib.h>
+#include <Library/FvLib.h>
+#include <Library/BaseMemoryLib.h>
+#include <Library/PeCoffLib.h>
+#include <Library/CacheMaintenanceLib.h>
+#include <Library/DebugLib.h>
+#include <Library/ReportStatusCodeLib.h>
+#include <Library/MemoryAllocationLib.h>
+#include <Library/PcdLib.h>
+#include <Library/PerformanceLib.h>
+
+#include <Library/StandaloneMmMemLib.h>
+#include <Library/HobLib.h>
+#include <Library/UefiLib.h>
+#include <Library/SafeIntLib.h>
+#include <Library/ResetSystemLib.h>
+#include <Library/PanicLib.h>
+
+//
+// Used to build a table of MMI Handlers that the MM Core registers
+//
+typedef struct {
+  EFI_MM_HANDLER_ENTRY_POINT    Handler;
+  EFI_GUID                      *HandlerType;
+  EFI_HANDLE                    DispatchHandle;
+  BOOLEAN                       UnRegister;
+} MM_CORE_MMI_HANDLERS;
+
+//
+// Structure for recording the state of an MM Driver
+//
+#define EFI_MM_DRIVER_ENTRY_SIGNATURE  SIGNATURE_32('s','d','r','v')
+
+typedef struct {
+  UINTN                         Signature;
+  LIST_ENTRY                    Link;               // mDriverList
+
+  LIST_ENTRY                    ScheduledLink;      // mScheduledQueue
+
+  EFI_FIRMWARE_VOLUME_HEADER    *FwVolHeader;
+  EFI_GUID                      FileName;
+  VOID                          *Pe32Data;
+  UINTN                         Pe32DataSize;
+
+  VOID                          *Depex;
+  UINTN                         DepexSize;
+
+  BOOLEAN                       Before;
+  BOOLEAN                       After;
+  EFI_GUID                      BeforeAfterGuid;
+
+  BOOLEAN                       Dependent;
+  BOOLEAN                       Scheduled;
+  BOOLEAN                       Initialized;
+  BOOLEAN                       DepexProtocolError;
+
+  EFI_HANDLE                    ImageHandle;
+  EFI_LOADED_IMAGE_PROTOCOL     *LoadedImage;
+  //
+  // Image EntryPoint in MMRAM
+  //
+  PHYSICAL_ADDRESS              ImageEntryPoint;
+  //
+  // Image Buffer in MMRAM
+  //
+  PHYSICAL_ADDRESS              ImageBuffer;
+  //
+  // Image Page Number
+  //
+  UINTN                         NumberOfPage;
+} EFI_MM_DRIVER_ENTRY;
+
+#define EFI_HANDLE_SIGNATURE  SIGNATURE_32('h','n','d','l')
+
+///
+/// IHANDLE - contains a list of protocol handles
+///
+typedef struct {
+  UINTN         Signature;
+  /// All handles list of IHANDLE
+  LIST_ENTRY    AllHandles;
+  /// List of PROTOCOL_INTERFACE's for this handle
+  LIST_ENTRY    Protocols;
+  UINTN         LocateRequest;
+} IHANDLE;
+
+#define ASSERT_IS_HANDLE(a)  ASSERT((a)->Signature == EFI_HANDLE_SIGNATURE)
+
+#define PROTOCOL_ENTRY_SIGNATURE  SIGNATURE_32('p','r','t','e')
+
+///
+/// PROTOCOL_ENTRY - each different protocol has 1 entry in the protocol
+/// database.  Each handler that supports this protocol is listed, along
+/// with a list of registered notifies.
+///
+typedef struct {
+  UINTN         Signature;
+  /// Link Entry inserted to mProtocolDatabase
+  LIST_ENTRY    AllEntries;
+  /// ID of the protocol
+  EFI_GUID      ProtocolID;
+  /// All protocol interfaces
+  LIST_ENTRY    Protocols;
+  /// Registered notification handlers
+  LIST_ENTRY    Notify;
+} PROTOCOL_ENTRY;
+
+#define PROTOCOL_INTERFACE_SIGNATURE  SIGNATURE_32('p','i','f','c')
+
+///
+/// PROTOCOL_INTERFACE - each protocol installed on a handle is tracked
+/// with a protocol interface structure
+///
+typedef struct {
+  UINTN             Signature;
+  /// Link on IHANDLE.Protocols
+  LIST_ENTRY        Link;
+  /// Back pointer
+  IHANDLE           *Handle;
+  /// Link on PROTOCOL_ENTRY.Protocols
+  LIST_ENTRY        ByProtocol;
+  /// The protocol ID
+  PROTOCOL_ENTRY    *Protocol;
+  /// The interface value
+  VOID              *Interface;
+} PROTOCOL_INTERFACE;
+
+#define PROTOCOL_NOTIFY_SIGNATURE  SIGNATURE_32('p','r','t','n')
+
+///
+/// PROTOCOL_NOTIFY - used for each register notification for a protocol
+///
+typedef struct {
+  UINTN               Signature;
+  PROTOCOL_ENTRY      *Protocol;
+  /// All notifications for this protocol
+  LIST_ENTRY          Link;
+  /// Notification function
+  EFI_MM_NOTIFY_FN    Function;
+  /// Last position notified
+  LIST_ENTRY          *Position;
+} PROTOCOL_NOTIFY;
+
+//
+// MM Dispatcher Data structures
+//
+#define KNOWN_FWVOL_SIGNATURE  SIGNATURE_32('k','n','o','w')
+
+typedef struct {
+  UINTN                         Signature;
+  LIST_ENTRY                    Link;      // mFwVolList
+  EFI_FIRMWARE_VOLUME_HEADER    *FwVolHeader;
+  EFI_GUID                      FvNameGuid;
+} KNOWN_FWVOL;
+
+//
+// MM_HANDLER_STATE_NOTIFIER
+//
+
+//
+// MM_HANDLER - used for each MM handler
+//
+
+#define MMI_ENTRY_SIGNATURE  SIGNATURE_32('m','m','i','e')
+
+typedef struct {
+  UINTN         Signature;
+  LIST_ENTRY    AllEntries; // All entries
+
+  EFI_GUID      HandlerType; // Type of interrupt
+  LIST_ENTRY    MmiHandlers; // All handlers
+} MMI_ENTRY;
+
+#define MMI_HANDLER_SIGNATURE  SIGNATURE_32('m','m','i','h')
+
+typedef struct {
+  UINTN                         Signature;
+  LIST_ENTRY                    Link;        // Link on MMI_ENTRY.MmiHandlers
+  EFI_MM_HANDLER_ENTRY_POINT    Handler;     // The mm handler's entry point
+  UINTN                         CallerAddr;  // The address of caller who register the SMI handler.
+  MMI_ENTRY                     *MmiEntry;
+  BOOLEAN                       ToRemove;     // To remove this MMI_HANDLER later
+  VOID                          *Context;     // for profile
+  UINTN                         ContextSize;  // for profile
+  BOOLEAN                       IsSupervisor; // for isolation
+} MMI_HANDLER;
+
+#define DEFAULT_SUPV_TO_USER_BUFFER_PAGE  1  // Leave 4KB space known to the supervisor that is in CPL3
+
+//
+// Used to share data from supervisor to user space, nothing should be security sensitive
+//
+typedef struct {
+  UINT64    UserBufferSize;
+} MM_SUPV_USER_COMMON_BUFFER;
+
+//
+// MM Core Global Variables
+//
+extern MM_COMM_BUFFER_STATUS             *mMmCommMailboxBufferStatus;
+extern EFI_MM_SYSTEM_TABLE               gMmCoreMmst;
+extern EFI_MM_SYSTEM_TABLE               *gMmUserMmst;
+extern LIST_ENTRY                        gHandleList;
+extern MM_SUPV_USER_COMMON_BUFFER        *SupervisorToUserDataBuffer;
+extern MM_CORE_MMI_HANDLERS              mMmCoreMmiHandlers[];
+extern EFI_MM_DRIVER_ENTRY               *mMmCoreDriverEntry;
+extern BOOLEAN                           mMmReadyToLockDone;
+extern BOOLEAN                           mCoreInitializationComplete;
+extern EFI_MEMORY_DESCRIPTOR             mMmSupervisorAccessBuffer[MM_OPEN_BUFFER_CNT];
+extern LIST_ENTRY                        mFfsDriverCacheList;
+extern VOID                              *mMmHobStart;
+extern UINTN                             mMmHobSize;
+extern VOID                              *mInternalCommBufferCopy[MM_OPEN_BUFFER_CNT];
+extern SMM_SUPV_SECURE_POLICY_DATA_V1_0  *FirmwarePolicy;
+extern SMM_SUPV_SECURE_POLICY_DATA_V1_0  *MemPolicySnapshot;
+extern EFI_MM_SYSTEM_TABLE               *mMemoryAllocationMmst;
+
+/**
+  Called to initialize the memory service.
+
+  @param   MmramRangeCount       Number of MMRAM Regions
+  @param   MmramRanges           Pointer to MMRAM Descriptors
+
+**/
+VOID
+MmInitializeMemoryServices (
+  IN UINTN                 MmramRangeCount,
+  IN EFI_MMRAM_DESCRIPTOR  *MmramRanges
+  );
+
+/**
+  The MmInstallConfigurationTable() function is used to maintain the list
+  of configuration tables that are stored in the System Management System
+  Table.  The list is stored as an array of (GUID, Pointer) pairs.  The list
+  must be allocated from pool memory with PoolType set to EfiRuntimeServicesData.
+
+  @param  SystemTable      A pointer to the MM System Table (SMST).
+  @param  Guid             A pointer to the GUID for the entry to add, update, or remove.
+  @param  Table            A pointer to the buffer of the table to add.
+  @param  TableSize        The size of the table to install.
+
+  @retval EFI_SUCCESS           The (Guid, Table) pair was added, updated, or removed.
+  @retval EFI_INVALID_PARAMETER Guid is not valid.
+  @retval EFI_NOT_FOUND         An attempt was made to delete a non-existent entry.
+  @retval EFI_OUT_OF_RESOURCES  There is not enough memory available to complete the operation.
+
+**/
+EFI_STATUS
+EFIAPI
+MmInstallConfigurationTable (
+  IN  CONST EFI_MM_SYSTEM_TABLE  *SystemTable,
+  IN  CONST EFI_GUID             *Guid,
+  IN  VOID                       *Table,
+  IN  UINTN                      TableSize
+  );
+
+/**
+  Wrapper function to MmInstallProtocolInterfaceNotify.  This is the public API which
+  Calls the private one which contains a BOOLEAN parameter for notifications
+
+  @param  UserHandle             The handle to install the protocol handler on,
+                                 or NULL if a new handle is to be allocated
+  @param  Protocol               The protocol to add to the handle
+  @param  InterfaceType          Indicates whether Interface is supplied in
+                                 native form.
+  @param  Interface              The interface for the protocol being added
+
+  @return Status code
+
+**/
+EFI_STATUS
+EFIAPI
+MmInstallProtocolInterface (
+  IN OUT EFI_HANDLE      *UserHandle,
+  IN EFI_GUID            *Protocol,
+  IN EFI_INTERFACE_TYPE  InterfaceType,
+  IN VOID                *Interface
+  );
+
+/**
+  Allocates pages from the memory map.
+
+  @param  Type                   The type of allocation to perform
+  @param  MemoryType             The type of memory to turn the allocated pages
+                                 into
+  @param  NumberOfPages          The number of pages to allocate
+  @param  Memory                 A pointer to receive the base allocated memory
+                                 address
+
+  @retval EFI_INVALID_PARAMETER  Parameters violate checking rules defined in spec.
+  @retval EFI_NOT_FOUND          Could not allocate pages match the requirement.
+  @retval EFI_OUT_OF_RESOURCES   No enough pages to allocate.
+  @retval EFI_SUCCESS            Pages successfully allocated.
+
+**/
+EFI_STATUS
+EFIAPI
+MmAllocatePages (
+  IN      EFI_ALLOCATE_TYPE     Type,
+  IN      EFI_MEMORY_TYPE       MemoryType,
+  IN      UINTN                 NumberOfPages,
+  OUT     EFI_PHYSICAL_ADDRESS  *Memory
+  );
+
+/**
+  Allocates supervisor pages from the memory map.
+
+  @param  Type                   The type of allocation to perform.
+  @param  MemoryType             The type of memory to turn the allocated pages
+                                 into.
+  @param  NumberOfPages          The number of pages to allocate.
+  @param  Memory                 A pointer to receive the base allocated memory
+                                 address.
+
+  @retval EFI_INVALID_PARAMETER  Parameters violate checking rules defined in spec.
+  @retval EFI_NOT_FOUND          Could not allocate pages match the requirement.
+  @retval EFI_OUT_OF_RESOURCES   No enough pages to allocate.
+  @retval EFI_SUCCESS            Pages successfully allocated.
+
+**/
+EFI_STATUS
+EFIAPI
+MmAllocateSupervisorPages (
+  IN  EFI_ALLOCATE_TYPE     Type,
+  IN  EFI_MEMORY_TYPE       MemoryType,
+  IN  UINTN                 NumberOfPages,
+  OUT EFI_PHYSICAL_ADDRESS  *Memory
+  );
+
+/**
+  Allocates pages from the memory map.
+
+  @param  Type                   The type of allocation to perform
+  @param  MemoryType             The type of memory to turn the allocated pages
+                                 into
+  @param  NumberOfPages          The number of pages to allocate
+  @param  Memory                 A pointer to receive the base allocated memory
+                                 address
+
+  @retval EFI_INVALID_PARAMETER  Parameters violate checking rules defined in spec.
+  @retval EFI_NOT_FOUND          Could not allocate pages match the requirement.
+  @retval EFI_OUT_OF_RESOURCES   No enough pages to allocate.
+  @retval EFI_SUCCESS            Pages successfully allocated.
+
+**/
+EFI_STATUS
+EFIAPI
+MmInternalAllocatePages (
+  IN  EFI_ALLOCATE_TYPE     Type,
+  IN  EFI_MEMORY_TYPE       MemoryType,
+  IN  UINTN                 NumberOfPages,
+  OUT EFI_PHYSICAL_ADDRESS  *Memory,
+  IN  BOOLEAN               NeedGuard,
+  IN  BOOLEAN               SupervisorPage
+  );
+
+/**
+  Frees previous allocated pages.
+
+  @param  Memory                 Base address of memory being freed
+  @param  NumberOfPages          The number of pages to free
+
+  @retval EFI_NOT_FOUND          Could not find the entry that covers the range
+  @retval EFI_INVALID_PARAMETER  Address not aligned, Address is zero or NumberOfPages is zero.
+  @return EFI_SUCCESS            Pages successfully freed.
+
+**/
+EFI_STATUS
+EFIAPI
+MmFreePages (
+  IN      EFI_PHYSICAL_ADDRESS  Memory,
+  IN      UINTN                 NumberOfPages
+  );
+
+/**
+  Frees previous allocated pages.
+
+  @param[in]  Memory                 Base address of memory being freed.
+  @param[in]  NumberOfPages          The number of pages to free.
+  @param[in]  IsGuarded              Is the memory to free guarded or not.
+  @param[in]  SupervisorPage         Is the memory owned by supervisor or not.
+
+  @retval EFI_NOT_FOUND          Could not find the entry that covers the range.
+  @retval EFI_INVALID_PARAMETER  Address not aligned, Address is zero or NumberOfPages is zero.
+  @return EFI_SUCCESS            Pages successfully freed.
+
+**/
+EFI_STATUS
+EFIAPI
+MmInternalFreePages (
+  IN EFI_PHYSICAL_ADDRESS  Memory,
+  IN UINTN                 NumberOfPages,
+  IN BOOLEAN               IsGuarded,
+  IN BOOLEAN               SupervisorPage
+  );
+
+/**
+  Allocate supervisor pool of a particular type.
+
+  @param  PoolType               Type of pool to allocate.
+  @param  Size                   The amount of pool to allocate.
+  @param  Buffer                 The address to return a pointer to the allocated
+                                 pool.
+
+  @retval EFI_INVALID_PARAMETER  PoolType not valid.
+  @retval EFI_OUT_OF_RESOURCES   Size exceeds max pool size or allocation failed.
+  @retval EFI_SUCCESS            Pool successfully allocated.
+
+**/
+EFI_STATUS
+EFIAPI
+MmAllocateSupervisorPool (
+  IN   EFI_MEMORY_TYPE  PoolType,
+  IN   UINTN            Size,
+  OUT  VOID             **Buffer
+  );
+
+/**
+  Allocate pool of a particular type.
+
+  @param  PoolType               Type of pool to allocate
+  @param  Size                   The amount of pool to allocate
+  @param  Buffer                 The address to return a pointer to the allocated
+                                 pool
+
+  @retval EFI_INVALID_PARAMETER  PoolType not valid
+  @retval EFI_OUT_OF_RESOURCES   Size exceeds max pool size or allocation failed.
+  @retval EFI_SUCCESS            Pool successfully allocated.
+
+**/
+EFI_STATUS
+EFIAPI
+MmInternalAllocatePool (
+  IN      EFI_MEMORY_TYPE  PoolType,
+  IN      UINTN            Size,
+  OUT     VOID             **Buffer
+  );
+
+/**
+  Frees pool.
+
+  @param  Buffer                 The allocated pool entry to free.
+
+  @retval EFI_INVALID_PARAMETER  Buffer is not a valid value.
+  @retval EFI_SUCCESS            Pool successfully freed.
+
+**/
+EFI_STATUS
+EFIAPI
+MmFreeSupervisorPool (
+  IN VOID  *Buffer
+  );
+
+/**
+  Installs a protocol interface into the boot services environment.
+
+  @param  UserHandle             The handle to install the protocol handler on,
+                                 or NULL if a new handle is to be allocated
+  @param  Protocol               The protocol to add to the handle
+  @param  InterfaceType          Indicates whether Interface is supplied in
+                                 native form.
+  @param  Interface              The interface for the protocol being added
+  @param  Notify                 indicates whether notify the notification list
+                                 for this protocol
+
+  @retval EFI_INVALID_PARAMETER  Invalid parameter
+  @retval EFI_OUT_OF_RESOURCES   No enough buffer to allocate
+  @retval EFI_SUCCESS            Protocol interface successfully installed
+
+**/
+EFI_STATUS
+MmInstallProtocolInterfaceNotify (
+  IN OUT EFI_HANDLE      *UserHandle,
+  IN EFI_GUID            *Protocol,
+  IN EFI_INTERFACE_TYPE  InterfaceType,
+  IN VOID                *Interface,
+  IN BOOLEAN             Notify
+  );
+
+/**
+  Uninstalls all instances of a protocol:interfacer from a handle.
+  If the last protocol interface is remove from the handle, the
+  handle is freed.
+
+  @param  UserHandle             The handle to remove the protocol handler from
+  @param  Protocol               The protocol, of protocol:interface, to remove
+  @param  Interface              The interface, of protocol:interface, to remove
+
+  @retval EFI_INVALID_PARAMETER  Protocol is NULL.
+  @retval EFI_SUCCESS            Protocol interface successfully uninstalled.
+
+**/
+EFI_STATUS
+EFIAPI
+MmUninstallProtocolInterface (
+  IN EFI_HANDLE  UserHandle,
+  IN EFI_GUID    *Protocol,
+  IN VOID        *Interface
+  );
+
+/**
+  Queries a handle to determine if it supports a specified protocol.
+
+  @param  UserHandle             The handle being queried.
+  @param  Protocol               The published unique identifier of the protocol.
+  @param  Interface              Supplies the address where a pointer to the
+                                 corresponding Protocol Interface is returned.
+
+  @return The requested protocol interface for the handle
+
+**/
+EFI_STATUS
+EFIAPI
+MmHandleProtocol (
+  IN EFI_HANDLE  UserHandle,
+  IN EFI_GUID    *Protocol,
+  OUT VOID       **Interface
+  );
+
+/**
+  Add a new protocol notification record for the request protocol.
+
+  @param  Protocol               The requested protocol to add the notify
+                                 registration
+  @param  Function               Points to the notification function
+  @param  Registration           Returns the registration record
+
+  @retval EFI_INVALID_PARAMETER  Invalid parameter
+  @retval EFI_SUCCESS            Successfully returned the registration record
+                                 that has been added
+
+**/
+EFI_STATUS
+EFIAPI
+MmRegisterProtocolNotify (
+  IN  CONST EFI_GUID    *Protocol,
+  IN  EFI_MM_NOTIFY_FN  Function,
+  OUT VOID              **Registration
+  );
+
+/**
+  Locates the requested handle(s) and returns them in Buffer.
+
+  @param  SearchType             The type of search to perform to locate the
+                                 handles
+  @param  Protocol               The protocol to search for
+  @param  SearchKey              Dependant on SearchType
+  @param  BufferSize             On input the size of Buffer.  On output the
+                                 size of data returned.
+  @param  Buffer                 The buffer to return the results in
+
+  @retval EFI_BUFFER_TOO_SMALL   Buffer too small, required buffer size is
+                                 returned in BufferSize.
+  @retval EFI_INVALID_PARAMETER  Invalid parameter
+  @retval EFI_SUCCESS            Successfully found the requested handle(s) and
+                                 returns them in Buffer.
+
+**/
+EFI_STATUS
+EFIAPI
+MmLocateHandle (
+  IN EFI_LOCATE_SEARCH_TYPE  SearchType,
+  IN EFI_GUID                *Protocol   OPTIONAL,
+  IN VOID                    *SearchKey  OPTIONAL,
+  IN OUT UINTN               *BufferSize,
+  OUT EFI_HANDLE             *Buffer
+  );
+
+/**
+  Return the first Protocol Interface that matches the Protocol GUID. If
+  Registration is passed in return a Protocol Instance that was just add
+  to the system. If Registration is NULL return the first Protocol Interface
+  you find.
+
+  @param  Protocol               The protocol to search for
+  @param  Registration           Optional Registration Key returned from
+                                 RegisterProtocolNotify()
+  @param  Interface              Return the Protocol interface (instance).
+
+  @retval EFI_SUCCESS            If a valid Interface is returned
+  @retval EFI_INVALID_PARAMETER  Invalid parameter
+  @retval EFI_NOT_FOUND          Protocol interface not found
+
+**/
+EFI_STATUS
+EFIAPI
+MmLocateProtocol (
+  IN  EFI_GUID  *Protocol,
+  IN  VOID      *Registration OPTIONAL,
+  OUT VOID      **Interface
+  );
+
+/**
+  Manage MMI of a particular type.
+
+  @param  HandlerType    Points to the handler type or NULL for root MMI handlers.
+  @param  Context        Points to an optional context buffer.
+  @param  CommBuffer     Points to the optional communication buffer.
+  @param  CommBufferSize Points to the size of the optional communication buffer.
+
+  @retval EFI_SUCCESS                        Interrupt source was processed successfully but not quiesced.
+  @retval EFI_INTERRUPT_PENDING              One or more MMI sources could not be quiesced.
+  @retval EFI_WARN_INTERRUPT_SOURCE_PENDING  Interrupt source was not handled or quiesced.
+  @retval EFI_WARN_INTERRUPT_SOURCE_QUIESCED Interrupt source was handled and quiesced.
+
+**/
+EFI_STATUS
+EFIAPI
+MmiManage (
+  IN     CONST EFI_GUID  *HandlerType,
+  IN     CONST VOID      *Context         OPTIONAL,
+  IN OUT VOID            *CommBuffer      OPTIONAL,
+  IN OUT UINTN           *CommBufferSize  OPTIONAL
+  );
+
+/**
+  Registers a supervisor handler to execute within MM. This handler will not be demoted when dispatched.
+
+  @param  Handler        Handler service function pointer.
+  @param  HandlerType    Points to the handler type or NULL for root MMI handlers.
+  @param  DispatchHandle On return, contains a unique handle which can be used to later unregister the handler function.
+
+  @retval EFI_SUCCESS           Handler register success.
+  @retval EFI_INVALID_PARAMETER Handler or DispatchHandle is NULL.
+
+**/
+EFI_STATUS
+EFIAPI
+MmiSupvHandlerRegister (
+  IN   EFI_MM_HANDLER_ENTRY_POINT  Handler,
+  IN   CONST EFI_GUID              *HandlerType  OPTIONAL,
+  OUT  EFI_HANDLE                  *DispatchHandle
+  );
+
+/**
+  Registers a user handler to execute within MM. This handler will be demoted when dispatched.
+
+  @param  Handler        Handler service function pointer.
+  @param  HandlerType    Points to the handler type or NULL for root MMI handlers.
+  @param  DispatchHandle On return, contains a unique handle which can be used to later unregister the handler function.
+
+  @retval EFI_SUCCESS           Handler register success.
+  @retval EFI_INVALID_PARAMETER Handler or DispatchHandle is NULL.
+
+**/
+EFI_STATUS
+EFIAPI
+MmiUserHandlerRegister (
+  IN   EFI_MM_HANDLER_ENTRY_POINT  Handler,
+  IN   CONST EFI_GUID              *HandlerType  OPTIONAL,
+  OUT  EFI_HANDLE                  *DispatchHandle
+  );
+
+/**
+  Unregister a handler in MM owned by supervisor.
+
+  @param  DispatchHandle  The handle that was specified when the handler was registered.
+
+  @retval EFI_SUCCESS           Handler function was successfully unregistered.
+  @retval EFI_INVALID_PARAMETER DispatchHandle does not refer to a valid handle.
+
+**/
+EFI_STATUS
+EFIAPI
+MmiHandlerSupvUnRegister (
+  IN  EFI_HANDLE  DispatchHandle
+  );
+
+/**
+  Unregister a handler in MM owned by users.
+
+  @param  DispatchHandle  The handle that was specified when the handler was registered.
+
+  @retval EFI_SUCCESS           Handler function was successfully unregistered.
+  @retval EFI_INVALID_PARAMETER DispatchHandle does not refer to a valid handle.
+
+**/
+EFI_STATUS
+EFIAPI
+MmiHandlerUserUnRegister (
+  IN  EFI_HANDLE  DispatchHandle
+  );
+
+/**
+  Helper function that will look up the driver GUID from discovered list using loaded image address.
+
+  @param  DriverAddr      The address of loaded image that is of interest.
+  @param  Guid            The pointer to hold returned driver GUID.
+
+  @return EFI_SUCCESS             FileName is found successfully.
+  @return EFI_INVALID_PARAMETER   Incoming Guid point is null.
+  @return EFI_NOT_FOUND           FileName is not found from internal list.
+
+**/
+EFI_STATUS
+FindFileNameFromDiscoveredList (
+  IN  EFI_PHYSICAL_ADDRESS  DriverAddress,
+  OUT EFI_GUID              *Guid
+  );
+
+/**
+  Helper function to protect temporarily allocated buffer for ffs. They should not be changed before ready to lock.
+
+  @retval EFI_SUCCESS       All previously allocated buffer for ffs are protected properly.
+  @retval Error             Some issue occurred during garbage collection.
+
+**/
+EFI_STATUS
+LockFfsBuffer (
+  VOID
+  );
+
+/**
+  Helper function to recycle temporarily allocated buffer for ffs. They should not be needed anymore.
+  @retval EFI_SUCCESS       All previously allocated buffer for ffs are recycled properly.
+  @retval Error             Some issue occurred during garbage collection.
+**/
+EFI_STATUS
+RecycleFfsBuffer (
+  VOID
+  );
+
+/**
+  This function is the main entry point for an MM handler dispatch
+  or communicate-based callback.
+
+  @param  DispatchHandle  The unique handle assigned to this handler by MmiHandlerRegister().
+  @param  Context         Points to an optional handler context which was specified when the handler was registered.
+  @param  CommBuffer      A pointer to a collection of data in memory that will
+                          be conveyed from a non-MM environment into an MM environment.
+  @param  CommBufferSize  The size of the CommBuffer.
+
+  @return Status Code
+
+**/
+EFI_STATUS
+EFIAPI
+MmDriverDispatchHandler (
+  IN     EFI_HANDLE  DispatchHandle,
+  IN     CONST VOID  *Context         OPTIONAL,
+  IN OUT VOID        *CommBuffer      OPTIONAL,
+  IN OUT UINTN       *CommBufferSize  OPTIONAL
+  );
+
+/**
+  This function is the main entry point for an MM handler dispatch
+  or communicate-based callback.
+
+  @param  DispatchHandle  The unique handle assigned to this handler by MmiHandlerRegister().
+  @param  Context         Points to an optional handler context which was specified when the handler was registered.
+  @param  CommBuffer      A pointer to a collection of data in memory that will
+                          be conveyed from a non-MM environment into an MM environment.
+  @param  CommBufferSize  The size of the CommBuffer.
+
+  @return Status Code
+
+**/
+EFI_STATUS
+EFIAPI
+MmReadyToLockHandler (
+  IN     EFI_HANDLE  DispatchHandle,
+  IN     CONST VOID  *Context         OPTIONAL,
+  IN OUT VOID        *CommBuffer      OPTIONAL,
+  IN OUT UINTN       *CommBufferSize  OPTIONAL
+  );
+
+/**
+  Place holder function until all the MM System Table Service are available.
+
+  @param  Arg1                   Undefined
+  @param  Arg2                   Undefined
+  @param  Arg3                   Undefined
+  @param  Arg4                   Undefined
+  @param  Arg5                   Undefined
+
+  @return EFI_NOT_AVAILABLE_YET
+
+**/
+EFI_STATUS
+EFIAPI
+MmEfiNotAvailableYetArg5 (
+  UINTN  Arg1,
+  UINTN  Arg2,
+  UINTN  Arg3,
+  UINTN  Arg4,
+  UINTN  Arg5
+  );
+
+//
+// Functions used during debug builds
+//
+
+/**
+  Traverse the discovered list for any drivers that were discovered but not loaded
+  because the dependency expressions evaluated to false.
+
+**/
+VOID
+MmDisplayDiscoveredNotDispatched (
+  VOID
+  );
+
+/**
+  Add free MMRAM region for use by memory service.
+
+  @param  MemBase                Base address of memory region.
+  @param  MemLength              Length of the memory region.
+  @param  Type                   Memory type.
+  @param  Attributes             Memory region state.
+
+**/
+VOID
+MmAddMemoryRegion (
+  IN      EFI_PHYSICAL_ADDRESS  MemBase,
+  IN      UINT64                MemLength,
+  IN      EFI_MEMORY_TYPE       Type,
+  IN      UINT64                Attributes
+  );
+
+/**
+  Finds the protocol entry for the requested protocol.
+
+  @param  Protocol               The ID of the protocol
+  @param  Create                 Create a new entry if not found
+
+  @return Protocol entry
+
+**/
+PROTOCOL_ENTRY  *
+MmFindProtocolEntry (
+  IN EFI_GUID  *Protocol,
+  IN BOOLEAN   Create
+  );
+
+/**
+  Signal event for every protocol in protocol entry.
+
+  @param  Prot                   Protocol interface
+
+**/
+VOID
+MmNotifyProtocol (
+  IN PROTOCOL_INTERFACE  *Prot
+  );
+
+/**
+  Finds the protocol instance for the requested handle and protocol.
+  Note: This function doesn't do parameters checking, it's caller's responsibility
+  to pass in valid parameters.
+
+  @param  Handle                 The handle to search the protocol on
+  @param  Protocol               GUID of the protocol
+  @param  Interface              The interface for the protocol being searched
+
+  @return Protocol instance (NULL: Not found)
+
+**/
+PROTOCOL_INTERFACE *
+MmFindProtocolInterface (
+  IN IHANDLE   *Handle,
+  IN EFI_GUID  *Protocol,
+  IN VOID      *Interface
+  );
+
+/**
+  Removes Protocol from the protocol list (but not the handle list).
+
+  @param  Handle                 The handle to remove protocol on.
+  @param  Protocol               GUID of the protocol to be moved
+  @param  Interface              The interface of the protocol
+
+  @return Protocol Entry
+
+**/
+PROTOCOL_INTERFACE *
+MmRemoveInterfaceFromProtocol (
+  IN IHANDLE   *Handle,
+  IN EFI_GUID  *Protocol,
+  IN VOID      *Interface
+  );
+
+/**
+  This is the POSTFIX version of the dependency evaluator.  This code does
+  not need to handle Before or After, as it is not valid to call this
+  routine in this case. POSTFIX means all the math is done on top of the stack.
+
+  @param  DriverEntry           DriverEntry element to update.
+
+  @retval TRUE                  If driver is ready to run.
+  @retval FALSE                 If driver is not ready to run or some fatal error
+                                was found.
+
+**/
+BOOLEAN
+MmIsSchedulable (
+  IN  EFI_MM_DRIVER_ENTRY  *DriverEntry
+  );
+
+extern UINTN                 mMmramRangeCount;
+extern EFI_MMRAM_DESCRIPTOR  *mMmramRanges;
+extern EFI_SYSTEM_TABLE      *mEfiSystemTable;
+
+EFI_STATUS
+EFIAPI
+SetupSmiEntryExit (
+  VOID
+  );
+
+VOID
+EFIAPI
+LockMmCoreBeforeExit (
+  VOID
+  );
+
+EFI_STATUS
+EFIAPI
+MmLocateHandleBuffer (
+  IN     EFI_LOCATE_SEARCH_TYPE  SearchType,
+  IN     EFI_GUID                *Protocol OPTIONAL,
+  IN     VOID                    *SearchKey OPTIONAL,
+  IN OUT UINTN                   *NumberHandles,
+  OUT    EFI_HANDLE              **Buffer
+  );
+
+/**
+  This function returns a copy of the current memory map. The map is an array of
+  memory descriptors, each of which describes a contiguous block of memory.
+
+  @param[in, out]  MemoryMapSize          A pointer to the size, in bytes, of the
+                                          MemoryMap buffer. On input, this is the size of
+                                          the buffer allocated by the caller.  On output,
+                                          it is the size of the buffer returned by the
+                                          firmware  if the buffer was large enough, or the
+                                          size of the buffer needed  to contain the map if
+                                          the buffer was too small.
+  @param[in, out]  MemoryMap              A pointer to the buffer in which firmware places
+                                          the current memory map.
+  @param[out]      MapKey                 A pointer to the location in which firmware
+                                          returns the key for the current memory map.
+  @param[out]      DescriptorSize         A pointer to the location in which firmware
+                                          returns the size, in bytes, of an individual
+                                          EFI_MEMORY_DESCRIPTOR.
+  @param[out]      DescriptorVersion      A pointer to the location in which firmware
+                                          returns the version number associated with the
+                                          EFI_MEMORY_DESCRIPTOR.
+
+  @retval EFI_SUCCESS            The memory map was returned in the MemoryMap
+                                 buffer.
+  @retval EFI_BUFFER_TOO_SMALL   The MemoryMap buffer was too small. The current
+                                 buffer size needed to hold the memory map is
+                                 returned in MemoryMapSize.
+  @retval EFI_INVALID_PARAMETER  One of the parameters has an invalid value.
+
+**/
+EFI_STATUS
+EFIAPI
+MmCoreGetMemoryMap (
+  IN OUT UINTN                  *MemoryMapSize,
+  IN OUT EFI_MEMORY_DESCRIPTOR  *MemoryMap,
+  OUT UINTN                     *MapKey,
+  OUT UINTN                     *DescriptorSize,
+  OUT UINT32                    *DescriptorVersion
+  );
+
+/**
+  Publish MemoryAttributesTable to SMM configuration table.
+**/
+VOID
+PublishMemoryAttributesTable (
+  VOID
+  );
+
+/**
+  This function allows supervisor to mark the target image page attributes after loading.
+
+  @param[in]  DriverEntry           Driver information
+  @param[in]  IsSupervisorImage     Indicator of whether the DriverEntry represents a supervisor image.
+
+  @retval   EFI_SUCCESS             Image attribute was set up successfully.
+  @retval   EFI_INVALID_PARAMETER   DriverEntry is NULL pointer.
+  @retval   EFI_SECURITY_VIOLATION  Internal routines, such as SmmCreateImageRecordInternal,
+                                    returned error codes.
+**/
+EFI_STATUS
+EFIAPI
+SmmSetImagePageAttributes (
+  IN EFI_MM_DRIVER_ENTRY  *DriverEntry,
+  IN BOOLEAN              IsSupervisorImage
+  );
+
+/**
+  Software MMI handler that is called when a supervisor service is requested.
+  See Guid/MmSupervisorRequestData.h for the supported capabilities of this routine
+
+  @param  DispatchHandle  The unique handle assigned to this handler by MmiHandlerRegister().
+  @param  Context         Points to an optional handler context which was specified when the handler was registered.
+  @param  CommBuffer      A pointer to a collection of data in memory that will
+                          be conveyed from a non-MM environment into an MM environment.
+  @param  CommBufferSize  The size of the CommBuffer.
+
+  @return Status Code
+
+**/
+EFI_STATUS
+EFIAPI
+MmSupvRequestHandler (
+  IN     EFI_HANDLE  DispatchHandle,
+  IN     CONST VOID  *Context         OPTIONAL,
+  IN OUT VOID        *CommBuffer,
+  IN OUT UINTN       *CommBufferSize
+  );
+
+/**
+  Determine if two buffers overlap in memory.
+
+  @param[in] Buff1  Pointer to first buffer
+  @param[in] Size1  Size of Buff1
+  @param[in] Buff2  Pointer to second buffer
+  @param[in] Size2  Size of Buff2
+
+  @retval TRUE      Buffers overlap in memory.
+  @retval TRUE      Math error.
+  @retval FALSE     Buffer doesn't overlap.
+
+**/
+BOOLEAN
+InternalIsBufferOverlapped (
+  IN UINT8  *Buff1,
+  IN UINTN  Size1,
+  IN UINT8  *Buff2,
+  IN UINTN  Size2
+  );
+
+#endif