--- conflicted
+++ resolved
@@ -1,1385 +1,1238 @@
-/** @file
-  MM Core Main Entry Point
-
-  Copyright (c) 2009 - 2025, Intel Corporation. All rights reserved.<BR>
-  Copyright (c) 2016 - 2018, ARM Limited. All rights reserved.<BR>
-  SPDX-License-Identifier: BSD-2-Clause-Patent
-
-**/
-
-#include "MmSupervisorCore.h"
-#include "Relocate/Relocate.h"
-#include "Mem/Mem.h"
-#include "Mem/HeapGuard.h"
-#include "Handler/Handler.h"
-#include "PrivilegeMgmt/PrivilegeMgmt.h"
-#include "Telemetry/Telemetry.h"
-#include "Test/Test.h"
-
-#include <Protocol/MmBase.h>
-#include <Protocol/PiPcd.h>
-
-#include <Guid/MmCommBuffer.h>
-#include <Guid/MmCommonRegion.h>
-#include <Library/MmSupervisorCoreInitLib.h>
-#include <Library/SecurePolicyLib.h>
-
-EFI_STATUS
-MmCoreFfsFindMmDriver (
-  IN  EFI_FIRMWARE_VOLUME_HEADER  *FwVolHeader
-  );
-
-EFI_STATUS
-MmDispatcher (
-  VOID
-  );
-
-//
-// Globals used to initialize the protocol
-//
-EFI_HANDLE  mMmCpuHandle = NULL;
-
-//
-// Physical pointer to MM_COMM_BUFFER structure shared between MM IPL and the MM Core
-//
-MM_COMM_BUFFER_STATUS  mMmCommunicationBufferStatus;
-MM_COMM_BUFFER_STATUS  *mMmCommMailboxBufferStatus = NULL;
-
-//
-// Ring 3 Hob pointer
-//
-VOID   *mMmHobStart;
-UINTN  mMmHobSize;
-
-//
-// MM Core global variable for MM System Table.  Only accessed as a physical structure in MMRAM.
-//
-EFI_MM_SYSTEM_TABLE  gMmCoreMmst = {
-  // The table header for the MMST.
-  {
-    MM_MMST_SIGNATURE,
-    EFI_MM_SYSTEM_TABLE_REVISION,
-    sizeof (gMmCoreMmst.Hdr)
-  },
-  // MmFirmwareVendor
-  NULL,
-  // MmFirmwareRevision
-  0,
-  // MmInstallConfigurationTable
-  MmInstallConfigurationTable,
-  // I/O Service
-  {
-    {
-      (EFI_MM_CPU_IO)MmEfiNotAvailableYetArg5,        // MmMemRead
-      (EFI_MM_CPU_IO)MmEfiNotAvailableYetArg5         // MmMemWrite
-    },
-    {
-      (EFI_MM_CPU_IO)MmEfiNotAvailableYetArg5,        // MmIoRead
-      (EFI_MM_CPU_IO)MmEfiNotAvailableYetArg5         // MmIoWrite
-    }
-  },
-  // Runtime memory services
-  MmAllocateSupervisorPool,
-  MmFreeSupervisorPool,
-  MmAllocateSupervisorPages,
-  MmFreePages,
-  // MP service
-  NULL,                          // MmStartupThisAp
-  0,                             // CurrentlyExecutingCpu
-  0,                             // NumberOfCpus
-  NULL,                          // CpuSaveStateSize
-  NULL,                          // CpuSaveState
-  0,                             // NumberOfTableEntries
-  NULL,                          // MmConfigurationTable
-  MmInstallProtocolInterface,
-  MmUninstallProtocolInterface,
-  MmHandleProtocol,
-  MmRegisterProtocolNotify,
-  MmLocateHandle,
-  MmLocateProtocol,
-  MmiManage,
-  MmiSupvHandlerRegister,
-  MmiHandlerSupvUnRegister
-};
-
-EFI_MEMORY_DESCRIPTOR  mMmSupervisorAccessBuffer[MM_OPEN_BUFFER_CNT];
-
-//
-// Table of MMI Handlers that are registered by the MM Core when it is initialized
-//
-MM_CORE_MMI_HANDLERS  mMmCoreMmiHandlers[] = {
-  { MmDriverDispatchHandler, &gMmSupervisorDriverDispatchGuid,  NULL, TRUE  },
-  { MmReadyToLockHandler,    &gEfiDxeMmReadyToLockProtocolGuid, NULL, TRUE  },
-  { MmSupvRequestHandler,    &gMmSupervisorRequestHandlerGuid,  NULL, FALSE },
-  { NULL,                    NULL,                              NULL, FALSE },
-};
-
-EFI_SYSTEM_TABLE                  *mEfiSystemTable;
-UINTN                             mMmramRangeCount;
-EFI_MMRAM_DESCRIPTOR              *mMmramRanges;
-EFI_MM_DRIVER_ENTRY               *mMmCoreDriverEntry;
-MM_SUPV_USER_COMMON_BUFFER        *SupervisorToUserDataBuffer = NULL;
-BOOLEAN                           mMmReadyToLockDone          = FALSE;
-BOOLEAN                           mCoreInitializationComplete = FALSE;
-VOID                              *mInternalCommBufferCopy[MM_OPEN_BUFFER_CNT];
-SMM_SUPV_SECURE_POLICY_DATA_V1_0  *FirmwarePolicy = NULL;
-
-/**
-  Place holder function until all the MM System Table Service are available.
-
-  Note: This function is only used by MMRAM invocation.  It is never used by DXE invocation.
-
-  @param  Arg1                   Undefined
-  @param  Arg2                   Undefined
-  @param  Arg3                   Undefined
-  @param  Arg4                   Undefined
-  @param  Arg5                   Undefined
-
-  @return EFI_NOT_AVAILABLE_YET
-
-**/
-EFI_STATUS
-EFIAPI
-MmEfiNotAvailableYetArg5 (
-  UINTN  Arg1,
-  UINTN  Arg2,
-  UINTN  Arg3,
-  UINTN  Arg4,
-  UINTN  Arg5
-  )
-{
-  //
-  // This function should never be executed.  If it does, then the architectural protocols
-  // have not been designed correctly.
-  //
-  return EFI_NOT_AVAILABLE_YET;
-}
-
-/**
-Function to extract common buffers to be used for both user handlers and supervisor handlers.
-
-Note: In SCPC implementation, any attempt in triggering MMI handler without using the pre-
-allocated buffer will be treated as a potential security violation.
-**/
-EFI_STATUS
-EFIAPI
-PrepareCommonBuffers (
-  VOID
-  )
-{
-<<<<<<< HEAD
-  EFI_PEI_HOB_POINTERS   GuidHob;
-  MM_COMM_REGION_HOB     *CommRegionHob;
-  MM_COMM_BUFFER         *UserCommRegionHob;
-  EFI_STATUS             Status;
-  UINTN                  Index;
-=======
-  EFI_PEI_HOB_POINTERS  GuidHob;
-  MM_COMM_REGION_HOB    *CommRegionHob;
-  MM_COMM_BUFFER        *UserCommRegionHob;
-  EFI_STATUS            Status;
-  UINTN                 Index;
->>>>>>> 07a7233f
-
-  for (Index = 0; Index < MM_OPEN_BUFFER_CNT; Index++) {
-    ZeroMem (&mMmSupervisorAccessBuffer[Index], sizeof (EFI_MEMORY_DESCRIPTOR));
-  }
-
-<<<<<<< HEAD
-  GuidHob.Guid = GetFirstGuidHob (&gMmCommonRegionHobGuid);
-  CommRegionHob = GET_GUID_HOB_DATA (GuidHob.Guid);
-  if (CommRegionHob->MmCommonRegionType == MM_SUPERVISOR_BUFFER_T) {
-    if (mMmSupervisorAccessBuffer[CommRegionHob->MmCommonRegionType].PhysicalStart != 0) {
-      DEBUG ((DEBUG_ERROR, "%a - Duplicated hobs for type %x!!\n", __func__, CommRegionHob->MmCommonRegionType));
-=======
-  GuidHob.Guid  = GetFirstGuidHob (&gMmCommonRegionHobGuid);
-  CommRegionHob = GET_GUID_HOB_DATA (GuidHob.Guid);
-  if (CommRegionHob->MmCommonRegionType == MM_SUPERVISOR_BUFFER_T) {
-    if (mMmSupervisorAccessBuffer[CommRegionHob->MmCommonRegionType].PhysicalStart != 0) {
-      DEBUG ((DEBUG_ERROR, "%a - Duplicated hobs for type %x!!\n", __FUNCTION__, CommRegionHob->MmCommonRegionType));
->>>>>>> 07a7233f
-      Status = EFI_ALREADY_STARTED;
-      goto Exit;
-    }
-
-    if (!MmIsBufferOutsideMmValid (
-<<<<<<< HEAD
-            mMmSupervisorAccessBuffer[CommRegionHob->MmCommonRegionType].PhysicalStart,
-            EFI_PAGES_TO_SIZE (mMmSupervisorAccessBuffer[CommRegionHob->MmCommonRegionType].NumberOfPages)
-            ))
-=======
-           mMmSupervisorAccessBuffer[CommRegionHob->MmCommonRegionType].PhysicalStart,
-           EFI_PAGES_TO_SIZE (mMmSupervisorAccessBuffer[CommRegionHob->MmCommonRegionType].NumberOfPages)
-           ))
->>>>>>> 07a7233f
-    {
-      DEBUG ((
-        DEBUG_ERROR,
-        "%a - Buffer (%p) invalid for type %x!!\n",
-<<<<<<< HEAD
-        __func__,
-=======
-        __FUNCTION__,
->>>>>>> 07a7233f
-        mMmSupervisorAccessBuffer[CommRegionHob->MmCommonRegionType].PhysicalStart,
-        CommRegionHob->MmCommonRegionType
-        ));
-      Status = EFI_BAD_BUFFER_SIZE;
-      ASSERT (FALSE);
-      goto Exit;
-    }
-
-    mMmSupervisorAccessBuffer[CommRegionHob->MmCommonRegionType].PhysicalStart = CommRegionHob->MmCommonRegionAddr;
-    mMmSupervisorAccessBuffer[CommRegionHob->MmCommonRegionType].NumberOfPages = CommRegionHob->MmCommonRegionPages;
-<<<<<<< HEAD
-    // But the memory itself is allocated under reserved..
-=======
-
->>>>>>> 07a7233f
-    mMmSupervisorAccessBuffer[CommRegionHob->MmCommonRegionType].Type      = EfiRuntimeServicesData;
-    mMmSupervisorAccessBuffer[CommRegionHob->MmCommonRegionType].Attribute = EFI_MEMORY_XP | EFI_MEMORY_SP;
-    if (CommRegionHob->MmCommonRegionType == MM_SUPERVISOR_BUFFER_T) {
-      Status = MmAllocateSupervisorPages (
-<<<<<<< HEAD
-                  AllocateAnyPages,
-                  EfiRuntimeServicesData,
-                  CommRegionHob->MmCommonRegionPages,
-                  (EFI_PHYSICAL_ADDRESS *)&mInternalCommBufferCopy[CommRegionHob->MmCommonRegionType]
-                  );
-    } else {
-      Status = MmAllocatePages (
-                  AllocateAnyPages,
-                  EfiRuntimeServicesData,
-                  CommRegionHob->MmCommonRegionPages,
-                  (EFI_PHYSICAL_ADDRESS *)&mInternalCommBufferCopy[CommRegionHob->MmCommonRegionType]
-                  );
-=======
-                 AllocateAnyPages,
-                 EfiRuntimeServicesData,
-                 CommRegionHob->MmCommonRegionPages,
-                 (EFI_PHYSICAL_ADDRESS *)&mInternalCommBufferCopy[CommRegionHob->MmCommonRegionType]
-                 );
-    } else {
-      Status = MmAllocatePages (
-                 AllocateAnyPages,
-                 EfiRuntimeServicesData,
-                 CommRegionHob->MmCommonRegionPages,
-                 (EFI_PHYSICAL_ADDRESS *)&mInternalCommBufferCopy[CommRegionHob->MmCommonRegionType]
-                 );
->>>>>>> 07a7233f
-    }
-
-    ASSERT_EFI_ERROR (Status);
-    if (EFI_ERROR (Status)) {
-      DEBUG ((DEBUG_ERROR, "%a - Failed to allocate internal buffer copy, please consider adjust TSEG size... - %r\n", __func__, Status));
-      goto Exit;
-    }
-
-    mMmSupervisorAccessBuffer[CommRegionHob->MmCommonRegionType].VirtualStart = 0;
-    DEBUG ((
-      DEBUG_INFO,
-      "%a - Populating MM Access Buffer Type %d to 0x%p with 0x%x pages\n",
-<<<<<<< HEAD
-      __func__,
-=======
-      __FUNCTION__,
->>>>>>> 07a7233f
-      CommRegionHob->MmCommonRegionType,
-      mMmSupervisorAccessBuffer[CommRegionHob->MmCommonRegionType].PhysicalStart,
-      mMmSupervisorAccessBuffer[CommRegionHob->MmCommonRegionType].NumberOfPages
-      ));
-  } else {
-<<<<<<< HEAD
-    DEBUG ((DEBUG_ERROR, "%a - Invalid common buffer type %x."
-      "Please make sure the user buffer is published through gMmCommBufferHobGuid!!\n", __func__, CommRegionHob->MmCommonRegionType));
-=======
-    DEBUG ((
-      DEBUG_ERROR,
-      "%a - Invalid common buffer type %x."
-      "Please make sure the user buffer is published through gMmCommBufferHobGuid!!\n",
-      __FUNCTION__,
-      CommRegionHob->MmCommonRegionType
-      ));
->>>>>>> 07a7233f
-    Status = EFI_UNSUPPORTED;
-    goto Exit;
-  }
-
-  // Cover the user level buffer, through the EDK2 way...
-  GuidHob.Guid = GetFirstGuidHob (&gMmCommBufferHobGuid);
-  if (GuidHob.Guid == NULL) {
-    DEBUG ((DEBUG_ERROR, "Failed to find MM Communication Buffer HOB\n"));
-    DEBUG ((DEBUG_ERROR, "Only Root MMI Handlers will be supported!\n"));
-    Status = EFI_NOT_FOUND;
-    goto Exit;
-  }
-
-  UserCommRegionHob = (MM_COMM_BUFFER *)GET_GUID_HOB_DATA (GuidHob);
-  DEBUG ((
-    DEBUG_INFO,
-    "MM Communication Buffer is at %x, number of pages is %x\n",
-    UserCommRegionHob->PhysicalStart,
-    UserCommRegionHob->NumberOfPages
-    ));
-<<<<<<< HEAD
-  ASSERT (UserCommRegionHob->PhysicalStart != 0 && UserCommRegionHob->NumberOfPages != 0);
-=======
-
-  if ((UserCommRegionHob->PhysicalStart == 0) || (UserCommRegionHob->NumberOfPages == 0)) {
-    ASSERT (UserCommRegionHob->PhysicalStart != 0 && UserCommRegionHob->NumberOfPages != 0);
-    Status = EFI_NOT_FOUND;
-    goto Exit;
-  }
->>>>>>> 07a7233f
-
-  if (!MmIsBufferOutsideMmValid (
-         UserCommRegionHob->PhysicalStart,
-         EFI_PAGES_TO_SIZE (UserCommRegionHob->NumberOfPages)
-         ))
-  {
-    UserCommRegionHob = NULL;
-    DEBUG ((DEBUG_ERROR, "MM Communication Buffer is invalid!\n"));
-    Status = EFI_BAD_BUFFER_SIZE;
-    ASSERT (FALSE);
-    goto Exit;
-<<<<<<< HEAD
-=======
-  }
-
-  mMmSupervisorAccessBuffer[MM_USER_BUFFER_T].PhysicalStart = UserCommRegionHob->PhysicalStart;
-  mMmSupervisorAccessBuffer[MM_USER_BUFFER_T].NumberOfPages = UserCommRegionHob->NumberOfPages;
-  mMmSupervisorAccessBuffer[MM_USER_BUFFER_T].Type          = EfiRuntimeServicesData;
-  mMmSupervisorAccessBuffer[MM_USER_BUFFER_T].Attribute     = EFI_MEMORY_XP | EFI_MEMORY_SP;
-  Status                                                    = MmAllocatePages (
-                                                                AllocateAnyPages,
-                                                                EfiRuntimeServicesData,
-                                                                UserCommRegionHob->NumberOfPages,
-                                                                (EFI_PHYSICAL_ADDRESS *)&mInternalCommBufferCopy[MM_USER_BUFFER_T]
-                                                                );
-
-  ASSERT_EFI_ERROR (Status);
-  if (EFI_ERROR (Status)) {
-    DEBUG ((DEBUG_ERROR, "%a - Failed to allocate internal buffer copy, please consider adjust TSEG size... - %r\n", __FUNCTION__, Status));
-    goto Exit;
-  }
-
-  mMmSupervisorAccessBuffer[MM_USER_BUFFER_T].VirtualStart = 0;
-  DEBUG ((
-    DEBUG_INFO,
-    "%a - Populating MM Access Buffer Type %d to 0x%p with 0x%x pages\n",
-    __FUNCTION__,
-    MM_USER_BUFFER_T,
-    mMmSupervisorAccessBuffer[MM_USER_BUFFER_T].PhysicalStart,
-    mMmSupervisorAccessBuffer[MM_USER_BUFFER_T].NumberOfPages
-    ));
-
-  mMmCommMailboxBufferStatus = (MM_COMM_BUFFER_STATUS *)(UINTN)UserCommRegionHob->Status;
-  if (mMmCommMailboxBufferStatus == NULL) {
-    DEBUG ((DEBUG_ERROR, "%a - Invalid MM Communication Buffer Status pointer!\n", __FUNCTION__));
-    Status = EFI_INVALID_PARAMETER;
-    goto Exit;
-  }
-
-  if (FALSE == MmIsBufferOutsideMmValid ((EFI_PHYSICAL_ADDRESS)(VOID *)mMmCommMailboxBufferStatus, sizeof (*mMmCommMailboxBufferStatus))) {
-    DEBUG ((DEBUG_ERROR, "%a User Mm Comm region overlaps into SMM\n", __FUNCTION__));
-    Status = EFI_SECURITY_VIOLATION;
-    goto Exit;
->>>>>>> 07a7233f
-  }
-
-  mMmSupervisorAccessBuffer[MM_USER_BUFFER_T].PhysicalStart = UserCommRegionHob->PhysicalStart;
-  mMmSupervisorAccessBuffer[MM_USER_BUFFER_T].NumberOfPages = UserCommRegionHob->NumberOfPages;
-  // But the memory itself is allocated under reserved..
-  mMmSupervisorAccessBuffer[MM_USER_BUFFER_T].Type      = EfiRuntimeServicesData;
-  mMmSupervisorAccessBuffer[MM_USER_BUFFER_T].Attribute = EFI_MEMORY_XP | EFI_MEMORY_SP;
-  Status = MmAllocatePages (
-              AllocateAnyPages,
-              EfiRuntimeServicesData,
-              UserCommRegionHob->NumberOfPages,
-              (EFI_PHYSICAL_ADDRESS *)&mInternalCommBufferCopy[MM_USER_BUFFER_T]
-              );
-
-  ASSERT_EFI_ERROR (Status);
-  if (EFI_ERROR (Status)) {
-    DEBUG ((DEBUG_ERROR, "%a - Failed to allocate internal buffer copy, please consider adjust TSEG size... - %r\n", __func__, Status));
-    goto Exit;
-  }
-
-<<<<<<< HEAD
-  mMmSupervisorAccessBuffer[MM_USER_BUFFER_T].VirtualStart = 0;
-  DEBUG ((
-    DEBUG_INFO,
-    "%a - Populating MM Access Buffer Type %d to 0x%p with 0x%x pages\n",
-    __func__,
-    MM_USER_BUFFER_T,
-    mMmSupervisorAccessBuffer[MM_USER_BUFFER_T].PhysicalStart,
-    mMmSupervisorAccessBuffer[MM_USER_BUFFER_T].NumberOfPages
-    ));
-
-  mMmCommMailboxBufferStatus = (MM_COMM_BUFFER_STATUS*)(UINTN)UserCommRegionHob->Status;
-  if (mMmCommMailboxBufferStatus == NULL) {
-    DEBUG ((DEBUG_ERROR, "%a - Invalid MM Communication Buffer Status pointer!\n", __func__));
-    Status = EFI_INVALID_PARAMETER;
-    goto Exit;
-  }
-
-  Status = MmAllocatePages (
-             AllocateAnyPages,
-             EfiRuntimeServicesData,
-             DEFAULT_SUPV_TO_USER_BUFFER_PAGE,
-             (EFI_PHYSICAL_ADDRESS *)&SupervisorToUserDataBuffer
-             );
-  ASSERT_EFI_ERROR (Status);
-  if (EFI_ERROR (Status)) {
-    DEBUG ((DEBUG_ERROR, "%a - Failed to allocate supervisor to user buffer, cannot continue...\n", __func__));
-    goto Exit;
-  }
-
-Exit:
-  if (EFI_ERROR (Status)) {
-    DEBUG ((DEBUG_ERROR, "%a - Failed to prepare communicate buffer for Standalone MM environment... - %r\n", __func__, Status));
-=======
-Exit:
-  if (EFI_ERROR (Status)) {
-    DEBUG ((DEBUG_ERROR, "%a - Failed to prepare communicate buffer for Standalone MM environment... - %r\n", __FUNCTION__, Status));
->>>>>>> 07a7233f
-    ZeroMem (mMmSupervisorAccessBuffer, sizeof (mMmSupervisorAccessBuffer));
-  }
-
-  return Status;
-}
-
-/**
-  Software MMI handler that should be triggered from non-MM environment upon DxeMmReadyToLock
-  event. This function unregisters the SUPERVISOR MMIs that are not required after Ready To Lock
-  event. Certain features, such as unblock memory regions, will not be available after this point.
-
-  Note: User ready to lock event will be notified prior to this supervisor ready to lock event.
-  This order is controlled in the corresponding DXE agent (IPL and/or DxeSupport driver).
-
-  @param  DispatchHandle  The unique handle assigned to this handler by MmiHandlerRegister().
-  @param  Context         Points to an optional handler context which was specified when the handler was registered.
-  @param  CommBuffer      A pointer to a collection of data in memory that will
-                          be conveyed from a non-MM environment into an MM environment.
-  @param  CommBufferSize  The size of the CommBuffer.
-
-  @return Status Code
-
-**/
-EFI_STATUS
-EFIAPI
-MmReadyToLockHandler (
-  IN     EFI_HANDLE  DispatchHandle,
-  IN     CONST VOID  *Context         OPTIONAL,
-  IN OUT VOID        *CommBuffer      OPTIONAL,
-  IN OUT UINTN       *CommBufferSize  OPTIONAL
-  )
-{
-  EFI_STATUS  Status;
-  UINTN       Index;
-
-  PERF_CALLBACK_BEGIN (&gEfiDxeMmReadyToLockProtocolGuid);
-
-  DEBUG ((DEBUG_INFO, "MmReadyToLockHandler\n"));
-
-  //
-  // Unregister MMI Handlers that are no longer required after the MM driver dispatch is stopped
-  //
-  for (Index = 0; mMmCoreMmiHandlers[Index].HandlerType != NULL; Index++) {
-    if (mMmCoreMmiHandlers[Index].UnRegister) {
-      Status = MmiHandlerSupvUnRegister (mMmCoreMmiHandlers[Index].DispatchHandle);
-      if (EFI_ERROR (Status)) {
-        DEBUG ((
-          DEBUG_ERROR,
-          "Failed to unregister supervisor handler No. %d %g - %r\n",
-          Index,
-          mMmCoreMmiHandlers[Index].HandlerType,
-          Status
-          ));
-      }
-    }
-  }
-
-  // All drivers has been dispatched, recycle all the buffers allocated for ffs driver caching
-  Status = RecycleFfsBuffer ();
-  if (EFI_ERROR (Status)) {
-    DEBUG ((DEBUG_ERROR, "Failed to recycle ffs buffer at ready to lock - %r\n", Status));
-    ASSERT_EFI_ERROR (Status);
-  }
-
-  // If MMI handler profile is supported, traverse them after unregistering
-  // Since this is after the CPL3 ready to lock event completely, thus whatever
-  // remains will be the one impacting runtime.
-  if ((PcdGet8 (PcdSmiHandlerProfilePropertyMask) & 0x1) != 0) {
-    SmmReadyToLockInSmiHandlerProfile (NULL, NULL, NULL);
-  }
-
-  Status = PrepareMemPolicySnapshot (MemPolicySnapshot);
-
-  mMmReadyToLockDone = TRUE;
-
-  PERF_CALLBACK_END (&gEfiDxeMmReadyToLockProtocolGuid);
-
-  return Status;
-}
-
-/**
-  Determine if two buffers overlap in memory.
-
-  @param[in] Buff1  Pointer to first buffer
-  @param[in] Size1  Size of Buff1
-  @param[in] Buff2  Pointer to second buffer
-  @param[in] Size2  Size of Buff2
-
-  @retval TRUE      Buffers overlap in memory.
-  @retval TRUE      Math error.
-  @retval FALSE     Buffer doesn't overlap.
-
-**/
-BOOLEAN
-InternalIsBufferOverlapped (
-  IN UINT8  *Buff1,
-  IN UINTN  Size1,
-  IN UINT8  *Buff2,
-  IN UINTN  Size2
-  )
-{
-  UINTN    End1;
-  UINTN    End2;
-  BOOLEAN  IsOverUnderflow1;
-  BOOLEAN  IsOverUnderflow2;
-
-  // Check for over or underflow
-  IsOverUnderflow1 = EFI_ERROR (SafeUintnAdd ((UINTN)Buff1, Size1, &End1));
-  IsOverUnderflow2 = EFI_ERROR (SafeUintnAdd ((UINTN)Buff2, Size2, &End2));
-
-  if (IsOverUnderflow1 || IsOverUnderflow2) {
-    return TRUE;
-  }
-
-  if ((End1 <= (UINTN)Buff2) || ((UINTN)Buff1 >= End2)) {
-    return FALSE;
-  }
-
-  return TRUE;
-}
-
-/**
-  The main entry point to MM Foundation.
-
-  Note: This function is only used by MMRAM invocation.  It is never used by DXE invocation.
-
-  @param  MmEntryContext           Processor information and functionality
-                                    needed by MM Foundation.
-
-**/
-VOID
-EFIAPI
-MmEntryPoint (
-  IN CONST EFI_MM_ENTRY_CONTEXT  *MmEntryContext
-  )
-{
-  EFI_STATUS                 Status;
-  EFI_MM_COMMUNICATE_HEADER  *CommunicateHeader;
-  EFI_PHYSICAL_ADDRESS       CommunicationBuffer;
-  UINT64                     BufferSize;
-
-  PERF_FUNCTION_BEGIN ();
-
-  DEBUG ((DEBUG_VERBOSE, "MmEntryPoint ...\n"));
-
-  //
-  // Update MMST using the context
-  //
-  CopyMem (&gMmCoreMmst.MmStartupThisAp, MmEntryContext, sizeof (EFI_MM_ENTRY_CONTEXT));
-  SyncMmEntryContextToCpl3 ();
-
-  //
-  // Mark the InMm flag as TRUE
-  //
-  if (mMmCommMailboxBufferStatus != NULL) {
-<<<<<<< HEAD
-    CopyMem (&mMmCommunicationBufferStatus, (MM_COMM_BUFFER_STATUS*)(UINTN)mMmCommMailboxBufferStatus, sizeof (MM_COMM_BUFFER_STATUS));
-=======
-    CopyMem (&mMmCommunicationBufferStatus, (MM_COMM_BUFFER_STATUS *)(UINTN)mMmCommMailboxBufferStatus, sizeof (*mMmCommMailboxBufferStatus));
->>>>>>> 07a7233f
-
-    if (mMmCommunicationBufferStatus.IsCommBufferValid) {
-      //
-      // Synchronous MMI for MM Core or request from Communicate protocol
-      //
-      if (!mMmCommunicationBufferStatus.TalkToSupervisor) {
-        //
-        // This should be user communicate channel, follow normal user channel iterations, but use ring 3 buffer to hold BufferSize changes
-        //
-        CommunicationBuffer = mMmSupervisorAccessBuffer[MM_USER_BUFFER_T].PhysicalStart;
-        ZeroMem (mInternalCommBufferCopy[MM_USER_BUFFER_T], EFI_PAGES_TO_SIZE (mMmSupervisorAccessBuffer[MM_USER_BUFFER_T].NumberOfPages));
-        CopyMem (mInternalCommBufferCopy[MM_USER_BUFFER_T], (VOID *)(UINTN)CommunicationBuffer, EFI_PAGES_TO_SIZE (mMmSupervisorAccessBuffer[MM_USER_BUFFER_T].NumberOfPages));
-        CommunicateHeader = (EFI_MM_COMMUNICATE_HEADER *)(UINTN)mInternalCommBufferCopy[MM_USER_BUFFER_T];
-
-        //
-<<<<<<< HEAD
-        // Now that we operate on the copy
-=======
-        // Now we operate on the copy
->>>>>>> 07a7233f
-        //
-        SupervisorToUserDataBuffer->UserBufferSize = CommunicateHeader->MessageLength;
-        if (SupervisorToUserDataBuffer->UserBufferSize > EFI_PAGES_TO_SIZE (mMmSupervisorAccessBuffer[MM_USER_BUFFER_T].NumberOfPages)) {
-          // The input buffer size is larger than the maximal allowed size, need to panic here.
-<<<<<<< HEAD
-          DEBUG ((DEBUG_ERROR, "%a Input buffer size is larger than maximal allowed user buffer size, something is off...\n", __func__));
-=======
-          DEBUG ((DEBUG_ERROR, "%a Input buffer size is larger than maximal allowed user buffer size, something is off...\n", __FUNCTION__));
->>>>>>> 07a7233f
-          ASSERT (FALSE);
-          mMmCommunicationBufferStatus.IsCommBufferValid = FALSE;
-          mMmCommunicationBufferStatus.ReturnBufferSize  = 0;
-          mMmCommunicationBufferStatus.ReturnStatus      = EFI_BAD_BUFFER_SIZE;
-          goto Cleanup;
-        }
-
-<<<<<<< HEAD
-        Status                                     = MmiManage (
-                                                      &CommunicateHeader->HeaderGuid,
-                                                      NULL,
-                                                      CommunicateHeader->Data,
-                                                      (UINTN *)&(SupervisorToUserDataBuffer->UserBufferSize)
-                                                      );
-=======
-        Status = MmiManage (
-                   &CommunicateHeader->HeaderGuid,
-                   NULL,
-                   CommunicateHeader->Data,
-                   (UINTN *)&(SupervisorToUserDataBuffer->UserBufferSize)
-                   );
->>>>>>> 07a7233f
-        //
-        // Update CommunicationBuffer, BufferSize and ReturnStatus
-        // Communicate service finished, reset the pointer to CommBuffer to NULL
-        //
-        BufferSize = SupervisorToUserDataBuffer->UserBufferSize +
-<<<<<<< HEAD
-                    OFFSET_OF (EFI_MM_COMMUNICATE_HEADER, Data);
-=======
-                     OFFSET_OF (EFI_MM_COMMUNICATE_HEADER, Data);
->>>>>>> 07a7233f
-        if (BufferSize <= EFI_PAGES_TO_SIZE (mMmSupervisorAccessBuffer[MM_USER_BUFFER_T].NumberOfPages)) {
-          CopyMem ((VOID *)(UINTN)CommunicationBuffer, CommunicateHeader, BufferSize);
-        } else {
-          // The returned buffer size indicating the return buffer is larger than input buffer, need to panic here.
-<<<<<<< HEAD
-          DEBUG ((DEBUG_ERROR, "%a Returned buffer size is larger than maximal allowed size indicated in input, something is off...\n", __func__));
-=======
-          DEBUG ((DEBUG_ERROR, "%a Returned buffer size is larger than maximal allowed size indicated in input, something is off...\n", __FUNCTION__));
->>>>>>> 07a7233f
-          ASSERT (FALSE);
-        }
-
-        mMmCommunicationBufferStatus.IsCommBufferValid = FALSE;
-        mMmCommunicationBufferStatus.ReturnBufferSize  = BufferSize;
-        mMmCommunicationBufferStatus.ReturnStatus      = (Status == EFI_SUCCESS) ? EFI_SUCCESS : EFI_NOT_FOUND;
-      } else {
-        //
-        // This should be supervisor communicate channel, everything can be ring 0 buffer fine
-        //
-        CommunicationBuffer = mMmSupervisorAccessBuffer[MM_SUPERVISOR_BUFFER_T].PhysicalStart;
-        ZeroMem (mInternalCommBufferCopy[MM_SUPERVISOR_BUFFER_T], EFI_PAGES_TO_SIZE (mMmSupervisorAccessBuffer[MM_SUPERVISOR_BUFFER_T].NumberOfPages));
-        CopyMem (mInternalCommBufferCopy[MM_SUPERVISOR_BUFFER_T], (VOID *)(UINTN)CommunicationBuffer, EFI_PAGES_TO_SIZE (mMmSupervisorAccessBuffer[MM_SUPERVISOR_BUFFER_T].NumberOfPages));
-        CommunicateHeader = (EFI_MM_COMMUNICATE_HEADER *)(UINTN)mInternalCommBufferCopy[MM_SUPERVISOR_BUFFER_T];
-
-        //
-        // Now that we operate on the copy
-        //
-        BufferSize = CommunicateHeader->MessageLength;
-        if (BufferSize > EFI_PAGES_TO_SIZE (mMmSupervisorAccessBuffer[MM_SUPERVISOR_BUFFER_T].NumberOfPages)) {
-          // The input buffer size is larger than the maximal allowed size, need to panic here.
-<<<<<<< HEAD
-          DEBUG ((DEBUG_ERROR, "%a Input buffer size is larger than maximal allowed size, something is off...\n", __func__));
-=======
-          DEBUG ((DEBUG_ERROR, "%a Input buffer size is larger than maximal allowed size, something is off...\n", __FUNCTION__));
->>>>>>> 07a7233f
-          ASSERT (FALSE);
-          mMmCommunicationBufferStatus.IsCommBufferValid = FALSE;
-          mMmCommunicationBufferStatus.TalkToSupervisor  = FALSE;
-          mMmCommunicationBufferStatus.ReturnBufferSize  = 0;
-          mMmCommunicationBufferStatus.ReturnStatus      = EFI_BAD_BUFFER_SIZE;
-          goto Cleanup;
-        }
-
-<<<<<<< HEAD
-        Status     = MmiManage (
-                      &CommunicateHeader->HeaderGuid,
-                      NULL,
-                      CommunicateHeader->Data,
-                      (UINTN *)&BufferSize
-                      );
-=======
-        Status = MmiManage (
-                   &CommunicateHeader->HeaderGuid,
-                   NULL,
-                   CommunicateHeader->Data,
-                   (UINTN *)&BufferSize
-                   );
->>>>>>> 07a7233f
-        //
-        // Update CommunicationBuffer, BufferSize and ReturnStatus
-        // Communicate service finished, reset the pointer to CommBuffer to NULL
-        //
-        BufferSize = BufferSize + OFFSET_OF (EFI_MM_COMMUNICATE_HEADER, Data);
-        if (BufferSize <= EFI_PAGES_TO_SIZE (mMmSupervisorAccessBuffer[MM_SUPERVISOR_BUFFER_T].NumberOfPages)) {
-          CopyMem ((VOID *)(UINTN)mMmSupervisorAccessBuffer[MM_SUPERVISOR_BUFFER_T].PhysicalStart, CommunicateHeader, BufferSize);
-        } else {
-          // The returned buffer size indicating the return buffer is larger than input buffer, need to panic here.
-<<<<<<< HEAD
-          DEBUG ((DEBUG_ERROR, "%a Returned buffer size is larger than maximal allowed size indicated in input, something is off...\n", __func__));
-          ASSERT (FALSE);
-        }
-
-        mMmCommunicationBufferStatus.IsCommBufferValid  = FALSE;
-=======
-          DEBUG ((DEBUG_ERROR, "%a Returned buffer size is larger than maximal allowed size indicated in input, something is off...\n", __FUNCTION__));
-          ASSERT (FALSE);
-        }
-
-        mMmCommunicationBufferStatus.IsCommBufferValid = FALSE;
->>>>>>> 07a7233f
-        mMmCommunicationBufferStatus.TalkToSupervisor  = FALSE;
-        mMmCommunicationBufferStatus.ReturnBufferSize  = BufferSize;
-        mMmCommunicationBufferStatus.ReturnStatus      = (Status == EFI_SUCCESS) ? EFI_SUCCESS : EFI_NOT_FOUND;
-        //
-        // Do not handle asynchronous MMI sources. This cannot be it...
-        //
-        goto Cleanup;
-      }
-    }
-  } else {
-    DEBUG ((DEBUG_INFO, "No valid communication buffer, no Synchronous MMI will be processed\n"));
-  }
-
-  //
-  // Process Asynchronous MMI sources
-  //
-  MmiManage (NULL, NULL, NULL, NULL);
-
-  //
-  // TBD: Do not use private data structure ?
-  //
-
-Cleanup:
-  //
-  // Clear the InMm flag as we are going to leave MM
-  //
-  if (mMmCommMailboxBufferStatus != NULL) {
-<<<<<<< HEAD
-    CopyMem (mMmCommMailboxBufferStatus, &mMmCommunicationBufferStatus, sizeof (MM_COMM_BUFFER_STATUS));
-=======
-    CopyMem (mMmCommMailboxBufferStatus, &mMmCommunicationBufferStatus, sizeof (*mMmCommMailboxBufferStatus));
->>>>>>> 07a7233f
-  }
-
-  DEBUG ((DEBUG_VERBOSE, "MmEntryPoint Done\n"));
-
-  PERF_FUNCTION_END ();
-}
-
-EFI_STATUS
-EFIAPI
-MmConfigurationMmNotify (
-  IN CONST EFI_GUID  *Protocol,
-  IN VOID            *Interface,
-  IN EFI_HANDLE      Handle
-  )
-{
-  EFI_STATUS                     Status;
-  EFI_MM_CONFIGURATION_PROTOCOL  *MmConfiguration;
-
-  DEBUG ((DEBUG_INFO, "MmConfigurationMmNotify(%g) - %x\n", Protocol, Interface));
-
-  MmConfiguration = Interface;
-
-  //
-  // Register the MM Entry Point provided by the MM Core with the MM COnfiguration protocol
-  //
-  Status = MmConfiguration->RegisterMmEntry (MmConfiguration, (EFI_MM_ENTRY_POINT)MmEntryPoint);
-  ASSERT_EFI_ERROR (Status);
-
-  //
-  // Print debug message showing MM Core entry point address.
-  //
-  DEBUG ((DEBUG_INFO, "MM Core registered MM Entry Point address %p\n", (VOID *)(UINTN)MmEntryPoint));
-  return EFI_SUCCESS;
-}
-
-UINTN
-GetHobListSize (
-  IN VOID  *HobStart
-  )
-{
-  EFI_PEI_HOB_POINTERS  Hob;
-
-  ASSERT (HobStart != NULL);
-
-  Hob.Raw = (UINT8 *)HobStart;
-  while (!END_OF_HOB_LIST (Hob)) {
-    Hob.Raw = GET_NEXT_HOB (Hob);
-  }
-
-  //
-  // Need plus END_OF_HOB_LIST
-  //
-  return (UINTN)Hob.Raw - (UINTN)HobStart + sizeof (EFI_HOB_GENERIC_HEADER);
-}
-
-/**
-  Install LoadedImage protocol for MM Core.
-**/
-VOID
-MmCoreInstallLoadedImage (
-  VOID
-  )
-{
-  EFI_STATUS            Status;
-  EFI_PHYSICAL_ADDRESS  MmCoreImageBaseAddress;
-  UINT64                MmCoreImageLength;
-  EFI_PEI_HOB_POINTERS  Hob;
-
-  //
-  // Searching for Memory Allocation HOB
-  //
-  Hob.Raw = GetHobList ();
-  while ((Hob.Raw = GetNextHob (EFI_HOB_TYPE_MEMORY_ALLOCATION, Hob.Raw)) != NULL) {
-    //
-    // Find MM Core HOB
-    //
-    if (CompareGuid (
-          &Hob.MemoryAllocationModule->MemoryAllocationHeader.Name,
-          &gEfiHobMemoryAllocModuleGuid
-          ))
-    {
-      if (CompareGuid (&Hob.MemoryAllocationModule->ModuleName, &gEfiCallerIdGuid)) {
-        break;
-      }
-    }
-
-    Hob.Raw = GET_NEXT_HOB (Hob);
-  }
-
-  if (Hob.Raw == NULL) {
-<<<<<<< HEAD
-    return;
-  }
-
-  if (Hob.Raw == NULL) {
-=======
->>>>>>> 07a7233f
-    DEBUG ((DEBUG_ERROR, "MM Core Memory Allocation HOB not found!\n"));
-    ASSERT (FALSE);
-    return;
-  }
-
-  MmCoreImageBaseAddress = Hob.MemoryAllocation->AllocDescriptor.MemoryBaseAddress;
-  MmCoreImageLength      = Hob.MemoryAllocation->AllocDescriptor.MemoryLength;
-
-  //
-  // Allocate a Loaded Image Protocol in MM
-  //
-  Status = MmAllocateSupervisorPool (EfiRuntimeServicesData, sizeof (EFI_MM_DRIVER_ENTRY), (VOID **)&mMmCoreDriverEntry);
-  ASSERT_EFI_ERROR (Status);
-
-  ZeroMem (mMmCoreDriverEntry, sizeof (EFI_MM_DRIVER_ENTRY));
-
-  Status = MmAllocateSupervisorPool (EfiRuntimeServicesData, sizeof (EFI_LOADED_IMAGE_PROTOCOL), (VOID **)&mMmCoreDriverEntry->LoadedImage);
-  ASSERT_EFI_ERROR (Status);
-
-  ZeroMem (mMmCoreDriverEntry->LoadedImage, sizeof (EFI_LOADED_IMAGE_PROTOCOL));
-
-  //
-  // Fill in the remaining fields of the Loaded Image Protocol instance.
-  //
-  mMmCoreDriverEntry->Signature                 = EFI_MM_DRIVER_ENTRY_SIGNATURE;
-  mMmCoreDriverEntry->LoadedImage->Revision     = EFI_LOADED_IMAGE_PROTOCOL_REVISION;
-  mMmCoreDriverEntry->LoadedImage->ParentHandle = NULL;
-  mMmCoreDriverEntry->LoadedImage->SystemTable  = mEfiSystemTable;
-  mMmCoreDriverEntry->LoadedImage->DeviceHandle = NULL;
-  mMmCoreDriverEntry->LoadedImage->FilePath     = NULL;
-
-  mMmCoreDriverEntry->LoadedImage->ImageBase     = (VOID *)(UINTN)MmCoreImageBaseAddress;
-  mMmCoreDriverEntry->LoadedImage->ImageSize     = MmCoreImageLength;
-  mMmCoreDriverEntry->LoadedImage->ImageCodeType = EfiRuntimeServicesCode;
-  mMmCoreDriverEntry->LoadedImage->ImageDataType = EfiRuntimeServicesData;
-
-  mMmCoreDriverEntry->ImageEntryPoint = (EFI_PHYSICAL_ADDRESS)(UINTN)MmSupervisorMain;
-  mMmCoreDriverEntry->ImageBuffer     = MmCoreImageBaseAddress;
-  mMmCoreDriverEntry->NumberOfPage    = EFI_SIZE_TO_PAGES ((UINTN)MmCoreImageLength);
-
-  //
-  // Create a new image handle in the MM handle database for the MM Driver
-  //
-  mMmCoreDriverEntry->ImageHandle = NULL;
-  Status                          = gMmCoreMmst.MmInstallProtocolInterface (
-                                                  &mMmCoreDriverEntry->ImageHandle,
-                                                  &gEfiLoadedImageProtocolGuid,
-                                                  EFI_NATIVE_INTERFACE,
-                                                  mMmCoreDriverEntry->LoadedImage
-                                                  );
-  ASSERT_EFI_ERROR (Status);
-
-  return;
-}
-
-/**
-  Discovers Standalone MM drivers in FV HOBs and adds those drivers to the Standalone MM
-  dispatch list.
-
-  This function will also set the Standalone MM BFV address to the FV that contains this
-  Standalone MM core driver.
-
-  @retval   EFI_SUCCESS           An error was not encountered discovering Standalone MM drivers.
-  @retval   EFI_NOT_FOUND         The HOB list could not be found.
-
-**/
-EFI_STATUS
-DiscoverStandaloneMmDriversInFvHobs (
-  IN EFI_PHYSICAL_ADDRESS  *StandaloneBfvAddress
-  )
-{
-  UINT16                          ExtHeaderOffset;
-  EFI_FIRMWARE_VOLUME_HEADER      *FwVolHeader;
-  EFI_FIRMWARE_VOLUME_EXT_HEADER  *ExtHeader;
-  EFI_FFS_FILE_HEADER             *FileHeader;
-  EFI_PEI_HOB_POINTERS            Hob;
-  EFI_STATUS                      Status;
-
-  Hob.Raw = GetHobList ();
-  if (Hob.Raw == NULL) {
-    return EFI_NOT_FOUND;
-  }
-
-  do {
-    Hob.Raw = GetNextHob (EFI_HOB_TYPE_FV, Hob.Raw);
-    if (Hob.Raw != NULL) {
-      FwVolHeader = (EFI_FIRMWARE_VOLUME_HEADER *)(UINTN)(Hob.FirmwareVolume->BaseAddress);
-
-      DEBUG ((
-        DEBUG_INFO,
-        "[%a] Found FV HOB referencing FV at 0x%x. Size is 0x%x.\n",
-        __func__,
-        (UINTN)FwVolHeader,
-        FwVolHeader->FvLength
-        ));
-
-      ExtHeaderOffset = ReadUnaligned16 (&FwVolHeader->ExtHeaderOffset);
-      if (ExtHeaderOffset != 0) {
-        ExtHeader = (EFI_FIRMWARE_VOLUME_EXT_HEADER *)((UINT8 *)FwVolHeader + ExtHeaderOffset);
-        DEBUG ((DEBUG_INFO, "[%a]   FV GUID = {%g}.\n", __func__, &ExtHeader->FvName));
-      }
-
-      //
-      // If a MM_STANDALONE or MM_CORE_STANDALONE driver is in the FV. Add the drivers
-      // to the dispatch list. Mark the FV with this driver as the Standalone BFV.
-      //
-      FileHeader = NULL;
-      Status     =  FfsFindNextFile (
-                      EFI_FV_FILETYPE_MM_CORE_STANDALONE,
-                      FwVolHeader,
-                      &FileHeader
-                      );
-      if (!EFI_ERROR (Status)) {
-        if (CompareGuid (&FileHeader->Name, &gMmSupervisorCoreGuid)) {
-          *StandaloneBfvAddress = (EFI_PHYSICAL_ADDRESS)(UINTN)FwVolHeader;
-          DEBUG ((
-            DEBUG_INFO,
-            "[%a]   Discovered Standalone MM Core [%g] in FV at 0x%x.\n",
-            __func__,
-            &gEfiCallerIdGuid,
-            (UINTN)FwVolHeader
-            ));
-        }
-      } else {
-        FileHeader = NULL;
-        Status     =  FfsFindNextFile (
-                        EFI_FV_FILETYPE_MM_STANDALONE,
-                        FwVolHeader,
-                        &FileHeader
-                        );
-      }
-
-      if (!EFI_ERROR (Status)) {
-        DEBUG ((
-          DEBUG_INFO,
-          "[%a]   Adding Standalone MM drivers in FV at 0x%x to the dispatch list.\n",
-          __func__,
-          (UINTN)FwVolHeader
-          ));
-        Status = MmCoreFfsFindMmDriver (FwVolHeader);
-        ASSERT_EFI_ERROR (Status);
-      }
-
-      Hob.Raw = GetNextHob (EFI_HOB_TYPE_FV, GET_NEXT_HOB (Hob));
-    }
-  } while (Hob.Raw != NULL);
-
-  return EFI_SUCCESS;
-}
-
-/**
-  Routine for initializing policy data provided by firmware.
-
-  @param  StandaloneBfvAddress  The base address of the FV that contains the policy file.
-
-  @retval EFI_SUCCESS           The handler for the processor interrupt was successfully installed or uninstalled.
-  @retval Errors                The supervisor is unable to locate or protect the policy from firmware.
-
-**/
-EFI_STATUS
-InitializePolicy (
-  IN EFI_PHYSICAL_ADDRESS  StandaloneBfvAddress
-  )
-{
-  EFI_STATUS           Status;
-  EFI_FFS_FILE_HEADER  *FileHeader;
-  VOID                 *SectionData;
-  UINTN                SectionDataSize;
-  UINTN                PolicySize;
-
-  FirmwarePolicy = NULL;
-
-  //
-  // First try to find the policy file based on the GUID specified.
-  //
-  FileHeader = NULL;
-  do {
-    Status =  FfsFindNextFile (
-                EFI_FV_FILETYPE_FREEFORM,
-                (EFI_FIRMWARE_VOLUME_HEADER *)StandaloneBfvAddress,
-                &FileHeader
-                );
-    if (EFI_ERROR (Status)) {
-      DEBUG ((
-        DEBUG_ERROR,
-        "[%a] Failed to locate firmware policy file from given FV - %r\n",
-        __func__,
-        Status
-        ));
-      break;
-    }
-
-    if (!CompareGuid (&FileHeader->Name, &gMmSupervisorPolicyFileGuid)) {
-      continue;
-    }
-
-    DEBUG ((
-      DEBUG_INFO,
-      "[%a] Discovered policy file in FV at 0x%p.\n",
-      __func__,
-      FileHeader
-      ));
-
-    Status = FfsFindSectionData (
-               EFI_SECTION_RAW,
-               FileHeader,
-               &SectionData,
-               &SectionDataSize
-               );
-    if (EFI_ERROR (Status)) {
-      DEBUG ((
-        DEBUG_ERROR,
-        "[%a] Failed to find raw section from discovered policy file - %r\n",
-        __func__,
-        Status
-        ));
-      break;
-    }
-
-    PolicySize = ((SMM_SUPV_SECURE_POLICY_DATA_V1_0 *)SectionData)->Size;
-    if (PolicySize > SectionDataSize) {
-      DEBUG ((
-        DEBUG_ERROR,
-        "[%a] Policy data size 0x%x > blob size 0x%x.\n",
-        __func__,
-        PolicySize,
-        SectionDataSize
-        ));
-      Status = EFI_BAD_BUFFER_SIZE;
-      break;
-    }
-
-    FirmwarePolicy = AllocateAlignedPages (EFI_SIZE_TO_PAGES (PolicySize), EFI_PAGE_SIZE);
-    if (FirmwarePolicy == NULL) {
-      Status = EFI_OUT_OF_RESOURCES;
-      DEBUG ((
-        DEBUG_ERROR,
-        "[%a] Cannot allocate page for firmware provided policy - %r\n",
-        __func__,
-        Status
-        ));
-      break;
-    }
-
-    CopyMem (FirmwarePolicy, SectionData, PolicySize);
-
-    DEBUG_CODE_BEGIN ();
-    DumpSmmPolicyData (FirmwarePolicy);
-    DEBUG_CODE_END ();
-
-    // We found one valid firmware policy, do not need to proceed further on this FV.
-    break;
-  } while (TRUE);
-
-  if (EFI_ERROR (Status)) {
-    DEBUG ((DEBUG_ERROR, "%a Unable to locate a valid firmware policy from given FV, bail here - %r\n", __func__, Status));
-    ASSERT_EFI_ERROR (Status);
-    goto Done;
-  }
-
-  // Prepare the buffer for Mem policy snapshot, it will be compared against when non-MM entity requested
-  Status = AllocateMemForPolicySnapshot (&MemPolicySnapshot);
-  if (EFI_ERROR (Status)) {
-    DEBUG ((DEBUG_ERROR, "%a Failed to allocate buffer for memory policy snapshot - %r\n", __func__, Status));
-    ASSERT_EFI_ERROR (Status);
-    goto Done;
-  }
-
-  Status = SecurityPolicyCheck (FirmwarePolicy);
-  if (EFI_ERROR (Status)) {
-    DEBUG ((DEBUG_ERROR, "%a Policy check failed on policy blob from firmware - %r\n", __func__, Status));
-    ASSERT_EFI_ERROR (Status);
-    goto Done;
-  }
-
-Done:
-  return Status;
-}
-
-/**
-  The Entry Point for MM Core
-
-  Install DXE Protocols and reload MM Core into MMRAM and register MM Core
-  EntryPoint on the MMI vector.
-
-  Note: This function is called for both DXE invocation and MMRAM invocation.
-
-  @param  HobStart       A pointer to the start of the HOB list.
-
-  @retval EFI_SUCCESS    The entry point is executed successfully.
-  @retval Other          Some error occurred when executing this entry point.
-
-**/
-EFI_STATUS
-EFIAPI
-MmSupervisorMain (
-  IN VOID  *HobStart
-  )
-{
-  EFI_STATUS                      Status;
-  UINTN                           Index;
-  VOID                            *Registration;
-  EFI_HOB_GUID_TYPE               *MmramRangesHob;
-  EFI_MMRAM_HOB_DESCRIPTOR_BLOCK  *MmramRangesHobData;
-  EFI_MMRAM_DESCRIPTOR            *MmramRanges;
-  UINTN                           MmramRangeCount;
-  UINT64                          StartTicker;
-  UINT64                          EndTicker;
-  EFI_PHYSICAL_ADDRESS            StandaloneBfvAddress;
-
-  MmSupervisorCoreEntryInit ();
-
-  DEBUG ((DEBUG_INFO, "MmMain - 0x%x\n", HobStart));
-
-  //
-  // Extract the MMRAM ranges from the MMRAM descriptor HOB
-  //
-  MmramRangesHob = GetNextGuidHob (&gEfiMmPeiMmramMemoryReserveGuid, HobStart);
-  if (MmramRangesHob == NULL) {
-    MmramRangesHob = GetFirstGuidHob (&gEfiSmmSmramMemoryGuid);
-    if (MmramRangesHob == NULL) {
-<<<<<<< HEAD
-      return EFI_UNSUPPORTED;
-    }
-=======
-      Status =  EFI_UNSUPPORTED;
-      goto Exit;
-    }
-  }
-
-  MmramRangesHobData = GET_GUID_HOB_DATA (MmramRangesHob);
-  if (MmramRangesHobData == NULL) {
-    ASSERT (MmramRangesHobData != NULL);
-    Status =  EFI_NOT_FOUND;
-    goto Exit;
-  }
-
-  MmramRanges     = MmramRangesHobData->Descriptor;
-  MmramRangeCount = (UINTN)MmramRangesHobData->NumberOfMmReservedRegions;
-  if ((MmramRanges == NULL) || (MmramRangeCount == 0)) {
-    ASSERT (MmramRanges);
-    ASSERT (MmramRangeCount);
-    Status =  EFI_NOT_FOUND;
-    goto Exit;
->>>>>>> 07a7233f
-  }
-
-  MmramRangesHobData = GET_GUID_HOB_DATA (MmramRangesHob);
-  ASSERT (MmramRangesHobData != NULL);
-  MmramRanges     = MmramRangesHobData->Descriptor;
-  MmramRangeCount = (UINTN)MmramRangesHobData->NumberOfMmReservedRegions;
-  ASSERT (MmramRanges);
-  ASSERT (MmramRangeCount);
-
-  //
-  // Print the MMRAM ranges passed by the caller
-  //
-  DEBUG ((DEBUG_INFO, "MmramRangeCount - 0x%x\n", MmramRangeCount));
-  for (Index = 0; Index < MmramRangeCount; Index++) {
-    DEBUG ((
-      DEBUG_INFO,
-      "MmramRanges[%d]: 0x%016lx - 0x%lx\n",
-      Index,
-      MmramRanges[Index].CpuStart,
-      MmramRanges[Index].PhysicalSize
-      ));
-  }
-
-  //
-  // Initialize memory service using free MMRAM
-  //
-  DEBUG ((DEBUG_INFO, "MmInitializeMemoryServices\n"));
-  MmInitializeMemoryServices (MmramRangeCount, MmramRanges);
-  mMemoryAllocationMmst = &gMmCoreMmst;
-
-  //
-  // Copy the MMRAM ranges into private MMRAM
-  //
-  mMmramRangeCount = MmramRangeCount;
-  DEBUG ((DEBUG_INFO, "mMmramRangeCount - 0x%x\n", mMmramRangeCount));
-  mMmramRanges = AllocatePool (mMmramRangeCount * sizeof (EFI_MMRAM_DESCRIPTOR));
-  DEBUG ((DEBUG_INFO, "mMmramRanges - 0x%x\n", mMmramRanges));
-  if (mMmramRanges == NULL) {
-    ASSERT (mMmramRanges != NULL);
-    Status = EFI_OUT_OF_RESOURCES;
-    goto Exit;
-  }
-
-<<<<<<< HEAD
-=======
-  CopyMem (mMmramRanges, (VOID *)(UINTN)MmramRanges, mMmramRangeCount * sizeof (EFI_MMRAM_DESCRIPTOR));
-
->>>>>>> 07a7233f
-  DEBUG ((DEBUG_INFO, "MmInstallConfigurationTable For HobList\n"));
-  //
-  // Install HobList
-  //
-  mMmHobSize = GetHobListSize (HobStart);
-  DEBUG ((DEBUG_INFO, "HobSize - 0x%x\n", mMmHobSize));
-  // Allocated Hob data in code intentionally to guarantee it is read only in MM
-  Status = MmAllocatePages (AllocateAnyPages, EfiRuntimeServicesCode, EFI_SIZE_TO_PAGES (mMmHobSize), (EFI_PHYSICAL_ADDRESS *)&mMmHobStart);
-  DEBUG ((DEBUG_INFO, "Allocated mMmHobStart: 0x%x - %r\n", mMmHobStart, Status));
-  if (EFI_ERROR (Status)) {
-    ASSERT_EFI_ERROR (Status);
-    goto Exit;
-  }
-
-  CopyMem (mMmHobStart, HobStart, mMmHobSize);
-  Status = MmInstallConfigurationTable (&gMmCoreMmst, &gEfiHobListGuid, mMmHobStart, mMmHobSize);
-  if (EFI_ERROR (Status)) {
-    ASSERT_EFI_ERROR (Status);
-    goto Exit;
-  }
-
-  ProcessLibraryConstructorList (HobStart, &gMmCoreMmst);
-
-  //
-  // Discover Standalone MM drivers for dispatch
-  //
-  StartTicker = GetPerformanceCounter ();
-  Status      = DiscoverStandaloneMmDriversInFvHobs (&StandaloneBfvAddress);
-  EndTicker   = GetPerformanceCounter ();
-  if (EFI_ERROR (Status)) {
-    ASSERT_EFI_ERROR (Status);
-    goto Exit;
-  }
-
-  DEBUG ((
-    DEBUG_INFO,
-    "Mm Dispatch StandaloneBfvAddress - 0x%08x, consumed %dms.\n",
-    StandaloneBfvAddress,
-    (GetTimeInNanoSecond (EndTicker - StartTicker) / 1000000)
-    ));
-
-  //
-  // Register notification for EFI_MM_CONFIGURATION_PROTOCOL registration and
-  // use it to register the MM Foundation entrypoint
-  //
-  DEBUG ((DEBUG_INFO, "MmRegisterProtocolNotify - MmConfigurationMmProtocol\n"));
-  Status = MmRegisterProtocolNotify (
-             &gEfiMmConfigurationProtocolGuid,
-             MmConfigurationMmNotify,
-             &Registration
-             );
-  if (EFI_ERROR (Status)) {
-    ASSERT_EFI_ERROR (Status);
-    goto Exit;
-  }
-
-  Status = SetupSmiEntryExit ();
-  if (EFI_ERROR (Status)) {
-    // Should not happen
-    DEBUG ((DEBUG_ERROR, "Configuring SMI entry and exit failed - %r\n", Status));
-    ASSERT (FALSE);
-    goto Exit;
-  }
-
-  //
-  // Register all handlers in the core table
-  //
-  for (Index = 0; mMmCoreMmiHandlers[Index].HandlerType != NULL; Index++) {
-    Status = MmiSupvHandlerRegister (
-               mMmCoreMmiHandlers[Index].Handler,
-               mMmCoreMmiHandlers[Index].HandlerType,
-               &mMmCoreMmiHandlers[Index].DispatchHandle
-               );
-    DEBUG ((DEBUG_INFO, "MmiHandlerRegister - GUID %g - Status %d\n", mMmCoreMmiHandlers[Index].HandlerType, Status));
-  }
-
-  Status = InitializeMmSupervisorTestAgents ();
-  if (EFI_ERROR (Status)) {
-    DEBUG ((DEBUG_ERROR, "%a Failed to initialize test agents - Status %d\n", __func__, Status));
-    ASSERT (FALSE);
-    goto Exit;
-  }
-
-  Status = PrepareCommonBuffers ();
-  if (EFI_ERROR (Status)) {
-    DEBUG ((DEBUG_ERROR, "%a Failed to prepare comm buffer - Status %d\n", __func__, Status));
-    ASSERT (FALSE);
-    goto Exit;
-  }
-
-  MmCoreInstallLoadedImage ();
-
-  MmCoreInitializeSmiHandlerProfile ();
-
-  InitializePolicy (StandaloneBfvAddress);
-
-  CallgateInit (mNumberOfCpus);
-
-  SyscallInterfaceInit (mNumberOfCpus);
-
-  CoalesceLooseExceptionHandlers ();
-
-  LockMmCoreBeforeExit ();
-
-  mCoreInitializationComplete = TRUE;
-
-  PostRelocationRun ();
-
-  DEBUG ((DEBUG_INFO, "MmMain Done!\n"));
-
-Exit:
-  if (EFI_ERROR (Status)) {
-    DEBUG ((DEBUG_ERROR, "%a Standalone MM foundation not properly set, system may not boot - %r!\n", __func__, Status));
-  }
-
-  return Status;
-}
+/** @file
+  MM Core Main Entry Point
+
+  Copyright (c) 2009 - 2025, Intel Corporation. All rights reserved.<BR>
+  Copyright (c) 2016 - 2018, ARM Limited. All rights reserved.<BR>
+  SPDX-License-Identifier: BSD-2-Clause-Patent
+
+**/
+
+#include "MmSupervisorCore.h"
+#include "Relocate/Relocate.h"
+#include "Mem/Mem.h"
+#include "Mem/HeapGuard.h"
+#include "Handler/Handler.h"
+#include "PrivilegeMgmt/PrivilegeMgmt.h"
+#include "Telemetry/Telemetry.h"
+#include "Test/Test.h"
+
+#include <Protocol/MmBase.h>
+#include <Protocol/PiPcd.h>
+
+#include <Guid/MmCommBuffer.h>
+#include <Guid/MmCommonRegion.h>
+#include <Library/MmSupervisorCoreInitLib.h>
+#include <Library/SecurePolicyLib.h>
+
+EFI_STATUS
+MmCoreFfsFindMmDriver (
+  IN  EFI_FIRMWARE_VOLUME_HEADER  *FwVolHeader
+  );
+
+EFI_STATUS
+MmDispatcher (
+  VOID
+  );
+
+//
+// Globals used to initialize the protocol
+//
+EFI_HANDLE  mMmCpuHandle = NULL;
+
+//
+// Physical pointer to MM_COMM_BUFFER structure shared between MM IPL and the MM Core
+//
+MM_COMM_BUFFER_STATUS  mMmCommunicationBufferStatus;
+MM_COMM_BUFFER_STATUS  *mMmCommMailboxBufferStatus = NULL;
+
+//
+// Ring 3 Hob pointer
+//
+VOID   *mMmHobStart;
+UINTN  mMmHobSize;
+
+//
+// MM Core global variable for MM System Table.  Only accessed as a physical structure in MMRAM.
+//
+EFI_MM_SYSTEM_TABLE  gMmCoreMmst = {
+  // The table header for the MMST.
+  {
+    MM_MMST_SIGNATURE,
+    EFI_MM_SYSTEM_TABLE_REVISION,
+    sizeof (gMmCoreMmst.Hdr)
+  },
+  // MmFirmwareVendor
+  NULL,
+  // MmFirmwareRevision
+  0,
+  // MmInstallConfigurationTable
+  MmInstallConfigurationTable,
+  // I/O Service
+  {
+    {
+      (EFI_MM_CPU_IO)MmEfiNotAvailableYetArg5,        // MmMemRead
+      (EFI_MM_CPU_IO)MmEfiNotAvailableYetArg5         // MmMemWrite
+    },
+    {
+      (EFI_MM_CPU_IO)MmEfiNotAvailableYetArg5,        // MmIoRead
+      (EFI_MM_CPU_IO)MmEfiNotAvailableYetArg5         // MmIoWrite
+    }
+  },
+  // Runtime memory services
+  MmAllocateSupervisorPool,
+  MmFreeSupervisorPool,
+  MmAllocateSupervisorPages,
+  MmFreePages,
+  // MP service
+  NULL,                          // MmStartupThisAp
+  0,                             // CurrentlyExecutingCpu
+  0,                             // NumberOfCpus
+  NULL,                          // CpuSaveStateSize
+  NULL,                          // CpuSaveState
+  0,                             // NumberOfTableEntries
+  NULL,                          // MmConfigurationTable
+  MmInstallProtocolInterface,
+  MmUninstallProtocolInterface,
+  MmHandleProtocol,
+  MmRegisterProtocolNotify,
+  MmLocateHandle,
+  MmLocateProtocol,
+  MmiManage,
+  MmiSupvHandlerRegister,
+  MmiHandlerSupvUnRegister
+};
+
+EFI_MEMORY_DESCRIPTOR  mMmSupervisorAccessBuffer[MM_OPEN_BUFFER_CNT];
+
+//
+// Table of MMI Handlers that are registered by the MM Core when it is initialized
+//
+MM_CORE_MMI_HANDLERS  mMmCoreMmiHandlers[] = {
+  { MmDriverDispatchHandler, &gMmSupervisorDriverDispatchGuid,  NULL, TRUE  },
+  { MmReadyToLockHandler,    &gEfiDxeMmReadyToLockProtocolGuid, NULL, TRUE  },
+  { MmSupvRequestHandler,    &gMmSupervisorRequestHandlerGuid,  NULL, FALSE },
+  { NULL,                    NULL,                              NULL, FALSE },
+};
+
+EFI_SYSTEM_TABLE                  *mEfiSystemTable;
+UINTN                             mMmramRangeCount;
+EFI_MMRAM_DESCRIPTOR              *mMmramRanges;
+EFI_MM_DRIVER_ENTRY               *mMmCoreDriverEntry;
+MM_SUPV_USER_COMMON_BUFFER        *SupervisorToUserDataBuffer = NULL;
+BOOLEAN                           mMmReadyToLockDone          = FALSE;
+BOOLEAN                           mCoreInitializationComplete = FALSE;
+VOID                              *mInternalCommBufferCopy[MM_OPEN_BUFFER_CNT];
+SMM_SUPV_SECURE_POLICY_DATA_V1_0  *FirmwarePolicy = NULL;
+
+/**
+  Place holder function until all the MM System Table Service are available.
+
+  Note: This function is only used by MMRAM invocation.  It is never used by DXE invocation.
+
+  @param  Arg1                   Undefined
+  @param  Arg2                   Undefined
+  @param  Arg3                   Undefined
+  @param  Arg4                   Undefined
+  @param  Arg5                   Undefined
+
+  @return EFI_NOT_AVAILABLE_YET
+
+**/
+EFI_STATUS
+EFIAPI
+MmEfiNotAvailableYetArg5 (
+  UINTN  Arg1,
+  UINTN  Arg2,
+  UINTN  Arg3,
+  UINTN  Arg4,
+  UINTN  Arg5
+  )
+{
+  //
+  // This function should never be executed.  If it does, then the architectural protocols
+  // have not been designed correctly.
+  //
+  return EFI_NOT_AVAILABLE_YET;
+}
+
+/**
+Function to extract common buffers to be used for both user handlers and supervisor handlers.
+
+Note: In SCPC implementation, any attempt in triggering MMI handler without using the pre-
+allocated buffer will be treated as a potential security violation.
+**/
+EFI_STATUS
+EFIAPI
+PrepareCommonBuffers (
+  VOID
+  )
+{
+  EFI_PEI_HOB_POINTERS  GuidHob;
+  MM_COMM_REGION_HOB    *CommRegionHob;
+  MM_COMM_BUFFER        *UserCommRegionHob;
+  EFI_STATUS            Status;
+  UINTN                 Index;
+
+  for (Index = 0; Index < MM_OPEN_BUFFER_CNT; Index++) {
+    ZeroMem (&mMmSupervisorAccessBuffer[Index], sizeof (EFI_MEMORY_DESCRIPTOR));
+  }
+
+  GuidHob.Guid  = GetFirstGuidHob (&gMmCommonRegionHobGuid);
+  CommRegionHob = GET_GUID_HOB_DATA (GuidHob.Guid);
+  if (CommRegionHob->MmCommonRegionType == MM_SUPERVISOR_BUFFER_T) {
+    if (mMmSupervisorAccessBuffer[CommRegionHob->MmCommonRegionType].PhysicalStart != 0) {
+      DEBUG ((DEBUG_ERROR, "%a - Duplicated hobs for type %x!!\n", __FUNCTION__, CommRegionHob->MmCommonRegionType));
+      Status = EFI_ALREADY_STARTED;
+      goto Exit;
+    }
+
+    if (!MmIsBufferOutsideMmValid (
+           mMmSupervisorAccessBuffer[CommRegionHob->MmCommonRegionType].PhysicalStart,
+           EFI_PAGES_TO_SIZE (mMmSupervisorAccessBuffer[CommRegionHob->MmCommonRegionType].NumberOfPages)
+           ))
+    {
+      DEBUG ((
+        DEBUG_ERROR,
+        "%a - Buffer (%p) invalid for type %x!!\n",
+        __FUNCTION__,
+        mMmSupervisorAccessBuffer[CommRegionHob->MmCommonRegionType].PhysicalStart,
+        CommRegionHob->MmCommonRegionType
+        ));
+      Status = EFI_BAD_BUFFER_SIZE;
+      ASSERT (FALSE);
+      goto Exit;
+    }
+
+    mMmSupervisorAccessBuffer[CommRegionHob->MmCommonRegionType].PhysicalStart = CommRegionHob->MmCommonRegionAddr;
+    mMmSupervisorAccessBuffer[CommRegionHob->MmCommonRegionType].NumberOfPages = CommRegionHob->MmCommonRegionPages;
+
+    mMmSupervisorAccessBuffer[CommRegionHob->MmCommonRegionType].Type      = EfiRuntimeServicesData;
+    mMmSupervisorAccessBuffer[CommRegionHob->MmCommonRegionType].Attribute = EFI_MEMORY_XP | EFI_MEMORY_SP;
+    if (CommRegionHob->MmCommonRegionType == MM_SUPERVISOR_BUFFER_T) {
+      Status = MmAllocateSupervisorPages (
+                 AllocateAnyPages,
+                 EfiRuntimeServicesData,
+                 CommRegionHob->MmCommonRegionPages,
+                 (EFI_PHYSICAL_ADDRESS *)&mInternalCommBufferCopy[CommRegionHob->MmCommonRegionType]
+                 );
+    } else {
+      Status = MmAllocatePages (
+                 AllocateAnyPages,
+                 EfiRuntimeServicesData,
+                 CommRegionHob->MmCommonRegionPages,
+                 (EFI_PHYSICAL_ADDRESS *)&mInternalCommBufferCopy[CommRegionHob->MmCommonRegionType]
+                 );
+    }
+
+    ASSERT_EFI_ERROR (Status);
+    if (EFI_ERROR (Status)) {
+      DEBUG ((DEBUG_ERROR, "%a - Failed to allocate internal buffer copy, please consider adjust TSEG size... - %r\n", __func__, Status));
+      goto Exit;
+    }
+
+    mMmSupervisorAccessBuffer[CommRegionHob->MmCommonRegionType].VirtualStart = 0;
+    DEBUG ((
+      DEBUG_INFO,
+      "%a - Populating MM Access Buffer Type %d to 0x%p with 0x%x pages\n",
+      __FUNCTION__,
+      CommRegionHob->MmCommonRegionType,
+      mMmSupervisorAccessBuffer[CommRegionHob->MmCommonRegionType].PhysicalStart,
+      mMmSupervisorAccessBuffer[CommRegionHob->MmCommonRegionType].NumberOfPages
+      ));
+  } else {
+    DEBUG ((
+      DEBUG_ERROR,
+      "%a - Invalid common buffer type %x."
+      "Please make sure the user buffer is published through gMmCommBufferHobGuid!!\n",
+      __FUNCTION__,
+      CommRegionHob->MmCommonRegionType
+      ));
+    Status = EFI_UNSUPPORTED;
+    goto Exit;
+  }
+
+  // Cover the user level buffer, through the EDK2 way...
+  GuidHob.Guid = GetFirstGuidHob (&gMmCommBufferHobGuid);
+  if (GuidHob.Guid == NULL) {
+    DEBUG ((DEBUG_ERROR, "Failed to find MM Communication Buffer HOB\n"));
+    DEBUG ((DEBUG_ERROR, "Only Root MMI Handlers will be supported!\n"));
+    Status = EFI_NOT_FOUND;
+    goto Exit;
+  }
+
+  UserCommRegionHob = (MM_COMM_BUFFER *)GET_GUID_HOB_DATA (GuidHob);
+  DEBUG ((
+    DEBUG_INFO,
+    "MM Communication Buffer is at %x, number of pages is %x\n",
+    UserCommRegionHob->PhysicalStart,
+    UserCommRegionHob->NumberOfPages
+    ));
+
+  if ((UserCommRegionHob->PhysicalStart == 0) || (UserCommRegionHob->NumberOfPages == 0)) {
+    ASSERT (UserCommRegionHob->PhysicalStart != 0 && UserCommRegionHob->NumberOfPages != 0);
+    Status = EFI_NOT_FOUND;
+    goto Exit;
+  }
+
+  if (!MmIsBufferOutsideMmValid (
+         UserCommRegionHob->PhysicalStart,
+         EFI_PAGES_TO_SIZE (UserCommRegionHob->NumberOfPages)
+         ))
+  {
+    UserCommRegionHob = NULL;
+    DEBUG ((DEBUG_ERROR, "MM Communication Buffer is invalid!\n"));
+    Status = EFI_BAD_BUFFER_SIZE;
+    ASSERT (FALSE);
+    goto Exit;
+  }
+
+  mMmSupervisorAccessBuffer[MM_USER_BUFFER_T].PhysicalStart = UserCommRegionHob->PhysicalStart;
+  mMmSupervisorAccessBuffer[MM_USER_BUFFER_T].NumberOfPages = UserCommRegionHob->NumberOfPages;
+  mMmSupervisorAccessBuffer[MM_USER_BUFFER_T].Type          = EfiRuntimeServicesData;
+  mMmSupervisorAccessBuffer[MM_USER_BUFFER_T].Attribute     = EFI_MEMORY_XP | EFI_MEMORY_SP;
+  Status                                                    = MmAllocatePages (
+                                                                AllocateAnyPages,
+                                                                EfiRuntimeServicesData,
+                                                                UserCommRegionHob->NumberOfPages,
+                                                                (EFI_PHYSICAL_ADDRESS *)&mInternalCommBufferCopy[MM_USER_BUFFER_T]
+                                                                );
+
+  ASSERT_EFI_ERROR (Status);
+  if (EFI_ERROR (Status)) {
+    DEBUG ((DEBUG_ERROR, "%a - Failed to allocate internal buffer copy, please consider adjust TSEG size... - %r\n", __FUNCTION__, Status));
+    goto Exit;
+  }
+
+  mMmSupervisorAccessBuffer[MM_USER_BUFFER_T].VirtualStart = 0;
+  DEBUG ((
+    DEBUG_INFO,
+    "%a - Populating MM Access Buffer Type %d to 0x%p with 0x%x pages\n",
+    __FUNCTION__,
+    MM_USER_BUFFER_T,
+    mMmSupervisorAccessBuffer[MM_USER_BUFFER_T].PhysicalStart,
+    mMmSupervisorAccessBuffer[MM_USER_BUFFER_T].NumberOfPages
+    ));
+
+  mMmCommMailboxBufferStatus = (MM_COMM_BUFFER_STATUS *)(UINTN)UserCommRegionHob->Status;
+  if (mMmCommMailboxBufferStatus == NULL) {
+    DEBUG ((DEBUG_ERROR, "%a - Invalid MM Communication Buffer Status pointer!\n", __FUNCTION__));
+    Status = EFI_INVALID_PARAMETER;
+    goto Exit;
+  }
+
+  if (FALSE == MmIsBufferOutsideMmValid ((EFI_PHYSICAL_ADDRESS)(VOID *)mMmCommMailboxBufferStatus, sizeof (*mMmCommMailboxBufferStatus))) {
+    DEBUG ((DEBUG_ERROR, "%a User Mm Comm region overlaps into SMM\n", __FUNCTION__));
+    Status = EFI_SECURITY_VIOLATION;
+    goto Exit;
+  }
+
+  Status = MmAllocatePages (
+              AllocateAnyPages,
+              EfiRuntimeServicesData,
+              UserCommRegionHob->NumberOfPages,
+              (EFI_PHYSICAL_ADDRESS *)&mInternalCommBufferCopy[MM_USER_BUFFER_T]
+              );
+
+  ASSERT_EFI_ERROR (Status);
+  if (EFI_ERROR (Status)) {
+    DEBUG ((DEBUG_ERROR, "%a - Failed to allocate internal buffer copy, please consider adjust TSEG size... - %r\n", __func__, Status));
+    goto Exit;
+  }
+
+  mMmSupervisorAccessBuffer[MM_USER_BUFFER_T].VirtualStart = 0;
+  DEBUG ((
+    DEBUG_INFO,
+    "%a - Populating MM Access Buffer Type %d to 0x%p with 0x%x pages\n",
+    __func__,
+    MM_USER_BUFFER_T,
+    mMmSupervisorAccessBuffer[MM_USER_BUFFER_T].PhysicalStart,
+    mMmSupervisorAccessBuffer[MM_USER_BUFFER_T].NumberOfPages
+    ));
+
+  mMmCommMailboxBufferStatus = (MM_COMM_BUFFER_STATUS*)(UINTN)UserCommRegionHob->Status;
+  if (mMmCommMailboxBufferStatus == NULL) {
+    DEBUG ((DEBUG_ERROR, "%a - Invalid MM Communication Buffer Status pointer!\n", __func__));
+    Status = EFI_INVALID_PARAMETER;
+    goto Exit;
+  }
+
+  Status = MmAllocatePages (
+             AllocateAnyPages,
+             EfiRuntimeServicesData,
+             DEFAULT_SUPV_TO_USER_BUFFER_PAGE,
+             (EFI_PHYSICAL_ADDRESS *)&SupervisorToUserDataBuffer
+             );
+  ASSERT_EFI_ERROR (Status);
+  if (EFI_ERROR (Status)) {
+    DEBUG ((DEBUG_ERROR, "%a - Failed to allocate supervisor to user buffer, cannot continue...\n", __func__));
+    goto Exit;
+  }
+
+Exit:
+  if (EFI_ERROR (Status)) {
+    DEBUG ((DEBUG_ERROR, "%a - Failed to prepare communicate buffer for Standalone MM environment... - %r\n", __func__, Status));
+    ZeroMem (mMmSupervisorAccessBuffer, sizeof (mMmSupervisorAccessBuffer));
+    ZeroMem (mMmSupervisorAccessBuffer, sizeof (mMmSupervisorAccessBuffer));
+  }
+
+  return Status;
+}
+
+/**
+  Software MMI handler that should be triggered from non-MM environment upon DxeMmReadyToLock
+  event. This function unregisters the SUPERVISOR MMIs that are not required after Ready To Lock
+  event. Certain features, such as unblock memory regions, will not be available after this point.
+
+  Note: User ready to lock event will be notified prior to this supervisor ready to lock event.
+  This order is controlled in the corresponding DXE agent (IPL and/or DxeSupport driver).
+
+  @param  DispatchHandle  The unique handle assigned to this handler by MmiHandlerRegister().
+  @param  Context         Points to an optional handler context which was specified when the handler was registered.
+  @param  CommBuffer      A pointer to a collection of data in memory that will
+                          be conveyed from a non-MM environment into an MM environment.
+  @param  CommBufferSize  The size of the CommBuffer.
+
+  @return Status Code
+
+**/
+EFI_STATUS
+EFIAPI
+MmReadyToLockHandler (
+  IN     EFI_HANDLE  DispatchHandle,
+  IN     CONST VOID  *Context         OPTIONAL,
+  IN OUT VOID        *CommBuffer      OPTIONAL,
+  IN OUT UINTN       *CommBufferSize  OPTIONAL
+  )
+{
+  EFI_STATUS  Status;
+  UINTN       Index;
+
+  PERF_CALLBACK_BEGIN (&gEfiDxeMmReadyToLockProtocolGuid);
+
+  DEBUG ((DEBUG_INFO, "MmReadyToLockHandler\n"));
+
+  //
+  // Unregister MMI Handlers that are no longer required after the MM driver dispatch is stopped
+  //
+  for (Index = 0; mMmCoreMmiHandlers[Index].HandlerType != NULL; Index++) {
+    if (mMmCoreMmiHandlers[Index].UnRegister) {
+      Status = MmiHandlerSupvUnRegister (mMmCoreMmiHandlers[Index].DispatchHandle);
+      if (EFI_ERROR (Status)) {
+        DEBUG ((
+          DEBUG_ERROR,
+          "Failed to unregister supervisor handler No. %d %g - %r\n",
+          Index,
+          mMmCoreMmiHandlers[Index].HandlerType,
+          Status
+          ));
+      }
+    }
+  }
+
+  // All drivers has been dispatched, recycle all the buffers allocated for ffs driver caching
+  Status = RecycleFfsBuffer ();
+  if (EFI_ERROR (Status)) {
+    DEBUG ((DEBUG_ERROR, "Failed to recycle ffs buffer at ready to lock - %r\n", Status));
+    ASSERT_EFI_ERROR (Status);
+  }
+
+  // If MMI handler profile is supported, traverse them after unregistering
+  // Since this is after the CPL3 ready to lock event completely, thus whatever
+  // remains will be the one impacting runtime.
+  if ((PcdGet8 (PcdSmiHandlerProfilePropertyMask) & 0x1) != 0) {
+    SmmReadyToLockInSmiHandlerProfile (NULL, NULL, NULL);
+  }
+
+  Status = PrepareMemPolicySnapshot (MemPolicySnapshot);
+
+  mMmReadyToLockDone = TRUE;
+
+  PERF_CALLBACK_END (&gEfiDxeMmReadyToLockProtocolGuid);
+
+  return Status;
+}
+
+/**
+  Determine if two buffers overlap in memory.
+
+  @param[in] Buff1  Pointer to first buffer
+  @param[in] Size1  Size of Buff1
+  @param[in] Buff2  Pointer to second buffer
+  @param[in] Size2  Size of Buff2
+
+  @retval TRUE      Buffers overlap in memory.
+  @retval TRUE      Math error.
+  @retval FALSE     Buffer doesn't overlap.
+
+**/
+BOOLEAN
+InternalIsBufferOverlapped (
+  IN UINT8  *Buff1,
+  IN UINTN  Size1,
+  IN UINT8  *Buff2,
+  IN UINTN  Size2
+  )
+{
+  UINTN    End1;
+  UINTN    End2;
+  BOOLEAN  IsOverUnderflow1;
+  BOOLEAN  IsOverUnderflow2;
+
+  // Check for over or underflow
+  IsOverUnderflow1 = EFI_ERROR (SafeUintnAdd ((UINTN)Buff1, Size1, &End1));
+  IsOverUnderflow2 = EFI_ERROR (SafeUintnAdd ((UINTN)Buff2, Size2, &End2));
+
+  if (IsOverUnderflow1 || IsOverUnderflow2) {
+    return TRUE;
+  }
+
+  if ((End1 <= (UINTN)Buff2) || ((UINTN)Buff1 >= End2)) {
+    return FALSE;
+  }
+
+  return TRUE;
+}
+
+/**
+  The main entry point to MM Foundation.
+
+  Note: This function is only used by MMRAM invocation.  It is never used by DXE invocation.
+
+  @param  MmEntryContext           Processor information and functionality
+                                    needed by MM Foundation.
+
+**/
+VOID
+EFIAPI
+MmEntryPoint (
+  IN CONST EFI_MM_ENTRY_CONTEXT  *MmEntryContext
+  )
+{
+  EFI_STATUS                 Status;
+  EFI_MM_COMMUNICATE_HEADER  *CommunicateHeader;
+  EFI_PHYSICAL_ADDRESS       CommunicationBuffer;
+  UINT64                     BufferSize;
+
+  PERF_FUNCTION_BEGIN ();
+
+  DEBUG ((DEBUG_VERBOSE, "MmEntryPoint ...\n"));
+
+  //
+  // Update MMST using the context
+  //
+  CopyMem (&gMmCoreMmst.MmStartupThisAp, MmEntryContext, sizeof (EFI_MM_ENTRY_CONTEXT));
+  SyncMmEntryContextToCpl3 ();
+
+  //
+  // Mark the InMm flag as TRUE
+  //
+  if (mMmCommMailboxBufferStatus != NULL) {
+    CopyMem (&mMmCommunicationBufferStatus, (MM_COMM_BUFFER_STATUS *)(UINTN)mMmCommMailboxBufferStatus, sizeof (*mMmCommMailboxBufferStatus));
+
+    if (mMmCommunicationBufferStatus.IsCommBufferValid) {
+      //
+      // Synchronous MMI for MM Core or request from Communicate protocol
+      //
+      if (!mMmCommunicationBufferStatus.TalkToSupervisor) {
+        //
+        // This should be user communicate channel, follow normal user channel iterations, but use ring 3 buffer to hold BufferSize changes
+        //
+        CommunicationBuffer = mMmSupervisorAccessBuffer[MM_USER_BUFFER_T].PhysicalStart;
+        ZeroMem (mInternalCommBufferCopy[MM_USER_BUFFER_T], EFI_PAGES_TO_SIZE (mMmSupervisorAccessBuffer[MM_USER_BUFFER_T].NumberOfPages));
+        CopyMem (mInternalCommBufferCopy[MM_USER_BUFFER_T], (VOID *)(UINTN)CommunicationBuffer, EFI_PAGES_TO_SIZE (mMmSupervisorAccessBuffer[MM_USER_BUFFER_T].NumberOfPages));
+        CommunicateHeader = (EFI_MM_COMMUNICATE_HEADER *)(UINTN)mInternalCommBufferCopy[MM_USER_BUFFER_T];
+
+        //
+        // Now we operate on the copy
+        //
+        SupervisorToUserDataBuffer->UserBufferSize = CommunicateHeader->MessageLength;
+        if (SupervisorToUserDataBuffer->UserBufferSize > EFI_PAGES_TO_SIZE (mMmSupervisorAccessBuffer[MM_USER_BUFFER_T].NumberOfPages)) {
+          // The input buffer size is larger than the maximal allowed size, need to panic here.
+          DEBUG ((DEBUG_ERROR, "%a Input buffer size is larger than maximal allowed user buffer size, something is off...\n", __FUNCTION__));
+          ASSERT (FALSE);
+          mMmCommunicationBufferStatus.IsCommBufferValid = FALSE;
+          mMmCommunicationBufferStatus.ReturnBufferSize  = 0;
+          mMmCommunicationBufferStatus.ReturnStatus      = EFI_BAD_BUFFER_SIZE;
+          goto Cleanup;
+        }
+
+        Status = MmiManage (
+                   &CommunicateHeader->HeaderGuid,
+                   NULL,
+                   CommunicateHeader->Data,
+                   (UINTN *)&(SupervisorToUserDataBuffer->UserBufferSize)
+                   );
+        //
+        // Update CommunicationBuffer, BufferSize and ReturnStatus
+        // Communicate service finished, reset the pointer to CommBuffer to NULL
+        //
+        BufferSize = SupervisorToUserDataBuffer->UserBufferSize +
+                     OFFSET_OF (EFI_MM_COMMUNICATE_HEADER, Data);
+        if (BufferSize <= EFI_PAGES_TO_SIZE (mMmSupervisorAccessBuffer[MM_USER_BUFFER_T].NumberOfPages)) {
+          CopyMem ((VOID *)(UINTN)CommunicationBuffer, CommunicateHeader, BufferSize);
+        } else {
+          // The returned buffer size indicating the return buffer is larger than input buffer, need to panic here.
+          DEBUG ((DEBUG_ERROR, "%a Returned buffer size is larger than maximal allowed size indicated in input, something is off...\n", __FUNCTION__));
+          ASSERT (FALSE);
+        }
+
+        mMmCommunicationBufferStatus.IsCommBufferValid = FALSE;
+        mMmCommunicationBufferStatus.ReturnBufferSize  = BufferSize;
+        mMmCommunicationBufferStatus.ReturnStatus      = (Status == EFI_SUCCESS) ? EFI_SUCCESS : EFI_NOT_FOUND;
+      } else {
+        //
+        // This should be supervisor communicate channel, everything can be ring 0 buffer fine
+        //
+        CommunicationBuffer = mMmSupervisorAccessBuffer[MM_SUPERVISOR_BUFFER_T].PhysicalStart;
+        ZeroMem (mInternalCommBufferCopy[MM_SUPERVISOR_BUFFER_T], EFI_PAGES_TO_SIZE (mMmSupervisorAccessBuffer[MM_SUPERVISOR_BUFFER_T].NumberOfPages));
+        CopyMem (mInternalCommBufferCopy[MM_SUPERVISOR_BUFFER_T], (VOID *)(UINTN)CommunicationBuffer, EFI_PAGES_TO_SIZE (mMmSupervisorAccessBuffer[MM_SUPERVISOR_BUFFER_T].NumberOfPages));
+        CommunicateHeader = (EFI_MM_COMMUNICATE_HEADER *)(UINTN)mInternalCommBufferCopy[MM_SUPERVISOR_BUFFER_T];
+
+        //
+        // Now that we operate on the copy
+        //
+        BufferSize = CommunicateHeader->MessageLength;
+        if (BufferSize > EFI_PAGES_TO_SIZE (mMmSupervisorAccessBuffer[MM_SUPERVISOR_BUFFER_T].NumberOfPages)) {
+          // The input buffer size is larger than the maximal allowed size, need to panic here.
+          DEBUG ((DEBUG_ERROR, "%a Input buffer size is larger than maximal allowed size, something is off...\n", __FUNCTION__));
+          ASSERT (FALSE);
+          mMmCommunicationBufferStatus.IsCommBufferValid = FALSE;
+          mMmCommunicationBufferStatus.TalkToSupervisor  = FALSE;
+          mMmCommunicationBufferStatus.ReturnBufferSize  = 0;
+          mMmCommunicationBufferStatus.ReturnStatus      = EFI_BAD_BUFFER_SIZE;
+          goto Cleanup;
+        }
+
+        Status = MmiManage (
+                   &CommunicateHeader->HeaderGuid,
+                   NULL,
+                   CommunicateHeader->Data,
+                   (UINTN *)&BufferSize
+                   );
+        //
+        // Update CommunicationBuffer, BufferSize and ReturnStatus
+        // Communicate service finished, reset the pointer to CommBuffer to NULL
+        //
+        BufferSize = BufferSize + OFFSET_OF (EFI_MM_COMMUNICATE_HEADER, Data);
+        if (BufferSize <= EFI_PAGES_TO_SIZE (mMmSupervisorAccessBuffer[MM_SUPERVISOR_BUFFER_T].NumberOfPages)) {
+          CopyMem ((VOID *)(UINTN)mMmSupervisorAccessBuffer[MM_SUPERVISOR_BUFFER_T].PhysicalStart, CommunicateHeader, BufferSize);
+        } else {
+          // The returned buffer size indicating the return buffer is larger than input buffer, need to panic here.
+          DEBUG ((DEBUG_ERROR, "%a Returned buffer size is larger than maximal allowed size indicated in input, something is off...\n", __FUNCTION__));
+          ASSERT (FALSE);
+        }
+
+        mMmCommunicationBufferStatus.IsCommBufferValid = FALSE;
+        mMmCommunicationBufferStatus.TalkToSupervisor  = FALSE;
+        mMmCommunicationBufferStatus.ReturnBufferSize  = BufferSize;
+        mMmCommunicationBufferStatus.ReturnStatus      = (Status == EFI_SUCCESS) ? EFI_SUCCESS : EFI_NOT_FOUND;
+        //
+        // Do not handle asynchronous MMI sources. This cannot be it...
+        //
+        goto Cleanup;
+      }
+    }
+  } else {
+    DEBUG ((DEBUG_INFO, "No valid communication buffer, no Synchronous MMI will be processed\n"));
+  }
+
+  //
+  // Process Asynchronous MMI sources
+  //
+  MmiManage (NULL, NULL, NULL, NULL);
+
+  //
+  // TBD: Do not use private data structure ?
+  //
+
+Cleanup:
+  //
+  // Clear the InMm flag as we are going to leave MM
+  //
+  if (mMmCommMailboxBufferStatus != NULL) {
+    CopyMem (mMmCommMailboxBufferStatus, &mMmCommunicationBufferStatus, sizeof (*mMmCommMailboxBufferStatus));
+  }
+
+  DEBUG ((DEBUG_VERBOSE, "MmEntryPoint Done\n"));
+
+  PERF_FUNCTION_END ();
+}
+
+EFI_STATUS
+EFIAPI
+MmConfigurationMmNotify (
+  IN CONST EFI_GUID  *Protocol,
+  IN VOID            *Interface,
+  IN EFI_HANDLE      Handle
+  )
+{
+  EFI_STATUS                     Status;
+  EFI_MM_CONFIGURATION_PROTOCOL  *MmConfiguration;
+
+  DEBUG ((DEBUG_INFO, "MmConfigurationMmNotify(%g) - %x\n", Protocol, Interface));
+
+  MmConfiguration = Interface;
+
+  //
+  // Register the MM Entry Point provided by the MM Core with the MM COnfiguration protocol
+  //
+  Status = MmConfiguration->RegisterMmEntry (MmConfiguration, (EFI_MM_ENTRY_POINT)MmEntryPoint);
+  ASSERT_EFI_ERROR (Status);
+
+  //
+  // Print debug message showing MM Core entry point address.
+  //
+  DEBUG ((DEBUG_INFO, "MM Core registered MM Entry Point address %p\n", (VOID *)(UINTN)MmEntryPoint));
+  return EFI_SUCCESS;
+}
+
+UINTN
+GetHobListSize (
+  IN VOID  *HobStart
+  )
+{
+  EFI_PEI_HOB_POINTERS  Hob;
+
+  ASSERT (HobStart != NULL);
+
+  Hob.Raw = (UINT8 *)HobStart;
+  while (!END_OF_HOB_LIST (Hob)) {
+    Hob.Raw = GET_NEXT_HOB (Hob);
+  }
+
+  //
+  // Need plus END_OF_HOB_LIST
+  //
+  return (UINTN)Hob.Raw - (UINTN)HobStart + sizeof (EFI_HOB_GENERIC_HEADER);
+}
+
+/**
+  Install LoadedImage protocol for MM Core.
+**/
+VOID
+MmCoreInstallLoadedImage (
+  VOID
+  )
+{
+  EFI_STATUS            Status;
+  EFI_PHYSICAL_ADDRESS  MmCoreImageBaseAddress;
+  UINT64                MmCoreImageLength;
+  EFI_PEI_HOB_POINTERS  Hob;
+
+  //
+  // Searching for Memory Allocation HOB
+  //
+  Hob.Raw = GetHobList ();
+  while ((Hob.Raw = GetNextHob (EFI_HOB_TYPE_MEMORY_ALLOCATION, Hob.Raw)) != NULL) {
+    //
+    // Find MM Core HOB
+    //
+    if (CompareGuid (
+          &Hob.MemoryAllocationModule->MemoryAllocationHeader.Name,
+          &gEfiHobMemoryAllocModuleGuid
+          ))
+    {
+      if (CompareGuid (&Hob.MemoryAllocationModule->ModuleName, &gEfiCallerIdGuid)) {
+        break;
+      }
+    }
+
+    Hob.Raw = GET_NEXT_HOB (Hob);
+  }
+
+  if (Hob.Raw == NULL) {
+    DEBUG ((DEBUG_ERROR, "MM Core Memory Allocation HOB not found!\n"));
+    ASSERT (FALSE);
+    return;
+  }
+
+  MmCoreImageBaseAddress = Hob.MemoryAllocation->AllocDescriptor.MemoryBaseAddress;
+  MmCoreImageLength      = Hob.MemoryAllocation->AllocDescriptor.MemoryLength;
+
+  //
+  // Allocate a Loaded Image Protocol in MM
+  //
+  Status = MmAllocateSupervisorPool (EfiRuntimeServicesData, sizeof (EFI_MM_DRIVER_ENTRY), (VOID **)&mMmCoreDriverEntry);
+  ASSERT_EFI_ERROR (Status);
+
+  ZeroMem (mMmCoreDriverEntry, sizeof (EFI_MM_DRIVER_ENTRY));
+
+  Status = MmAllocateSupervisorPool (EfiRuntimeServicesData, sizeof (EFI_LOADED_IMAGE_PROTOCOL), (VOID **)&mMmCoreDriverEntry->LoadedImage);
+  ASSERT_EFI_ERROR (Status);
+
+  ZeroMem (mMmCoreDriverEntry->LoadedImage, sizeof (EFI_LOADED_IMAGE_PROTOCOL));
+
+  //
+  // Fill in the remaining fields of the Loaded Image Protocol instance.
+  //
+  mMmCoreDriverEntry->Signature                 = EFI_MM_DRIVER_ENTRY_SIGNATURE;
+  mMmCoreDriverEntry->LoadedImage->Revision     = EFI_LOADED_IMAGE_PROTOCOL_REVISION;
+  mMmCoreDriverEntry->LoadedImage->ParentHandle = NULL;
+  mMmCoreDriverEntry->LoadedImage->SystemTable  = mEfiSystemTable;
+  mMmCoreDriverEntry->LoadedImage->DeviceHandle = NULL;
+  mMmCoreDriverEntry->LoadedImage->FilePath     = NULL;
+
+  mMmCoreDriverEntry->LoadedImage->ImageBase     = (VOID *)(UINTN)MmCoreImageBaseAddress;
+  mMmCoreDriverEntry->LoadedImage->ImageSize     = MmCoreImageLength;
+  mMmCoreDriverEntry->LoadedImage->ImageCodeType = EfiRuntimeServicesCode;
+  mMmCoreDriverEntry->LoadedImage->ImageDataType = EfiRuntimeServicesData;
+
+  mMmCoreDriverEntry->ImageEntryPoint = (EFI_PHYSICAL_ADDRESS)(UINTN)MmSupervisorMain;
+  mMmCoreDriverEntry->ImageBuffer     = MmCoreImageBaseAddress;
+  mMmCoreDriverEntry->NumberOfPage    = EFI_SIZE_TO_PAGES ((UINTN)MmCoreImageLength);
+
+  //
+  // Create a new image handle in the MM handle database for the MM Driver
+  //
+  mMmCoreDriverEntry->ImageHandle = NULL;
+  Status                          = gMmCoreMmst.MmInstallProtocolInterface (
+                                                  &mMmCoreDriverEntry->ImageHandle,
+                                                  &gEfiLoadedImageProtocolGuid,
+                                                  EFI_NATIVE_INTERFACE,
+                                                  mMmCoreDriverEntry->LoadedImage
+                                                  );
+  ASSERT_EFI_ERROR (Status);
+
+  return;
+}
+
+/**
+  Discovers Standalone MM drivers in FV HOBs and adds those drivers to the Standalone MM
+  dispatch list.
+
+  This function will also set the Standalone MM BFV address to the FV that contains this
+  Standalone MM core driver.
+
+  @retval   EFI_SUCCESS           An error was not encountered discovering Standalone MM drivers.
+  @retval   EFI_NOT_FOUND         The HOB list could not be found.
+
+**/
+EFI_STATUS
+DiscoverStandaloneMmDriversInFvHobs (
+  IN EFI_PHYSICAL_ADDRESS  *StandaloneBfvAddress
+  )
+{
+  UINT16                          ExtHeaderOffset;
+  EFI_FIRMWARE_VOLUME_HEADER      *FwVolHeader;
+  EFI_FIRMWARE_VOLUME_EXT_HEADER  *ExtHeader;
+  EFI_FFS_FILE_HEADER             *FileHeader;
+  EFI_PEI_HOB_POINTERS            Hob;
+  EFI_STATUS                      Status;
+
+  Hob.Raw = GetHobList ();
+  if (Hob.Raw == NULL) {
+    return EFI_NOT_FOUND;
+  }
+
+  do {
+    Hob.Raw = GetNextHob (EFI_HOB_TYPE_FV, Hob.Raw);
+    if (Hob.Raw != NULL) {
+      FwVolHeader = (EFI_FIRMWARE_VOLUME_HEADER *)(UINTN)(Hob.FirmwareVolume->BaseAddress);
+
+      DEBUG ((
+        DEBUG_INFO,
+        "[%a] Found FV HOB referencing FV at 0x%x. Size is 0x%x.\n",
+        __func__,
+        (UINTN)FwVolHeader,
+        FwVolHeader->FvLength
+        ));
+
+      ExtHeaderOffset = ReadUnaligned16 (&FwVolHeader->ExtHeaderOffset);
+      if (ExtHeaderOffset != 0) {
+        ExtHeader = (EFI_FIRMWARE_VOLUME_EXT_HEADER *)((UINT8 *)FwVolHeader + ExtHeaderOffset);
+        DEBUG ((DEBUG_INFO, "[%a]   FV GUID = {%g}.\n", __func__, &ExtHeader->FvName));
+      }
+
+      //
+      // If a MM_STANDALONE or MM_CORE_STANDALONE driver is in the FV. Add the drivers
+      // to the dispatch list. Mark the FV with this driver as the Standalone BFV.
+      //
+      FileHeader = NULL;
+      Status     =  FfsFindNextFile (
+                      EFI_FV_FILETYPE_MM_CORE_STANDALONE,
+                      FwVolHeader,
+                      &FileHeader
+                      );
+      if (!EFI_ERROR (Status)) {
+        if (CompareGuid (&FileHeader->Name, &gMmSupervisorCoreGuid)) {
+          *StandaloneBfvAddress = (EFI_PHYSICAL_ADDRESS)(UINTN)FwVolHeader;
+          DEBUG ((
+            DEBUG_INFO,
+            "[%a]   Discovered Standalone MM Core [%g] in FV at 0x%x.\n",
+            __func__,
+            &gEfiCallerIdGuid,
+            (UINTN)FwVolHeader
+            ));
+        }
+      } else {
+        FileHeader = NULL;
+        Status     =  FfsFindNextFile (
+                        EFI_FV_FILETYPE_MM_STANDALONE,
+                        FwVolHeader,
+                        &FileHeader
+                        );
+      }
+
+      if (!EFI_ERROR (Status)) {
+        DEBUG ((
+          DEBUG_INFO,
+          "[%a]   Adding Standalone MM drivers in FV at 0x%x to the dispatch list.\n",
+          __func__,
+          (UINTN)FwVolHeader
+          ));
+        Status = MmCoreFfsFindMmDriver (FwVolHeader);
+        ASSERT_EFI_ERROR (Status);
+      }
+
+      Hob.Raw = GetNextHob (EFI_HOB_TYPE_FV, GET_NEXT_HOB (Hob));
+    }
+  } while (Hob.Raw != NULL);
+
+  return EFI_SUCCESS;
+}
+
+/**
+  Routine for initializing policy data provided by firmware.
+
+  @param  StandaloneBfvAddress  The base address of the FV that contains the policy file.
+
+  @retval EFI_SUCCESS           The handler for the processor interrupt was successfully installed or uninstalled.
+  @retval Errors                The supervisor is unable to locate or protect the policy from firmware.
+
+**/
+EFI_STATUS
+InitializePolicy (
+  IN EFI_PHYSICAL_ADDRESS  StandaloneBfvAddress
+  )
+{
+  EFI_STATUS           Status;
+  EFI_FFS_FILE_HEADER  *FileHeader;
+  VOID                 *SectionData;
+  UINTN                SectionDataSize;
+  UINTN                PolicySize;
+
+  FirmwarePolicy = NULL;
+
+  //
+  // First try to find the policy file based on the GUID specified.
+  //
+  FileHeader = NULL;
+  do {
+    Status =  FfsFindNextFile (
+                EFI_FV_FILETYPE_FREEFORM,
+                (EFI_FIRMWARE_VOLUME_HEADER *)StandaloneBfvAddress,
+                &FileHeader
+                );
+    if (EFI_ERROR (Status)) {
+      DEBUG ((
+        DEBUG_ERROR,
+        "[%a] Failed to locate firmware policy file from given FV - %r\n",
+        __func__,
+        Status
+        ));
+      break;
+    }
+
+    if (!CompareGuid (&FileHeader->Name, &gMmSupervisorPolicyFileGuid)) {
+      continue;
+    }
+
+    DEBUG ((
+      DEBUG_INFO,
+      "[%a] Discovered policy file in FV at 0x%p.\n",
+      __func__,
+      FileHeader
+      ));
+
+    Status = FfsFindSectionData (
+               EFI_SECTION_RAW,
+               FileHeader,
+               &SectionData,
+               &SectionDataSize
+               );
+    if (EFI_ERROR (Status)) {
+      DEBUG ((
+        DEBUG_ERROR,
+        "[%a] Failed to find raw section from discovered policy file - %r\n",
+        __func__,
+        Status
+        ));
+      break;
+    }
+
+    PolicySize = ((SMM_SUPV_SECURE_POLICY_DATA_V1_0 *)SectionData)->Size;
+    if (PolicySize > SectionDataSize) {
+      DEBUG ((
+        DEBUG_ERROR,
+        "[%a] Policy data size 0x%x > blob size 0x%x.\n",
+        __func__,
+        PolicySize,
+        SectionDataSize
+        ));
+      Status = EFI_BAD_BUFFER_SIZE;
+      break;
+    }
+
+    FirmwarePolicy = AllocateAlignedPages (EFI_SIZE_TO_PAGES (PolicySize), EFI_PAGE_SIZE);
+    if (FirmwarePolicy == NULL) {
+      Status = EFI_OUT_OF_RESOURCES;
+      DEBUG ((
+        DEBUG_ERROR,
+        "[%a] Cannot allocate page for firmware provided policy - %r\n",
+        __func__,
+        Status
+        ));
+      break;
+    }
+
+    CopyMem (FirmwarePolicy, SectionData, PolicySize);
+
+    DEBUG_CODE_BEGIN ();
+    DumpSmmPolicyData (FirmwarePolicy);
+    DEBUG_CODE_END ();
+
+    // We found one valid firmware policy, do not need to proceed further on this FV.
+    break;
+  } while (TRUE);
+
+  if (EFI_ERROR (Status)) {
+    DEBUG ((DEBUG_ERROR, "%a Unable to locate a valid firmware policy from given FV, bail here - %r\n", __func__, Status));
+    ASSERT_EFI_ERROR (Status);
+    goto Done;
+  }
+
+  // Prepare the buffer for Mem policy snapshot, it will be compared against when non-MM entity requested
+  Status = AllocateMemForPolicySnapshot (&MemPolicySnapshot);
+  if (EFI_ERROR (Status)) {
+    DEBUG ((DEBUG_ERROR, "%a Failed to allocate buffer for memory policy snapshot - %r\n", __func__, Status));
+    ASSERT_EFI_ERROR (Status);
+    goto Done;
+  }
+
+  Status = SecurityPolicyCheck (FirmwarePolicy);
+  if (EFI_ERROR (Status)) {
+    DEBUG ((DEBUG_ERROR, "%a Policy check failed on policy blob from firmware - %r\n", __func__, Status));
+    ASSERT_EFI_ERROR (Status);
+    goto Done;
+  }
+
+Done:
+  return Status;
+}
+
+/**
+  The Entry Point for MM Core
+
+  Install DXE Protocols and reload MM Core into MMRAM and register MM Core
+  EntryPoint on the MMI vector.
+
+  Note: This function is called for both DXE invocation and MMRAM invocation.
+
+  @param  HobStart       A pointer to the start of the HOB list.
+
+  @retval EFI_SUCCESS    The entry point is executed successfully.
+  @retval Other          Some error occurred when executing this entry point.
+
+**/
+EFI_STATUS
+EFIAPI
+MmSupervisorMain (
+  IN VOID  *HobStart
+  )
+{
+  EFI_STATUS                      Status;
+  UINTN                           Index;
+  VOID                            *Registration;
+  EFI_HOB_GUID_TYPE               *MmramRangesHob;
+  EFI_MMRAM_HOB_DESCRIPTOR_BLOCK  *MmramRangesHobData;
+  EFI_MMRAM_DESCRIPTOR            *MmramRanges;
+  UINTN                           MmramRangeCount;
+  UINT64                          StartTicker;
+  UINT64                          EndTicker;
+  EFI_PHYSICAL_ADDRESS            StandaloneBfvAddress;
+
+  MmSupervisorCoreEntryInit ();
+
+  DEBUG ((DEBUG_INFO, "MmMain - 0x%x\n", HobStart));
+
+  //
+  // Extract the MMRAM ranges from the MMRAM descriptor HOB
+  //
+  MmramRangesHob = GetNextGuidHob (&gEfiMmPeiMmramMemoryReserveGuid, HobStart);
+  if (MmramRangesHob == NULL) {
+    MmramRangesHob = GetFirstGuidHob (&gEfiSmmSmramMemoryGuid);
+    if (MmramRangesHob == NULL) {
+      Status =  EFI_UNSUPPORTED;
+      goto Exit;
+    }
+  }
+
+  MmramRangesHobData = GET_GUID_HOB_DATA (MmramRangesHob);
+  if (MmramRangesHobData == NULL) {
+    ASSERT (MmramRangesHobData != NULL);
+    Status =  EFI_NOT_FOUND;
+    goto Exit;
+  }
+
+  MmramRanges     = MmramRangesHobData->Descriptor;
+  MmramRangeCount = (UINTN)MmramRangesHobData->NumberOfMmReservedRegions;
+  if ((MmramRanges == NULL) || (MmramRangeCount == 0)) {
+    ASSERT (MmramRanges);
+    ASSERT (MmramRangeCount);
+    Status =  EFI_NOT_FOUND;
+    goto Exit;
+  }
+
+  //
+  // Print the MMRAM ranges passed by the caller
+  //
+  DEBUG ((DEBUG_INFO, "MmramRangeCount - 0x%x\n", MmramRangeCount));
+  for (Index = 0; Index < MmramRangeCount; Index++) {
+    DEBUG ((
+      DEBUG_INFO,
+      "MmramRanges[%d]: 0x%016lx - 0x%lx\n",
+      Index,
+      MmramRanges[Index].CpuStart,
+      MmramRanges[Index].PhysicalSize
+      ));
+  }
+
+  //
+  // Initialize memory service using free MMRAM
+  //
+  DEBUG ((DEBUG_INFO, "MmInitializeMemoryServices\n"));
+  MmInitializeMemoryServices (MmramRangeCount, MmramRanges);
+  mMemoryAllocationMmst = &gMmCoreMmst;
+
+  //
+  // Copy the MMRAM ranges into private MMRAM
+  //
+  mMmramRangeCount = MmramRangeCount;
+  DEBUG ((DEBUG_INFO, "mMmramRangeCount - 0x%x\n", mMmramRangeCount));
+  mMmramRanges = AllocatePool (mMmramRangeCount * sizeof (EFI_MMRAM_DESCRIPTOR));
+  DEBUG ((DEBUG_INFO, "mMmramRanges - 0x%x\n", mMmramRanges));
+  if (mMmramRanges == NULL) {
+    ASSERT (mMmramRanges != NULL);
+    Status = EFI_OUT_OF_RESOURCES;
+    goto Exit;
+  }
+
+  CopyMem (mMmramRanges, (VOID *)(UINTN)MmramRanges, mMmramRangeCount * sizeof (EFI_MMRAM_DESCRIPTOR));
+
+  DEBUG ((DEBUG_INFO, "MmInstallConfigurationTable For HobList\n"));
+  //
+  // Install HobList
+  //
+  mMmHobSize = GetHobListSize (HobStart);
+  DEBUG ((DEBUG_INFO, "HobSize - 0x%x\n", mMmHobSize));
+  // Allocated Hob data in code intentionally to guarantee it is read only in MM
+  Status = MmAllocatePages (AllocateAnyPages, EfiRuntimeServicesCode, EFI_SIZE_TO_PAGES (mMmHobSize), (EFI_PHYSICAL_ADDRESS *)&mMmHobStart);
+  DEBUG ((DEBUG_INFO, "Allocated mMmHobStart: 0x%x - %r\n", mMmHobStart, Status));
+  if (EFI_ERROR (Status)) {
+    ASSERT_EFI_ERROR (Status);
+    goto Exit;
+  }
+
+  CopyMem (mMmHobStart, HobStart, mMmHobSize);
+  Status = MmInstallConfigurationTable (&gMmCoreMmst, &gEfiHobListGuid, mMmHobStart, mMmHobSize);
+  if (EFI_ERROR (Status)) {
+    ASSERT_EFI_ERROR (Status);
+    goto Exit;
+  }
+
+  ProcessLibraryConstructorList (HobStart, &gMmCoreMmst);
+
+  //
+  // Discover Standalone MM drivers for dispatch
+  //
+  StartTicker = GetPerformanceCounter ();
+  Status      = DiscoverStandaloneMmDriversInFvHobs (&StandaloneBfvAddress);
+  EndTicker   = GetPerformanceCounter ();
+  if (EFI_ERROR (Status)) {
+    ASSERT_EFI_ERROR (Status);
+    goto Exit;
+  }
+
+  DEBUG ((
+    DEBUG_INFO,
+    "Mm Dispatch StandaloneBfvAddress - 0x%08x, consumed %dms.\n",
+    StandaloneBfvAddress,
+    (GetTimeInNanoSecond (EndTicker - StartTicker) / 1000000)
+    ));
+
+  //
+  // Register notification for EFI_MM_CONFIGURATION_PROTOCOL registration and
+  // use it to register the MM Foundation entrypoint
+  //
+  DEBUG ((DEBUG_INFO, "MmRegisterProtocolNotify - MmConfigurationMmProtocol\n"));
+  Status = MmRegisterProtocolNotify (
+             &gEfiMmConfigurationProtocolGuid,
+             MmConfigurationMmNotify,
+             &Registration
+             );
+  if (EFI_ERROR (Status)) {
+    ASSERT_EFI_ERROR (Status);
+    goto Exit;
+  }
+
+  Status = SetupSmiEntryExit ();
+  if (EFI_ERROR (Status)) {
+    // Should not happen
+    DEBUG ((DEBUG_ERROR, "Configuring SMI entry and exit failed - %r\n", Status));
+    ASSERT (FALSE);
+    goto Exit;
+  }
+
+  //
+  // Register all handlers in the core table
+  //
+  for (Index = 0; mMmCoreMmiHandlers[Index].HandlerType != NULL; Index++) {
+    Status = MmiSupvHandlerRegister (
+               mMmCoreMmiHandlers[Index].Handler,
+               mMmCoreMmiHandlers[Index].HandlerType,
+               &mMmCoreMmiHandlers[Index].DispatchHandle
+               );
+    DEBUG ((DEBUG_INFO, "MmiHandlerRegister - GUID %g - Status %d\n", mMmCoreMmiHandlers[Index].HandlerType, Status));
+  }
+
+  Status = InitializeMmSupervisorTestAgents ();
+  if (EFI_ERROR (Status)) {
+    DEBUG ((DEBUG_ERROR, "%a Failed to initialize test agents - Status %d\n", __func__, Status));
+    ASSERT (FALSE);
+    goto Exit;
+  }
+
+  Status = PrepareCommonBuffers ();
+  if (EFI_ERROR (Status)) {
+    DEBUG ((DEBUG_ERROR, "%a Failed to prepare comm buffer - Status %d\n", __func__, Status));
+    ASSERT (FALSE);
+    goto Exit;
+  }
+
+  MmCoreInstallLoadedImage ();
+
+  MmCoreInitializeSmiHandlerProfile ();
+
+  InitializePolicy (StandaloneBfvAddress);
+
+  CallgateInit (mNumberOfCpus);
+
+  SyscallInterfaceInit (mNumberOfCpus);
+
+  CoalesceLooseExceptionHandlers ();
+
+  LockMmCoreBeforeExit ();
+
+  mCoreInitializationComplete = TRUE;
+
+  PostRelocationRun ();
+
+  DEBUG ((DEBUG_INFO, "MmMain Done!\n"));
+
+Exit:
+  if (EFI_ERROR (Status)) {
+    DEBUG ((DEBUG_ERROR, "%a Standalone MM foundation not properly set, system may not boot - %r!\n", __func__, Status));
+  }
+
+  return Status;
+}