<<<<<<< HEAD
=======
autogen = true

>>>>>>> f6ee01dc
# For memory attribute type, find MdePkg/Include/Uefi/UefiSpec.h
# for full list of memory attribute values under EFI_MEMORY_*.

[[rule]]
symbol = "gcSmiInitGdtr"
field = "Base"
validation.type = "self"
validation.reference = "NullSeg"

[[rule]]
symbol = "gcSmiInitGdtr"
field = "Limit"
validation.type = "non zero"

[[rule]]
symbol = "gPatchSmmCr3"
validation.type = "non zero"
offset = -4
size = 4

[[rule]]
symbol = "gPatchSmmCr4"
validation.type = "content"
validation.content = [0x60, 0x06, 0x00, 0x00]
offset = -4
size = 4

[[rule]]
symbol = "gPatchSmmCr0"
validation.type = "content"
validation.content = [0x33, 0x00, 0x00, 0x80]
offset = -4
size = 4

[[rule]]
symbol = "@PatchLongModeOffset"
validation.reference = "@LongMode"
validation.type = "self"
offset = -6
size = 4

[[rule]]
symbol = "gPatchSmmInitStack"
validation.type = "mem attr"
offset = -8
size = 8
# This is a minimal value, but an IDT really should not exceed 4k
validation.memory_size = 0x1000
validation.must_have = 0x44000
validation.must_not_have = 0x22000

[[rule]]
symbol = "@L1"
validation.type = "self"
validation.reference = "SmmStartup"
size = 8

[[rule]]
symbol = "gPatchRebasedFlagAddr32"
validation.type = "non zero"
offset = -4
size = 4

[[rule]]
symbol = "gPatchSmmRelocationOriginalAddressPtr32"
validation.type = "self"
validation.reference = "mSmmRelocationOriginalAddress"
offset = -4
size = 4

[[rule]]
# TODO: Remove with correct cpu feature library
symbol = "gPatchSmbase"
validation.type = "non zero"
offset = -4
size = 4

[[rule]]
# TODO: Remove with correct cpu feature library
symbol = "gPatchSmiStack"
validation.type = "non zero"
offset = -4
size = 4

[[rule]]
# TODO: Remove with correct cpu feature library
symbol = "gPatchSmiCr3"
validation.type = "non zero"
offset = -4
size = 4

[[rule]]
# TODO: Remove with correct cpu feature library
symbol = "gPatchMsrIa32MiscEnableSupported"
validation.type = "content"
validation.content = [0x0]
offset = -1
size = 1

[[rule]]
# TODO: Remove with correct cpu feature library
symbol = "SmiHandlerIdtrAbsAddr"
validation.type = "self"
validation.reference = "gSmiHandlerIdtr"
size = 8
offset = -8

[[rule]]
# TODO: Remove with correct cpu feature library
symbol = "mPatchCetSupported"
validation.type = "content"
validation.content = [0x00]
offset = -1
size = 1

[[rule]]
# TODO: Remove with correct cpu feature library
symbol = "CpuSmmDebugEntryAbsAddr"
validation.type = "self"
validation.reference = "CpuSmmDebugEntry"
size = 8
offset = -8

[[rule]]
# TODO: Remove with correct cpu feature library
symbol = "SmiRendezvousAbsAddr"
validation.type = "self"
validation.reference = "SmiRendezvous"
size = 8
offset = -8

[[rule]]
# TODO: Remove with correct cpu feature library
symbol = "CpuSmmDebugExitAbsAddr"
validation.type = "self"
validation.reference = "CpuSmmDebugExit"
size = 8
offset = -8

[[rule]]
# TODO: Remove with correct cpu feature library
symbol = "mCetSupportedAbsAddr"
validation.type = "self"
validation.reference = "mCetSupported"
size = 8
offset = -8

[[rule]]
# TODO: Remove with correct cpu feature library
symbol = "mXdSupportedAbsAddr"
validation.type = "self"
validation.reference = "mXdSupported"
size = 8
offset = -8

[[rule]]
symbol = "gcSmiIdtr"
size = 4
validation.type = "mem attr"
# This is an empirical value, but an IDT really should not exceed 4k
validation.memory_size = 0x1000
validation.must_have = 0x60000
validation.must_not_have = 0x2000

[[rule]]
symbol = "gcSmiIdtr"
offset = 4
size = 2
validation.type = "non zero"

[[rule]]
symbol = "__security_cookie"
validation.type = "non zero"

[[rule]]
symbol = "gMmCoreMmst"
field = "MmStartupThisAp"
validation.type = "self"
validation.reference = "SmmStartupThisAp"

[[rule]]
symbol = "gMmCoreMmst"
field = "CurrentlyExecutingCpu"
validation.type = "none"

[[rule]]
symbol = "gMmCoreMmst"
field = "NumberOfCpus"
validation.type = "non zero"

[[rule]]
symbol = "gMmCoreMmst"
field = "CpuSaveStateSize"
validation.type = "mem attr"
# This is an empirical value, this at least should be 8 for only 1 core
validation.memory_size = 0x08
validation.must_have = 0x44000
validation.must_not_have = 0x22000

[[rule]]
symbol = "gMmCoreMmst"
field = "CpuSaveState"
validation.type = "mem attr"
# This is an empirical value, this is at least should be 8 for only 1 core
validation.memory_size = 0x08
validation.must_have = 0x44000
validation.must_not_have = 0x22000

[[rule]]
symbol = "gMmCoreMmst"
field = "MmConfigurationTable"
validation.type = "mem attr"
# This is a minimal value, this is at least EFI_CONFIGURATION_TABLE
validation.memory_size = 0x18
validation.must_have = 0x44000
validation.must_not_have = 0x22000

[[rule]]
symbol = "gMmCoreMmst"
field = "NumberOfTableEntries"
validation.type = "non zero"

[[rule]]
symbol = "mFirstMmi"
validation.type = "content"
validation.content = [0x00]

# TODO: Need to handle this one better
[[rule]]
symbol = "mMmCoreMmiHandlers"
validation.type = "none"
size = 128

[[rule]]
symbol = "mNumberOfCpus"
validation.type = "non zero"

[[rule]]
symbol = "mSmmRebootOnException"
validation.type = "none"

[[rule]]
symbol = "mCpuHotPlugData"
field = "ArrayLength"
validation.type = "non zero"

[[rule]]
symbol = "mCpuHotPlugData"
field = "ApicId"
validation.type = "non zero"

[[rule]]
symbol = "mCpuHotPlugData"
field = "SmBase"
validation.type = "non zero"

[[rule]]
symbol = "mCpuHotPlugData"
field = "SmrrBase"
validation.type = "non zero"

[[rule]]
symbol = "mCpuHotPlugData"
field = "SmrrSize"
validation.type = "non zero"

[[rule]]
symbol = "mMaxNumberOfCpus"
validation.type = "non zero"

[[rule]]
symbol = "mCetSupported"
validation.type = "content"
validation.content = [0x00]

# TODO: need to handle these linked lists better
[[rule]]
symbol = "mFreeMemoryMapEntryList"
validation.type = "none"

[[rule]]
symbol = "mMmMemoryMap"
validation.type = "none"

[[rule]]
symbol = "gMemoryMap"
validation.type = "none"

[[rule]]
symbol = "gHandleList"
validation.type = "none"

[[rule]]
symbol = "mProtocolDatabase"
validation.type = "none"

[[rule]]
symbol = "mMmiEntryList"
validation.type = "none"

[[rule]]
symbol = "mFwVolList"
validation.type = "none"

[[rule]]
symbol = "mDiscoveredList"
validation.type = "none"

[[rule]]
symbol = "mMapLevel"
validation.type = "none"

[[rule]]
symbol = "mUnblockedMemoryList"
validation.type = "none"

[[rule]]
symbol = "mSmmCpuPrivateData"
field = "SmmCpuHandle"
validation.type = "mem attr"
validation.memory_size = 0x10
validation.must_have = 0x44000
validation.must_not_have = 0x22000

[[rule]]
symbol = "mSmmCpuPrivateData"
field = "SmmCoreEntry"
validation.type = "self"
validation.reference = "MmEntryPoint"

[[rule]]
symbol = "mSmmCpuPrivateData"
field = "ProcessorInfo"
validation.type = "mem attr"
# This is a minimal value, to cover one struct of EFI_PROCESSOR_INFORMATION
validation.memory_size = 0x30
validation.must_have = 0x44000
validation.must_not_have = 0x22000

[[rule]]
symbol = "mSmmCpuPrivateData"
field = "Operation"
validation.type = "mem attr"
# This is a minimal value, to cover one struct of SMM_CPU_OPERATION
validation.memory_size = 0x04
validation.must_have = 0x44000
validation.must_not_have = 0x22000

[[rule]]
<<<<<<< HEAD
symbol = "mSmmCpuPrivateData"
field = "CpuSaveStateSize"
validation.type = "mem attr"
# This is a minimal value, to cover one struct of UINTN
validation.memory_size = 0x08
validation.must_have = 0x44000
validation.must_not_have = 0x22000

[[rule]]
symbol = "mSmmCpuPrivateData"
field = "CpuSaveState"
validation.type = "mem attr"
# This is a minimal value, to cover one struct of VOID*
validation.memory_size = 0x08
validation.must_have = 0x44000
validation.must_not_have = 0x22000

[[rule]]
symbol = "mSmmCpuPrivateData"
=======
symbol = "mSmmCpuPrivateData"
field = "CpuSaveStateSize"
validation.type = "mem attr"
# This is a minimal value, to cover one struct of UINTN
validation.memory_size = 0x08
validation.must_have = 0x44000
validation.must_not_have = 0x22000

[[rule]]
symbol = "mSmmCpuPrivateData"
field = "CpuSaveState"
validation.type = "mem attr"
# This is a minimal value, to cover one struct of VOID*
validation.memory_size = 0x08
validation.must_have = 0x44000
validation.must_not_have = 0x22000

[[rule]]
symbol = "mSmmCpuPrivateData"
>>>>>>> f6ee01dc
field = "SmmCoreEntryContext.CurrentlyExecutingCpu"
validation.type = "none"

[[rule]]
symbol = "mSmmCpuPrivateData"
field = "SmmCoreEntryContext.NumberOfCpus"
validation.type = "non zero"

[[rule]]
symbol = "mSmmCpuPrivateData"
field = "SmmCoreEntryContext.CpuSaveStateSize"
validation.type = "mem attr"
# This is a minimal value, to cover one struct of UINTN
validation.memory_size = 0x08
validation.must_have = 0x44000
validation.must_not_have = 0x22000

[[rule]]
symbol = "mSmmCpuPrivateData"
field = "SmmCoreEntryContext.CpuSaveState"
validation.type = "mem attr"
# This is a minimal value, to cover one struct of UINTN
validation.memory_size = 0x08
validation.must_have = 0x44000
validation.must_not_have = 0x22000

[[rule]]
symbol = "mSmmCpuPrivateData"
field = "ApWrapperFunc"
validation.type = "mem attr"
# This is a minimal value, to cover one struct of PROCEDURE_WRAPPER
validation.memory_size = 0x10
validation.must_have = 0x44000
validation.must_not_have = 0x22000

[[rule]]
# TODO: Take care of this linked list better
symbol = "mSmmCpuPrivateData"
field = "TokenList"
validation.type = "non zero"

[[rule]]
symbol = "mSmmCpuPrivateData"
field = "FirstFreeToken"
validation.type = "mem attr"
# This is a minimal value, to cover one struct of PROCEDURE_WRAPPER
validation.memory_size = 0x10
validation.must_have = 0x44000
validation.must_not_have = 0x22000

[[rule]]
symbol = "mPagingMode"
validation.type = "content"
validation.content = [0x03, 0x04, 0x00, 0x00]

[[rule]]
symbol = "mImagePropertiesPrivateData"
field = "ImageRecordCount"
validation.type = "non zero"

[[rule]]
symbol = "mImagePropertiesPrivateData"
field = "CodeSegmentCountMax"
validation.type = "non zero"

[[rule]]
symbol = "mImagePropertiesPrivateData"
field = "ImageRecordList"
validation.type = "non zero"

[[rule]]
symbol = "mExceptionHandlerData"
field = "DisplayMessageSpinLock"
validation.type = "non zero"

[[rule]]
symbol = "gHobList"
validation.type = "mem attr"
validation.memory_size = 0x10000
validation.must_have = 0x2000
validation.must_not_have = 0x0

[[rule]]
symbol = "gMmCoreMailbox"
validation.type = "mem attr"
validation.memory_size = 0x1000
validation.must_have = 0x44000
validation.must_not_have = 0x22000

[[rule]]
symbol = "mCoreInitializationComplete"
validation.type = "content"
validation.content = [0x01]

[[rule]]
symbol = "mMmReadyToLockDone"
validation.type = "content"
validation.content = [0x01]

[[rule]]
symbol = "SupervisorToUserDataBuffer"
validation.type = "mem attr"
validation.memory_size = 0x1000
validation.must_have = 0x4000
validation.must_not_have = 0x62000

[[rule]]
symbol = "mConfigSmmCodeAccessCheckLock"
validation.type = "non zero"

[[rule]]
symbol = "mMsrStarStore"
validation.type = "mem attr"
# This is a minimal value, this is at least should be 8 for only 1 core
validation.memory_size = 0x08
validation.must_have = 0x44000
validation.must_not_have = 0x22000

[[rule]]
symbol = "mMsrStar64Store"
validation.type = "mem attr"
# This is a minimal value, this is at least should be 8 for only 1 core
validation.memory_size = 0x08
validation.must_have = 0x44000
validation.must_not_have = 0x22000

[[rule]]
symbol = "mMsrEferStore"
validation.type = "mem attr"
# This is a minimal value, this is at least should be 8 for only 1 core
validation.memory_size = 0x08
validation.must_have = 0x44000
validation.must_not_have = 0x22000

[[rule]]
symbol = "mCpuToken"
validation.type = "non zero"

[[rule]]
symbol = "mMmSupvGsStore"
validation.type = "mem attr"
# This is a minimal value, this is at least should be 8 for only 1 core
validation.memory_size = 0x32
validation.must_have = 0x44000
validation.must_not_have = 0x22000

[[rule]]
symbol = "mCpuExceptionCountBuffer"
validation.type = "mem attr"
# This is a minimal value, this is at least should be 1 for only 1 core
validation.memory_size = 0x01
validation.must_have = 0x44000
validation.must_not_have = 0x22000

[[rule]]
symbol = "mCpuExceptionToken"
validation.type = "mem attr"
# This is a minimal value, this is at least should be 1 for only 1 core
validation.memory_size = 0x01
validation.must_have = 0x44000
validation.must_not_have = 0x22000

[[rule]]
symbol = "gMmUserMmst"
validation.type = "mem attr"
validation.memory_size = 0x1000
validation.must_have = 0x4000
validation.must_not_have = 0x62000

[[rule]]
symbol = "gMmCorePrivate"
validation.type = "mem attr"
validation.memory_size = 0x1000
validation.must_have = 0x44000
validation.must_not_have = 0x22000

[[rule]]
symbol = "mEfiLocateHandleRequest"
validation.type = "non zero"

[[rule]]
symbol = "RegErrorReportJumpPointer"
validation.type = "mem attr"
validation.memory_size = 0x08
validation.must_have = 0x20000
validation.must_not_have = 0x66000

[[rule]]
symbol = "RegisteredRing3JumpPointer"
validation.type = "mem attr"
validation.memory_size = 0x08
validation.must_have = 0x20000
validation.must_not_have = 0x66000

[[rule]]
symbol = "RegApRing3JumpPointer"
validation.type = "mem attr"
validation.memory_size = 0x08
validation.must_have = 0x20000
validation.must_not_have = 0x66000
<|MERGE_RESOLUTION|>--- conflicted
+++ resolved
@@ -1,595 +1,570 @@
-<<<<<<< HEAD
-=======
-autogen = true
-
->>>>>>> f6ee01dc
-# For memory attribute type, find MdePkg/Include/Uefi/UefiSpec.h
-# for full list of memory attribute values under EFI_MEMORY_*.
-
-[[rule]]
-symbol = "gcSmiInitGdtr"
-field = "Base"
-validation.type = "self"
-validation.reference = "NullSeg"
-
-[[rule]]
-symbol = "gcSmiInitGdtr"
-field = "Limit"
-validation.type = "non zero"
-
-[[rule]]
-symbol = "gPatchSmmCr3"
-validation.type = "non zero"
-offset = -4
-size = 4
-
-[[rule]]
-symbol = "gPatchSmmCr4"
-validation.type = "content"
-validation.content = [0x60, 0x06, 0x00, 0x00]
-offset = -4
-size = 4
-
-[[rule]]
-symbol = "gPatchSmmCr0"
-validation.type = "content"
-validation.content = [0x33, 0x00, 0x00, 0x80]
-offset = -4
-size = 4
-
-[[rule]]
-symbol = "@PatchLongModeOffset"
-validation.reference = "@LongMode"
-validation.type = "self"
-offset = -6
-size = 4
-
-[[rule]]
-symbol = "gPatchSmmInitStack"
-validation.type = "mem attr"
-offset = -8
-size = 8
-# This is a minimal value, but an IDT really should not exceed 4k
-validation.memory_size = 0x1000
-validation.must_have = 0x44000
-validation.must_not_have = 0x22000
-
-[[rule]]
-symbol = "@L1"
-validation.type = "self"
-validation.reference = "SmmStartup"
-size = 8
-
-[[rule]]
-symbol = "gPatchRebasedFlagAddr32"
-validation.type = "non zero"
-offset = -4
-size = 4
-
-[[rule]]
-symbol = "gPatchSmmRelocationOriginalAddressPtr32"
-validation.type = "self"
-validation.reference = "mSmmRelocationOriginalAddress"
-offset = -4
-size = 4
-
-[[rule]]
-# TODO: Remove with correct cpu feature library
-symbol = "gPatchSmbase"
-validation.type = "non zero"
-offset = -4
-size = 4
-
-[[rule]]
-# TODO: Remove with correct cpu feature library
-symbol = "gPatchSmiStack"
-validation.type = "non zero"
-offset = -4
-size = 4
-
-[[rule]]
-# TODO: Remove with correct cpu feature library
-symbol = "gPatchSmiCr3"
-validation.type = "non zero"
-offset = -4
-size = 4
-
-[[rule]]
-# TODO: Remove with correct cpu feature library
-symbol = "gPatchMsrIa32MiscEnableSupported"
-validation.type = "content"
-validation.content = [0x0]
-offset = -1
-size = 1
-
-[[rule]]
-# TODO: Remove with correct cpu feature library
-symbol = "SmiHandlerIdtrAbsAddr"
-validation.type = "self"
-validation.reference = "gSmiHandlerIdtr"
-size = 8
-offset = -8
-
-[[rule]]
-# TODO: Remove with correct cpu feature library
-symbol = "mPatchCetSupported"
-validation.type = "content"
-validation.content = [0x00]
-offset = -1
-size = 1
-
-[[rule]]
-# TODO: Remove with correct cpu feature library
-symbol = "CpuSmmDebugEntryAbsAddr"
-validation.type = "self"
-validation.reference = "CpuSmmDebugEntry"
-size = 8
-offset = -8
-
-[[rule]]
-# TODO: Remove with correct cpu feature library
-symbol = "SmiRendezvousAbsAddr"
-validation.type = "self"
-validation.reference = "SmiRendezvous"
-size = 8
-offset = -8
-
-[[rule]]
-# TODO: Remove with correct cpu feature library
-symbol = "CpuSmmDebugExitAbsAddr"
-validation.type = "self"
-validation.reference = "CpuSmmDebugExit"
-size = 8
-offset = -8
-
-[[rule]]
-# TODO: Remove with correct cpu feature library
-symbol = "mCetSupportedAbsAddr"
-validation.type = "self"
-validation.reference = "mCetSupported"
-size = 8
-offset = -8
-
-[[rule]]
-# TODO: Remove with correct cpu feature library
-symbol = "mXdSupportedAbsAddr"
-validation.type = "self"
-validation.reference = "mXdSupported"
-size = 8
-offset = -8
-
-[[rule]]
-symbol = "gcSmiIdtr"
-size = 4
-validation.type = "mem attr"
-# This is an empirical value, but an IDT really should not exceed 4k
-validation.memory_size = 0x1000
-validation.must_have = 0x60000
-validation.must_not_have = 0x2000
-
-[[rule]]
-symbol = "gcSmiIdtr"
-offset = 4
-size = 2
-validation.type = "non zero"
-
-[[rule]]
-symbol = "__security_cookie"
-validation.type = "non zero"
-
-[[rule]]
-symbol = "gMmCoreMmst"
-field = "MmStartupThisAp"
-validation.type = "self"
-validation.reference = "SmmStartupThisAp"
-
-[[rule]]
-symbol = "gMmCoreMmst"
-field = "CurrentlyExecutingCpu"
-validation.type = "none"
-
-[[rule]]
-symbol = "gMmCoreMmst"
-field = "NumberOfCpus"
-validation.type = "non zero"
-
-[[rule]]
-symbol = "gMmCoreMmst"
-field = "CpuSaveStateSize"
-validation.type = "mem attr"
-# This is an empirical value, this at least should be 8 for only 1 core
-validation.memory_size = 0x08
-validation.must_have = 0x44000
-validation.must_not_have = 0x22000
-
-[[rule]]
-symbol = "gMmCoreMmst"
-field = "CpuSaveState"
-validation.type = "mem attr"
-# This is an empirical value, this is at least should be 8 for only 1 core
-validation.memory_size = 0x08
-validation.must_have = 0x44000
-validation.must_not_have = 0x22000
-
-[[rule]]
-symbol = "gMmCoreMmst"
-field = "MmConfigurationTable"
-validation.type = "mem attr"
-# This is a minimal value, this is at least EFI_CONFIGURATION_TABLE
-validation.memory_size = 0x18
-validation.must_have = 0x44000
-validation.must_not_have = 0x22000
-
-[[rule]]
-symbol = "gMmCoreMmst"
-field = "NumberOfTableEntries"
-validation.type = "non zero"
-
-[[rule]]
-symbol = "mFirstMmi"
-validation.type = "content"
-validation.content = [0x00]
-
-# TODO: Need to handle this one better
-[[rule]]
-symbol = "mMmCoreMmiHandlers"
-validation.type = "none"
-size = 128
-
-[[rule]]
-symbol = "mNumberOfCpus"
-validation.type = "non zero"
-
-[[rule]]
-symbol = "mSmmRebootOnException"
-validation.type = "none"
-
-[[rule]]
-symbol = "mCpuHotPlugData"
-field = "ArrayLength"
-validation.type = "non zero"
-
-[[rule]]
-symbol = "mCpuHotPlugData"
-field = "ApicId"
-validation.type = "non zero"
-
-[[rule]]
-symbol = "mCpuHotPlugData"
-field = "SmBase"
-validation.type = "non zero"
-
-[[rule]]
-symbol = "mCpuHotPlugData"
-field = "SmrrBase"
-validation.type = "non zero"
-
-[[rule]]
-symbol = "mCpuHotPlugData"
-field = "SmrrSize"
-validation.type = "non zero"
-
-[[rule]]
-symbol = "mMaxNumberOfCpus"
-validation.type = "non zero"
-
-[[rule]]
-symbol = "mCetSupported"
-validation.type = "content"
-validation.content = [0x00]
-
-# TODO: need to handle these linked lists better
-[[rule]]
-symbol = "mFreeMemoryMapEntryList"
-validation.type = "none"
-
-[[rule]]
-symbol = "mMmMemoryMap"
-validation.type = "none"
-
-[[rule]]
-symbol = "gMemoryMap"
-validation.type = "none"
-
-[[rule]]
-symbol = "gHandleList"
-validation.type = "none"
-
-[[rule]]
-symbol = "mProtocolDatabase"
-validation.type = "none"
-
-[[rule]]
-symbol = "mMmiEntryList"
-validation.type = "none"
-
-[[rule]]
-symbol = "mFwVolList"
-validation.type = "none"
-
-[[rule]]
-symbol = "mDiscoveredList"
-validation.type = "none"
-
-[[rule]]
-symbol = "mMapLevel"
-validation.type = "none"
-
-[[rule]]
-symbol = "mUnblockedMemoryList"
-validation.type = "none"
-
-[[rule]]
-symbol = "mSmmCpuPrivateData"
-field = "SmmCpuHandle"
-validation.type = "mem attr"
-validation.memory_size = 0x10
-validation.must_have = 0x44000
-validation.must_not_have = 0x22000
-
-[[rule]]
-symbol = "mSmmCpuPrivateData"
-field = "SmmCoreEntry"
-validation.type = "self"
-validation.reference = "MmEntryPoint"
-
-[[rule]]
-symbol = "mSmmCpuPrivateData"
-field = "ProcessorInfo"
-validation.type = "mem attr"
-# This is a minimal value, to cover one struct of EFI_PROCESSOR_INFORMATION
-validation.memory_size = 0x30
-validation.must_have = 0x44000
-validation.must_not_have = 0x22000
-
-[[rule]]
-symbol = "mSmmCpuPrivateData"
-field = "Operation"
-validation.type = "mem attr"
-# This is a minimal value, to cover one struct of SMM_CPU_OPERATION
-validation.memory_size = 0x04
-validation.must_have = 0x44000
-validation.must_not_have = 0x22000
-
-[[rule]]
-<<<<<<< HEAD
-symbol = "mSmmCpuPrivateData"
-field = "CpuSaveStateSize"
-validation.type = "mem attr"
-# This is a minimal value, to cover one struct of UINTN
-validation.memory_size = 0x08
-validation.must_have = 0x44000
-validation.must_not_have = 0x22000
-
-[[rule]]
-symbol = "mSmmCpuPrivateData"
-field = "CpuSaveState"
-validation.type = "mem attr"
-# This is a minimal value, to cover one struct of VOID*
-validation.memory_size = 0x08
-validation.must_have = 0x44000
-validation.must_not_have = 0x22000
-
-[[rule]]
-symbol = "mSmmCpuPrivateData"
-=======
-symbol = "mSmmCpuPrivateData"
-field = "CpuSaveStateSize"
-validation.type = "mem attr"
-# This is a minimal value, to cover one struct of UINTN
-validation.memory_size = 0x08
-validation.must_have = 0x44000
-validation.must_not_have = 0x22000
-
-[[rule]]
-symbol = "mSmmCpuPrivateData"
-field = "CpuSaveState"
-validation.type = "mem attr"
-# This is a minimal value, to cover one struct of VOID*
-validation.memory_size = 0x08
-validation.must_have = 0x44000
-validation.must_not_have = 0x22000
-
-[[rule]]
-symbol = "mSmmCpuPrivateData"
->>>>>>> f6ee01dc
-field = "SmmCoreEntryContext.CurrentlyExecutingCpu"
-validation.type = "none"
-
-[[rule]]
-symbol = "mSmmCpuPrivateData"
-field = "SmmCoreEntryContext.NumberOfCpus"
-validation.type = "non zero"
-
-[[rule]]
-symbol = "mSmmCpuPrivateData"
-field = "SmmCoreEntryContext.CpuSaveStateSize"
-validation.type = "mem attr"
-# This is a minimal value, to cover one struct of UINTN
-validation.memory_size = 0x08
-validation.must_have = 0x44000
-validation.must_not_have = 0x22000
-
-[[rule]]
-symbol = "mSmmCpuPrivateData"
-field = "SmmCoreEntryContext.CpuSaveState"
-validation.type = "mem attr"
-# This is a minimal value, to cover one struct of UINTN
-validation.memory_size = 0x08
-validation.must_have = 0x44000
-validation.must_not_have = 0x22000
-
-[[rule]]
-symbol = "mSmmCpuPrivateData"
-field = "ApWrapperFunc"
-validation.type = "mem attr"
-# This is a minimal value, to cover one struct of PROCEDURE_WRAPPER
-validation.memory_size = 0x10
-validation.must_have = 0x44000
-validation.must_not_have = 0x22000
-
-[[rule]]
-# TODO: Take care of this linked list better
-symbol = "mSmmCpuPrivateData"
-field = "TokenList"
-validation.type = "non zero"
-
-[[rule]]
-symbol = "mSmmCpuPrivateData"
-field = "FirstFreeToken"
-validation.type = "mem attr"
-# This is a minimal value, to cover one struct of PROCEDURE_WRAPPER
-validation.memory_size = 0x10
-validation.must_have = 0x44000
-validation.must_not_have = 0x22000
-
-[[rule]]
-symbol = "mPagingMode"
-validation.type = "content"
-validation.content = [0x03, 0x04, 0x00, 0x00]
-
-[[rule]]
-symbol = "mImagePropertiesPrivateData"
-field = "ImageRecordCount"
-validation.type = "non zero"
-
-[[rule]]
-symbol = "mImagePropertiesPrivateData"
-field = "CodeSegmentCountMax"
-validation.type = "non zero"
-
-[[rule]]
-symbol = "mImagePropertiesPrivateData"
-field = "ImageRecordList"
-validation.type = "non zero"
-
-[[rule]]
-symbol = "mExceptionHandlerData"
-field = "DisplayMessageSpinLock"
-validation.type = "non zero"
-
-[[rule]]
-symbol = "gHobList"
-validation.type = "mem attr"
-validation.memory_size = 0x10000
-validation.must_have = 0x2000
-validation.must_not_have = 0x0
-
-[[rule]]
-symbol = "gMmCoreMailbox"
-validation.type = "mem attr"
-validation.memory_size = 0x1000
-validation.must_have = 0x44000
-validation.must_not_have = 0x22000
-
-[[rule]]
-symbol = "mCoreInitializationComplete"
-validation.type = "content"
-validation.content = [0x01]
-
-[[rule]]
-symbol = "mMmReadyToLockDone"
-validation.type = "content"
-validation.content = [0x01]
-
-[[rule]]
-symbol = "SupervisorToUserDataBuffer"
-validation.type = "mem attr"
-validation.memory_size = 0x1000
-validation.must_have = 0x4000
-validation.must_not_have = 0x62000
-
-[[rule]]
-symbol = "mConfigSmmCodeAccessCheckLock"
-validation.type = "non zero"
-
-[[rule]]
-symbol = "mMsrStarStore"
-validation.type = "mem attr"
-# This is a minimal value, this is at least should be 8 for only 1 core
-validation.memory_size = 0x08
-validation.must_have = 0x44000
-validation.must_not_have = 0x22000
-
-[[rule]]
-symbol = "mMsrStar64Store"
-validation.type = "mem attr"
-# This is a minimal value, this is at least should be 8 for only 1 core
-validation.memory_size = 0x08
-validation.must_have = 0x44000
-validation.must_not_have = 0x22000
-
-[[rule]]
-symbol = "mMsrEferStore"
-validation.type = "mem attr"
-# This is a minimal value, this is at least should be 8 for only 1 core
-validation.memory_size = 0x08
-validation.must_have = 0x44000
-validation.must_not_have = 0x22000
-
-[[rule]]
-symbol = "mCpuToken"
-validation.type = "non zero"
-
-[[rule]]
-symbol = "mMmSupvGsStore"
-validation.type = "mem attr"
-# This is a minimal value, this is at least should be 8 for only 1 core
-validation.memory_size = 0x32
-validation.must_have = 0x44000
-validation.must_not_have = 0x22000
-
-[[rule]]
-symbol = "mCpuExceptionCountBuffer"
-validation.type = "mem attr"
-# This is a minimal value, this is at least should be 1 for only 1 core
-validation.memory_size = 0x01
-validation.must_have = 0x44000
-validation.must_not_have = 0x22000
-
-[[rule]]
-symbol = "mCpuExceptionToken"
-validation.type = "mem attr"
-# This is a minimal value, this is at least should be 1 for only 1 core
-validation.memory_size = 0x01
-validation.must_have = 0x44000
-validation.must_not_have = 0x22000
-
-[[rule]]
-symbol = "gMmUserMmst"
-validation.type = "mem attr"
-validation.memory_size = 0x1000
-validation.must_have = 0x4000
-validation.must_not_have = 0x62000
-
-[[rule]]
-symbol = "gMmCorePrivate"
-validation.type = "mem attr"
-validation.memory_size = 0x1000
-validation.must_have = 0x44000
-validation.must_not_have = 0x22000
-
-[[rule]]
-symbol = "mEfiLocateHandleRequest"
-validation.type = "non zero"
-
-[[rule]]
-symbol = "RegErrorReportJumpPointer"
-validation.type = "mem attr"
-validation.memory_size = 0x08
-validation.must_have = 0x20000
-validation.must_not_have = 0x66000
-
-[[rule]]
-symbol = "RegisteredRing3JumpPointer"
-validation.type = "mem attr"
-validation.memory_size = 0x08
-validation.must_have = 0x20000
-validation.must_not_have = 0x66000
-
-[[rule]]
-symbol = "RegApRing3JumpPointer"
-validation.type = "mem attr"
-validation.memory_size = 0x08
-validation.must_have = 0x20000
-validation.must_not_have = 0x66000
+autogen = true
+
+# For memory attribute type, find MdePkg/Include/Uefi/UefiSpec.h
+# for full list of memory attribute values under EFI_MEMORY_*.
+
+[[rule]]
+symbol = "gcSmiInitGdtr"
+field = "Base"
+validation.type = "self"
+validation.reference = "NullSeg"
+
+[[rule]]
+symbol = "gcSmiInitGdtr"
+field = "Limit"
+validation.type = "non zero"
+
+[[rule]]
+symbol = "gPatchSmmCr3"
+validation.type = "non zero"
+offset = -4
+size = 4
+
+[[rule]]
+symbol = "gPatchSmmCr4"
+validation.type = "content"
+validation.content = [0x60, 0x06, 0x00, 0x00]
+offset = -4
+size = 4
+
+[[rule]]
+symbol = "gPatchSmmCr0"
+validation.type = "content"
+validation.content = [0x33, 0x00, 0x00, 0x80]
+offset = -4
+size = 4
+
+[[rule]]
+symbol = "@PatchLongModeOffset"
+validation.reference = "@LongMode"
+validation.type = "self"
+offset = -6
+size = 4
+
+[[rule]]
+symbol = "gPatchSmmInitStack"
+validation.type = "mem attr"
+offset = -8
+size = 8
+# This is a minimal value, but an IDT really should not exceed 4k
+validation.memory_size = 0x1000
+validation.must_have = 0x44000
+validation.must_not_have = 0x22000
+
+[[rule]]
+symbol = "@L1"
+validation.type = "self"
+validation.reference = "SmmStartup"
+size = 8
+
+[[rule]]
+symbol = "gPatchRebasedFlagAddr32"
+validation.type = "non zero"
+offset = -4
+size = 4
+
+[[rule]]
+symbol = "gPatchSmmRelocationOriginalAddressPtr32"
+validation.type = "self"
+validation.reference = "mSmmRelocationOriginalAddress"
+offset = -4
+size = 4
+
+[[rule]]
+# TODO: Remove with correct cpu feature library
+symbol = "gPatchSmbase"
+validation.type = "non zero"
+offset = -4
+size = 4
+
+[[rule]]
+# TODO: Remove with correct cpu feature library
+symbol = "gPatchSmiStack"
+validation.type = "non zero"
+offset = -4
+size = 4
+
+[[rule]]
+# TODO: Remove with correct cpu feature library
+symbol = "gPatchSmiCr3"
+validation.type = "non zero"
+offset = -4
+size = 4
+
+[[rule]]
+# TODO: Remove with correct cpu feature library
+symbol = "gPatchMsrIa32MiscEnableSupported"
+validation.type = "content"
+validation.content = [0x0]
+offset = -1
+size = 1
+
+[[rule]]
+# TODO: Remove with correct cpu feature library
+symbol = "SmiHandlerIdtrAbsAddr"
+validation.type = "self"
+validation.reference = "gSmiHandlerIdtr"
+size = 8
+offset = -8
+
+[[rule]]
+# TODO: Remove with correct cpu feature library
+symbol = "mPatchCetSupported"
+validation.type = "content"
+validation.content = [0x00]
+offset = -1
+size = 1
+
+[[rule]]
+# TODO: Remove with correct cpu feature library
+symbol = "CpuSmmDebugEntryAbsAddr"
+validation.type = "self"
+validation.reference = "CpuSmmDebugEntry"
+size = 8
+offset = -8
+
+[[rule]]
+# TODO: Remove with correct cpu feature library
+symbol = "SmiRendezvousAbsAddr"
+validation.type = "self"
+validation.reference = "SmiRendezvous"
+size = 8
+offset = -8
+
+[[rule]]
+# TODO: Remove with correct cpu feature library
+symbol = "CpuSmmDebugExitAbsAddr"
+validation.type = "self"
+validation.reference = "CpuSmmDebugExit"
+size = 8
+offset = -8
+
+[[rule]]
+# TODO: Remove with correct cpu feature library
+symbol = "mCetSupportedAbsAddr"
+validation.type = "self"
+validation.reference = "mCetSupported"
+size = 8
+offset = -8
+
+[[rule]]
+# TODO: Remove with correct cpu feature library
+symbol = "mXdSupportedAbsAddr"
+validation.type = "self"
+validation.reference = "mXdSupported"
+size = 8
+offset = -8
+
+[[rule]]
+symbol = "gcSmiIdtr"
+size = 4
+validation.type = "mem attr"
+# This is an empirical value, but an IDT really should not exceed 4k
+validation.memory_size = 0x1000
+validation.must_have = 0x60000
+validation.must_not_have = 0x2000
+
+[[rule]]
+symbol = "gcSmiIdtr"
+offset = 4
+size = 2
+validation.type = "non zero"
+
+[[rule]]
+symbol = "__security_cookie"
+validation.type = "non zero"
+
+[[rule]]
+symbol = "gMmCoreMmst"
+field = "MmStartupThisAp"
+validation.type = "self"
+validation.reference = "SmmStartupThisAp"
+
+[[rule]]
+symbol = "gMmCoreMmst"
+field = "CurrentlyExecutingCpu"
+validation.type = "none"
+
+[[rule]]
+symbol = "gMmCoreMmst"
+field = "NumberOfCpus"
+validation.type = "non zero"
+
+[[rule]]
+symbol = "gMmCoreMmst"
+field = "CpuSaveStateSize"
+validation.type = "mem attr"
+# This is an empirical value, this at least should be 8 for only 1 core
+validation.memory_size = 0x08
+validation.must_have = 0x44000
+validation.must_not_have = 0x22000
+
+[[rule]]
+symbol = "gMmCoreMmst"
+field = "CpuSaveState"
+validation.type = "mem attr"
+# This is an empirical value, this is at least should be 8 for only 1 core
+validation.memory_size = 0x08
+validation.must_have = 0x44000
+validation.must_not_have = 0x22000
+
+[[rule]]
+symbol = "gMmCoreMmst"
+field = "MmConfigurationTable"
+validation.type = "mem attr"
+# This is a minimal value, this is at least EFI_CONFIGURATION_TABLE
+validation.memory_size = 0x18
+validation.must_have = 0x44000
+validation.must_not_have = 0x22000
+
+[[rule]]
+symbol = "gMmCoreMmst"
+field = "NumberOfTableEntries"
+validation.type = "non zero"
+
+[[rule]]
+symbol = "mFirstMmi"
+validation.type = "content"
+validation.content = [0x00]
+
+# TODO: Need to handle this one better
+[[rule]]
+symbol = "mMmCoreMmiHandlers"
+validation.type = "none"
+size = 128
+
+[[rule]]
+symbol = "mNumberOfCpus"
+validation.type = "non zero"
+
+[[rule]]
+symbol = "mSmmRebootOnException"
+validation.type = "none"
+
+[[rule]]
+symbol = "mCpuHotPlugData"
+field = "ArrayLength"
+validation.type = "non zero"
+
+[[rule]]
+symbol = "mCpuHotPlugData"
+field = "ApicId"
+validation.type = "non zero"
+
+[[rule]]
+symbol = "mCpuHotPlugData"
+field = "SmBase"
+validation.type = "non zero"
+
+[[rule]]
+symbol = "mCpuHotPlugData"
+field = "SmrrBase"
+validation.type = "non zero"
+
+[[rule]]
+symbol = "mCpuHotPlugData"
+field = "SmrrSize"
+validation.type = "non zero"
+
+[[rule]]
+symbol = "mMaxNumberOfCpus"
+validation.type = "non zero"
+
+[[rule]]
+symbol = "mCetSupported"
+validation.type = "content"
+validation.content = [0x00]
+
+# TODO: need to handle these linked lists better
+[[rule]]
+symbol = "mFreeMemoryMapEntryList"
+validation.type = "none"
+
+[[rule]]
+symbol = "mMmMemoryMap"
+validation.type = "none"
+
+[[rule]]
+symbol = "gMemoryMap"
+validation.type = "none"
+
+[[rule]]
+symbol = "gHandleList"
+validation.type = "none"
+
+[[rule]]
+symbol = "mProtocolDatabase"
+validation.type = "none"
+
+[[rule]]
+symbol = "mMmiEntryList"
+validation.type = "none"
+
+[[rule]]
+symbol = "mFwVolList"
+validation.type = "none"
+
+[[rule]]
+symbol = "mDiscoveredList"
+validation.type = "none"
+
+[[rule]]
+symbol = "mMapLevel"
+validation.type = "none"
+
+[[rule]]
+symbol = "mUnblockedMemoryList"
+validation.type = "none"
+
+[[rule]]
+symbol = "mSmmCpuPrivateData"
+field = "SmmCpuHandle"
+validation.type = "mem attr"
+validation.memory_size = 0x10
+validation.must_have = 0x44000
+validation.must_not_have = 0x22000
+
+[[rule]]
+symbol = "mSmmCpuPrivateData"
+field = "SmmCoreEntry"
+validation.type = "self"
+validation.reference = "MmEntryPoint"
+
+[[rule]]
+symbol = "mSmmCpuPrivateData"
+field = "ProcessorInfo"
+validation.type = "mem attr"
+# This is a minimal value, to cover one struct of EFI_PROCESSOR_INFORMATION
+validation.memory_size = 0x30
+validation.must_have = 0x44000
+validation.must_not_have = 0x22000
+
+[[rule]]
+symbol = "mSmmCpuPrivateData"
+field = "Operation"
+validation.type = "mem attr"
+# This is a minimal value, to cover one struct of SMM_CPU_OPERATION
+validation.memory_size = 0x04
+validation.must_have = 0x44000
+validation.must_not_have = 0x22000
+
+[[rule]]
+symbol = "mSmmCpuPrivateData"
+field = "CpuSaveStateSize"
+validation.type = "mem attr"
+# This is a minimal value, to cover one struct of UINTN
+validation.memory_size = 0x08
+validation.must_have = 0x44000
+validation.must_not_have = 0x22000
+
+[[rule]]
+symbol = "mSmmCpuPrivateData"
+field = "CpuSaveState"
+validation.type = "mem attr"
+# This is a minimal value, to cover one struct of VOID*
+validation.memory_size = 0x08
+validation.must_have = 0x44000
+validation.must_not_have = 0x22000
+
+[[rule]]
+symbol = "mSmmCpuPrivateData"
+field = "SmmCoreEntryContext.CurrentlyExecutingCpu"
+validation.type = "none"
+
+[[rule]]
+symbol = "mSmmCpuPrivateData"
+field = "SmmCoreEntryContext.NumberOfCpus"
+validation.type = "non zero"
+
+[[rule]]
+symbol = "mSmmCpuPrivateData"
+field = "SmmCoreEntryContext.CpuSaveStateSize"
+validation.type = "mem attr"
+# This is a minimal value, to cover one struct of UINTN
+validation.memory_size = 0x08
+validation.must_have = 0x44000
+validation.must_not_have = 0x22000
+
+[[rule]]
+symbol = "mSmmCpuPrivateData"
+field = "SmmCoreEntryContext.CpuSaveState"
+validation.type = "mem attr"
+# This is a minimal value, to cover one struct of UINTN
+validation.memory_size = 0x08
+validation.must_have = 0x44000
+validation.must_not_have = 0x22000
+
+[[rule]]
+symbol = "mSmmCpuPrivateData"
+field = "ApWrapperFunc"
+validation.type = "mem attr"
+# This is a minimal value, to cover one struct of PROCEDURE_WRAPPER
+validation.memory_size = 0x10
+validation.must_have = 0x44000
+validation.must_not_have = 0x22000
+
+[[rule]]
+# TODO: Take care of this linked list better
+symbol = "mSmmCpuPrivateData"
+field = "TokenList"
+validation.type = "non zero"
+
+[[rule]]
+symbol = "mSmmCpuPrivateData"
+field = "FirstFreeToken"
+validation.type = "mem attr"
+# This is a minimal value, to cover one struct of PROCEDURE_WRAPPER
+validation.memory_size = 0x10
+validation.must_have = 0x44000
+validation.must_not_have = 0x22000
+
+[[rule]]
+symbol = "mPagingMode"
+validation.type = "content"
+validation.content = [0x03, 0x04, 0x00, 0x00]
+
+[[rule]]
+symbol = "mImagePropertiesPrivateData"
+field = "ImageRecordCount"
+validation.type = "non zero"
+
+[[rule]]
+symbol = "mImagePropertiesPrivateData"
+field = "CodeSegmentCountMax"
+validation.type = "non zero"
+
+[[rule]]
+symbol = "mImagePropertiesPrivateData"
+field = "ImageRecordList"
+validation.type = "non zero"
+
+[[rule]]
+symbol = "mExceptionHandlerData"
+field = "DisplayMessageSpinLock"
+validation.type = "non zero"
+
+[[rule]]
+symbol = "gHobList"
+validation.type = "mem attr"
+validation.memory_size = 0x10000
+validation.must_have = 0x2000
+validation.must_not_have = 0x0
+
+[[rule]]
+symbol = "gMmCoreMailbox"
+validation.type = "mem attr"
+validation.memory_size = 0x1000
+validation.must_have = 0x44000
+validation.must_not_have = 0x22000
+
+[[rule]]
+symbol = "mCoreInitializationComplete"
+validation.type = "content"
+validation.content = [0x01]
+
+[[rule]]
+symbol = "mMmReadyToLockDone"
+validation.type = "content"
+validation.content = [0x01]
+
+[[rule]]
+symbol = "SupervisorToUserDataBuffer"
+validation.type = "mem attr"
+validation.memory_size = 0x1000
+validation.must_have = 0x4000
+validation.must_not_have = 0x62000
+
+[[rule]]
+symbol = "mConfigSmmCodeAccessCheckLock"
+validation.type = "non zero"
+
+[[rule]]
+symbol = "mMsrStarStore"
+validation.type = "mem attr"
+# This is a minimal value, this is at least should be 8 for only 1 core
+validation.memory_size = 0x08
+validation.must_have = 0x44000
+validation.must_not_have = 0x22000
+
+[[rule]]
+symbol = "mMsrStar64Store"
+validation.type = "mem attr"
+# This is a minimal value, this is at least should be 8 for only 1 core
+validation.memory_size = 0x08
+validation.must_have = 0x44000
+validation.must_not_have = 0x22000
+
+[[rule]]
+symbol = "mMsrEferStore"
+validation.type = "mem attr"
+# This is a minimal value, this is at least should be 8 for only 1 core
+validation.memory_size = 0x08
+validation.must_have = 0x44000
+validation.must_not_have = 0x22000
+
+[[rule]]
+symbol = "mCpuToken"
+validation.type = "non zero"
+
+[[rule]]
+symbol = "mMmSupvGsStore"
+validation.type = "mem attr"
+# This is a minimal value, this is at least should be 8 for only 1 core
+validation.memory_size = 0x32
+validation.must_have = 0x44000
+validation.must_not_have = 0x22000
+
+[[rule]]
+symbol = "mCpuExceptionCountBuffer"
+validation.type = "mem attr"
+# This is a minimal value, this is at least should be 1 for only 1 core
+validation.memory_size = 0x01
+validation.must_have = 0x44000
+validation.must_not_have = 0x22000
+
+[[rule]]
+symbol = "mCpuExceptionToken"
+validation.type = "mem attr"
+# This is a minimal value, this is at least should be 1 for only 1 core
+validation.memory_size = 0x01
+validation.must_have = 0x44000
+validation.must_not_have = 0x22000
+
+[[rule]]
+symbol = "gMmUserMmst"
+validation.type = "mem attr"
+validation.memory_size = 0x1000
+validation.must_have = 0x4000
+validation.must_not_have = 0x62000
+
+[[rule]]
+symbol = "gMmCorePrivate"
+validation.type = "mem attr"
+validation.memory_size = 0x1000
+validation.must_have = 0x44000
+validation.must_not_have = 0x22000
+
+[[rule]]
+symbol = "mEfiLocateHandleRequest"
+validation.type = "non zero"
+
+[[rule]]
+symbol = "RegErrorReportJumpPointer"
+validation.type = "mem attr"
+validation.memory_size = 0x08
+validation.must_have = 0x20000
+validation.must_not_have = 0x66000
+
+[[rule]]
+symbol = "RegisteredRing3JumpPointer"
+validation.type = "mem attr"
+validation.memory_size = 0x08
+validation.must_have = 0x20000
+validation.must_not_have = 0x66000
+
+[[rule]]
+symbol = "RegApRing3JumpPointer"
+validation.type = "mem attr"
+validation.memory_size = 0x08
+validation.must_have = 0x20000
+validation.must_not_have = 0x66000