<<<<<<< HEAD
[[rule]]
symbol = "gcSmiInitGdtr"
field = "Base"
validation.type = "self"
validation.reference = "NullSeg"

[[rule]]
symbol = "gcSmiInitGdtr"
field = "Limit"
validation.type = "non zero"

[[rule]]
symbol = "gPatchSmmCr3"
validation.type = "non zero"
offset = -4
size = 4

[[rule]]
symbol = "gPatchSmmCr4"
validation.type = "non zero"
offset = -4
size = 4

[[rule]]
symbol = "gPatchSmmCr0"
validation.type = "content"
validation.content = [0x33, 0x00, 0x00, 0x80]
offset = -4
size = 4

[[rule]]
symbol = "@PatchLongModeOffset"
validation.reference = "@LongMode"
validation.type = "self"
offset = -6
size = 4

[[rule]]
symbol = "gPatchSmmInitStack"
validation.type = "non zero"
offset = -8
size = 8

[[rule]]
symbol = "@L1"
validation.type = "self"
validation.reference = "SmmStartup"
size = 8

[[rule]]
symbol = "gPatchRebasedFlagAddr32"
validation.type = "non zero"
offset = -4
size = 4

[[rule]]
symbol = "gPatchSmmRelocationOriginalAddressPtr32"
validation.type = "self"
validation.reference = "mSmmRelocationOriginalAddress"
offset = -4
size = 4

# TODO: Really should not do this. We need to update
# the flow to not patch these values.
[[rule]]
symbol = "gPatchSmbase"
validation.type = "non zero"
offset = -4
size = 4

[[rule]]
symbol = "gPatchSmiStack"
validation.type = "non zero"
offset = -4
size = 4

[[rule]]
symbol = "gPatchSmiCr3"
validation.type = "non zero"
offset = -4
size = 4

[[rule]]
symbol = "gPatchMsrIa32MiscEnableSupported"
validation.type = "non zero"
offset = -4
size = 4

[[rule]]
symbol = "SmiHandlerIdtrAbsAddr"
validation.type = "self"
validation.reference = "gSmiHandlerIdtr"
size = 8
offset = -8

[[rule]]
symbol = "mPatchCetSupported"
validation.type = "content"
validation.content = [0x00]
offset = -1
size = 1

[[rule]]
symbol = "CpuSmmDebugEntryAbsAddr"
validation.type = "self"
validation.reference = "CpuSmmDebugEntry"
size = 8
offset = -8

[[rule]]
symbol = "SmiRendezvousAbsAddr"
validation.type = "self"
validation.reference = "SmiRendezvous"
size = 8
offset = -8

[[rule]]
symbol = "CpuSmmDebugExitAbsAddr"
validation.type = "self"
validation.reference = "CpuSmmDebugExit"
size = 8
offset = -8

[[rule]]
symbol = "mCetSupportedAbsAddr"
validation.type = "self"
validation.reference = "mCetSupported"
size = 8
offset = -8

[[rule]]
symbol = "mXdSupportedAbsAddr"
validation.type = "self"
validation.reference = "mXdSupported"
size = 8
offset = -8

[[rule]]
symbol = "gcSmiIdtr"
size = 6
validation.type = "non zero"

[[rule]]
symbol = "__security_cookie"
validation.type = "non zero"

[[rule]]
symbol = "gMmCoreMmst"
field = "MmStartupThisAp"
validation.type = "self"
validation.reference = "SmmStartupThisAp"

[[rule]]
symbol = "gMmCoreMmst"
field = "CurrentlyExecutingCpu"
validation.type = "none"

[[rule]]
symbol = "gMmCoreMmst"
field = "NumberOfCpus"
validation.type = "non zero"

[[rule]]
symbol = "gMmCoreMmst"
field = "CpuSaveStateSize"
validation.type = "non zero"

[[rule]]
symbol = "gMmCoreMmst"
field = "CpuSaveState"
validation.type = "non zero"

[[rule]]
symbol = "gMmCoreMmst"
field = "MmConfigurationTable"
validation.type = "non zero"

[[rule]]
symbol = "gMmCoreMmst"
field = "NumberOfTableEntries"
validation.type = "non zero"

[[rule]]
symbol = "mFirstMmi"
validation.type = "content"
validation.content = [0x00]

# TODO: Need to handle this one better
[[rule]]
symbol = "mMmCoreMmiHandlers"
validation.type = "none"
size = 128

[[rule]]
symbol = "mNumberOfCpus"
validation.type = "non zero"

[[rule]]
symbol = "mSmmRebootOnException"
validation.type = "none"

[[rule]]
symbol = "mCpuHotPlugData"
field = "ArrayLength"
validation.type = "non zero"

[[rule]]
symbol = "mCpuHotPlugData"
field = "ApicId"
validation.type = "non zero"

[[rule]]
symbol = "mCpuHotPlugData"
field = "SmBase"
validation.type = "non zero"

[[rule]]
symbol = "mCpuHotPlugData"
field = "SmrrBase"
validation.type = "non zero"

[[rule]]
symbol = "mCpuHotPlugData"
field = "SmrrSize"
validation.type = "non zero"

[[rule]]
symbol = "mMaxNumberOfCpus"
validation.type = "non zero"

[[rule]]
symbol = "mCetSupported"
validation.type = "content"
validation.content = [0x00]

# TODO: need to handle these linked lists better
[[rule]]
symbol = "mFreeMemoryMapEntryList"
validation.type = "none"

[[rule]]
symbol = "mMmMemoryMap"
validation.type = "none"

[[rule]]
symbol = "gMemoryMap"
validation.type = "none"

[[rule]]
symbol = "gHandleList"
validation.type = "none"

[[rule]]
symbol = "mProtocolDatabase"
validation.type = "none"

[[rule]]
symbol = "mMmiEntryList"
validation.type = "none"

[[rule]]
symbol = "mFwVolList"
validation.type = "none"

[[rule]]
symbol = "mDiscoveredList"
validation.type = "none"

[[rule]]
symbol = "mMapLevel"
validation.type = "none"

[[rule]]
symbol = "mSmmCpuPrivateData"
validation.type = "none"

# [[rule]]
# symbol = "mSmmCpuPrivateData"
# field = "SmmCpuHandle"
# validation.type = "non zero"

# [[rule]]
# symbol = "mSmmCpuPrivateData"
# field = "SmmCoreEntry"
# validation.type = "self"
# validation.reference = "MmEntryPoint"

# [[rule]]
# symbol = "mSmmCpuPrivateData"
# field = "ProcessorInfo"
# validation.type = "non zero"

# [[rule]]
# symbol = "mSmmCpuPrivateData"
# field = "Operation"
# validation.type = "non zero"

# [[rule]]
# symbol = "mSmmCpuPrivateData"
# field = "CpuSaveStateSize"
# validation.type = "non zero"

# [[rule]]
# symbol = "mSmmCpuPrivateData"
# field = "CpuSaveState"
# validation.type = "non zero"

# [[rule]]
# symbol = "mSmmCpuPrivateData"
# field = "ApWrapperFunc"
# validation.type = "non zero"

# [[rule]]
# symbol = "mSmmCpuPrivateData"
# field = "TokenList"
# size = 16
# validation.type = "non zero"

# [[rule]]
# symbol = "mSmmCpuPrivateData"
# field = "FirstFreeToken"
# validation.type = "non zero"

[[rule]]
symbol = "mPagingMode"
validation.type = "content"
validation.content = [0x03, 0x04, 0x00, 0x00]

[[rule]]
symbol = "mImagePropertiesPrivateData"
field = "ImageRecordCount"
validation.type = "non zero"

[[rule]]
symbol = "mImagePropertiesPrivateData"
field = "CodeSegmentCountMax"
validation.type = "non zero"

[[rule]]
symbol = "mImagePropertiesPrivateData"
field = "ImageRecordList"
size = 16
validation.type = "non zero"

# TODO: Should be memory attribute
[[rule]]
symbol = "mUnblockedMemoryList"
validation.type = "none"

[[rule]]
symbol = "mExceptionHandlerData"
field = "DisplayMessageSpinLock"
validation.type = "non zero"

# TODO: Should be memory attribute
[[rule]]
symbol = "gHobList"
validation.type = "non zero"

# TODO: Should be memory attribute
[[rule]]
symbol = "gMmCoreMailbox"
validation.type = "non zero"

[[rule]]
symbol = "mCoreInitializationComplete"
validation.type = "content"
validation.content = [0x01]

[[rule]]
symbol = "mMmReadyToLockDone"
validation.type = "content"
validation.content = [0x01]

# TODO: Should be memory attribute
[[rule]]
symbol = "SupervisorToUserDataBuffer"
validation.type = "non zero"

[[rule]]
symbol = "mConfigSmmCodeAccessCheckLock"
validation.type = "non zero"

# TODO: Should be memory attribute
[[rule]]
symbol = "mMsrStarStore"
validation.type = "non zero"

[[rule]]
symbol = "mMsrStar64Store"
validation.type = "non zero"

[[rule]]
symbol = "mMsrEferStore"
validation.type = "non zero"

[[rule]]
symbol = "mCpuToken"
validation.type = "non zero"

[[rule]]
symbol = "mMmSupvGsStore"
validation.type = "non zero"

[[rule]]
symbol = "mCpuExceptionCountBuffer"
validation.type = "non zero"

[[rule]]
symbol = "mCpuExceptionToken"
validation.type = "non zero"

[[rule]]
symbol = "gMmUserMmst"
validation.type = "non zero"

[[rule]]
symbol = "gMmCorePrivate"
validation.type = "non zero"

[[rule]]
symbol = "mEfiLocateHandleRequest"
validation.type = "non zero"

[[rule]]
symbol = "RegErrorReportJumpPointer"
validation.type = "non zero"

[[rule]]
symbol = "RegisteredRing3JumpPointer"
validation.type = "non zero"

[[rule]]
symbol = "RegApRing3JumpPointer"
validation.type = "non zero"
=======
autogen = true
>>>>>>> 981165c2
<|MERGE_RESOLUTION|>--- conflicted
+++ resolved
@@ -1,439 +1,437 @@
-<<<<<<< HEAD
-[[rule]]
-symbol = "gcSmiInitGdtr"
-field = "Base"
-validation.type = "self"
-validation.reference = "NullSeg"
-
-[[rule]]
-symbol = "gcSmiInitGdtr"
-field = "Limit"
-validation.type = "non zero"
-
-[[rule]]
-symbol = "gPatchSmmCr3"
-validation.type = "non zero"
-offset = -4
-size = 4
-
-[[rule]]
-symbol = "gPatchSmmCr4"
-validation.type = "non zero"
-offset = -4
-size = 4
-
-[[rule]]
-symbol = "gPatchSmmCr0"
-validation.type = "content"
-validation.content = [0x33, 0x00, 0x00, 0x80]
-offset = -4
-size = 4
-
-[[rule]]
-symbol = "@PatchLongModeOffset"
-validation.reference = "@LongMode"
-validation.type = "self"
-offset = -6
-size = 4
-
-[[rule]]
-symbol = "gPatchSmmInitStack"
-validation.type = "non zero"
-offset = -8
-size = 8
-
-[[rule]]
-symbol = "@L1"
-validation.type = "self"
-validation.reference = "SmmStartup"
-size = 8
-
-[[rule]]
-symbol = "gPatchRebasedFlagAddr32"
-validation.type = "non zero"
-offset = -4
-size = 4
-
-[[rule]]
-symbol = "gPatchSmmRelocationOriginalAddressPtr32"
-validation.type = "self"
-validation.reference = "mSmmRelocationOriginalAddress"
-offset = -4
-size = 4
-
-# TODO: Really should not do this. We need to update
-# the flow to not patch these values.
-[[rule]]
-symbol = "gPatchSmbase"
-validation.type = "non zero"
-offset = -4
-size = 4
-
-[[rule]]
-symbol = "gPatchSmiStack"
-validation.type = "non zero"
-offset = -4
-size = 4
-
-[[rule]]
-symbol = "gPatchSmiCr3"
-validation.type = "non zero"
-offset = -4
-size = 4
-
-[[rule]]
-symbol = "gPatchMsrIa32MiscEnableSupported"
-validation.type = "non zero"
-offset = -4
-size = 4
-
-[[rule]]
-symbol = "SmiHandlerIdtrAbsAddr"
-validation.type = "self"
-validation.reference = "gSmiHandlerIdtr"
-size = 8
-offset = -8
-
-[[rule]]
-symbol = "mPatchCetSupported"
-validation.type = "content"
-validation.content = [0x00]
-offset = -1
-size = 1
-
-[[rule]]
-symbol = "CpuSmmDebugEntryAbsAddr"
-validation.type = "self"
-validation.reference = "CpuSmmDebugEntry"
-size = 8
-offset = -8
-
-[[rule]]
-symbol = "SmiRendezvousAbsAddr"
-validation.type = "self"
-validation.reference = "SmiRendezvous"
-size = 8
-offset = -8
-
-[[rule]]
-symbol = "CpuSmmDebugExitAbsAddr"
-validation.type = "self"
-validation.reference = "CpuSmmDebugExit"
-size = 8
-offset = -8
-
-[[rule]]
-symbol = "mCetSupportedAbsAddr"
-validation.type = "self"
-validation.reference = "mCetSupported"
-size = 8
-offset = -8
-
-[[rule]]
-symbol = "mXdSupportedAbsAddr"
-validation.type = "self"
-validation.reference = "mXdSupported"
-size = 8
-offset = -8
-
-[[rule]]
-symbol = "gcSmiIdtr"
-size = 6
-validation.type = "non zero"
-
-[[rule]]
-symbol = "__security_cookie"
-validation.type = "non zero"
-
-[[rule]]
-symbol = "gMmCoreMmst"
-field = "MmStartupThisAp"
-validation.type = "self"
-validation.reference = "SmmStartupThisAp"
-
-[[rule]]
-symbol = "gMmCoreMmst"
-field = "CurrentlyExecutingCpu"
-validation.type = "none"
-
-[[rule]]
-symbol = "gMmCoreMmst"
-field = "NumberOfCpus"
-validation.type = "non zero"
-
-[[rule]]
-symbol = "gMmCoreMmst"
-field = "CpuSaveStateSize"
-validation.type = "non zero"
-
-[[rule]]
-symbol = "gMmCoreMmst"
-field = "CpuSaveState"
-validation.type = "non zero"
-
-[[rule]]
-symbol = "gMmCoreMmst"
-field = "MmConfigurationTable"
-validation.type = "non zero"
-
-[[rule]]
-symbol = "gMmCoreMmst"
-field = "NumberOfTableEntries"
-validation.type = "non zero"
-
-[[rule]]
-symbol = "mFirstMmi"
-validation.type = "content"
-validation.content = [0x00]
-
-# TODO: Need to handle this one better
-[[rule]]
-symbol = "mMmCoreMmiHandlers"
-validation.type = "none"
-size = 128
-
-[[rule]]
-symbol = "mNumberOfCpus"
-validation.type = "non zero"
-
-[[rule]]
-symbol = "mSmmRebootOnException"
-validation.type = "none"
-
-[[rule]]
-symbol = "mCpuHotPlugData"
-field = "ArrayLength"
-validation.type = "non zero"
-
-[[rule]]
-symbol = "mCpuHotPlugData"
-field = "ApicId"
-validation.type = "non zero"
-
-[[rule]]
-symbol = "mCpuHotPlugData"
-field = "SmBase"
-validation.type = "non zero"
-
-[[rule]]
-symbol = "mCpuHotPlugData"
-field = "SmrrBase"
-validation.type = "non zero"
-
-[[rule]]
-symbol = "mCpuHotPlugData"
-field = "SmrrSize"
-validation.type = "non zero"
-
-[[rule]]
-symbol = "mMaxNumberOfCpus"
-validation.type = "non zero"
-
-[[rule]]
-symbol = "mCetSupported"
-validation.type = "content"
-validation.content = [0x00]
-
-# TODO: need to handle these linked lists better
-[[rule]]
-symbol = "mFreeMemoryMapEntryList"
-validation.type = "none"
-
-[[rule]]
-symbol = "mMmMemoryMap"
-validation.type = "none"
-
-[[rule]]
-symbol = "gMemoryMap"
-validation.type = "none"
-
-[[rule]]
-symbol = "gHandleList"
-validation.type = "none"
-
-[[rule]]
-symbol = "mProtocolDatabase"
-validation.type = "none"
-
-[[rule]]
-symbol = "mMmiEntryList"
-validation.type = "none"
-
-[[rule]]
-symbol = "mFwVolList"
-validation.type = "none"
-
-[[rule]]
-symbol = "mDiscoveredList"
-validation.type = "none"
-
-[[rule]]
-symbol = "mMapLevel"
-validation.type = "none"
-
-[[rule]]
-symbol = "mSmmCpuPrivateData"
-validation.type = "none"
-
-# [[rule]]
-# symbol = "mSmmCpuPrivateData"
-# field = "SmmCpuHandle"
-# validation.type = "non zero"
-
-# [[rule]]
-# symbol = "mSmmCpuPrivateData"
-# field = "SmmCoreEntry"
-# validation.type = "self"
-# validation.reference = "MmEntryPoint"
-
-# [[rule]]
-# symbol = "mSmmCpuPrivateData"
-# field = "ProcessorInfo"
-# validation.type = "non zero"
-
-# [[rule]]
-# symbol = "mSmmCpuPrivateData"
-# field = "Operation"
-# validation.type = "non zero"
-
-# [[rule]]
-# symbol = "mSmmCpuPrivateData"
-# field = "CpuSaveStateSize"
-# validation.type = "non zero"
-
-# [[rule]]
-# symbol = "mSmmCpuPrivateData"
-# field = "CpuSaveState"
-# validation.type = "non zero"
-
-# [[rule]]
-# symbol = "mSmmCpuPrivateData"
-# field = "ApWrapperFunc"
-# validation.type = "non zero"
-
-# [[rule]]
-# symbol = "mSmmCpuPrivateData"
-# field = "TokenList"
-# size = 16
-# validation.type = "non zero"
-
-# [[rule]]
-# symbol = "mSmmCpuPrivateData"
-# field = "FirstFreeToken"
-# validation.type = "non zero"
-
-[[rule]]
-symbol = "mPagingMode"
-validation.type = "content"
-validation.content = [0x03, 0x04, 0x00, 0x00]
-
-[[rule]]
-symbol = "mImagePropertiesPrivateData"
-field = "ImageRecordCount"
-validation.type = "non zero"
-
-[[rule]]
-symbol = "mImagePropertiesPrivateData"
-field = "CodeSegmentCountMax"
-validation.type = "non zero"
-
-[[rule]]
-symbol = "mImagePropertiesPrivateData"
-field = "ImageRecordList"
-size = 16
-validation.type = "non zero"
-
-# TODO: Should be memory attribute
-[[rule]]
-symbol = "mUnblockedMemoryList"
-validation.type = "none"
-
-[[rule]]
-symbol = "mExceptionHandlerData"
-field = "DisplayMessageSpinLock"
-validation.type = "non zero"
-
-# TODO: Should be memory attribute
-[[rule]]
-symbol = "gHobList"
-validation.type = "non zero"
-
-# TODO: Should be memory attribute
-[[rule]]
-symbol = "gMmCoreMailbox"
-validation.type = "non zero"
-
-[[rule]]
-symbol = "mCoreInitializationComplete"
-validation.type = "content"
-validation.content = [0x01]
-
-[[rule]]
-symbol = "mMmReadyToLockDone"
-validation.type = "content"
-validation.content = [0x01]
-
-# TODO: Should be memory attribute
-[[rule]]
-symbol = "SupervisorToUserDataBuffer"
-validation.type = "non zero"
-
-[[rule]]
-symbol = "mConfigSmmCodeAccessCheckLock"
-validation.type = "non zero"
-
-# TODO: Should be memory attribute
-[[rule]]
-symbol = "mMsrStarStore"
-validation.type = "non zero"
-
-[[rule]]
-symbol = "mMsrStar64Store"
-validation.type = "non zero"
-
-[[rule]]
-symbol = "mMsrEferStore"
-validation.type = "non zero"
-
-[[rule]]
-symbol = "mCpuToken"
-validation.type = "non zero"
-
-[[rule]]
-symbol = "mMmSupvGsStore"
-validation.type = "non zero"
-
-[[rule]]
-symbol = "mCpuExceptionCountBuffer"
-validation.type = "non zero"
-
-[[rule]]
-symbol = "mCpuExceptionToken"
-validation.type = "non zero"
-
-[[rule]]
-symbol = "gMmUserMmst"
-validation.type = "non zero"
-
-[[rule]]
-symbol = "gMmCorePrivate"
-validation.type = "non zero"
-
-[[rule]]
-symbol = "mEfiLocateHandleRequest"
-validation.type = "non zero"
-
-[[rule]]
-symbol = "RegErrorReportJumpPointer"
-validation.type = "non zero"
-
-[[rule]]
-symbol = "RegisteredRing3JumpPointer"
-validation.type = "non zero"
-
-[[rule]]
-symbol = "RegApRing3JumpPointer"
-validation.type = "non zero"
-=======
-autogen = true
->>>>>>> 981165c2
+autogen = true
+
+[[rule]]
+symbol = "gcSmiInitGdtr"
+field = "Base"
+validation.type = "self"
+validation.reference = "NullSeg"
+
+[[rule]]
+symbol = "gcSmiInitGdtr"
+field = "Limit"
+validation.type = "non zero"
+
+[[rule]]
+symbol = "gPatchSmmCr3"
+validation.type = "non zero"
+offset = -4
+size = 4
+
+[[rule]]
+symbol = "gPatchSmmCr4"
+validation.type = "non zero"
+offset = -4
+size = 4
+
+[[rule]]
+symbol = "gPatchSmmCr0"
+validation.type = "content"
+validation.content = [0x33, 0x00, 0x00, 0x80]
+offset = -4
+size = 4
+
+[[rule]]
+symbol = "@PatchLongModeOffset"
+validation.reference = "@LongMode"
+validation.type = "self"
+offset = -6
+size = 4
+
+[[rule]]
+symbol = "gPatchSmmInitStack"
+validation.type = "non zero"
+offset = -8
+size = 8
+
+[[rule]]
+symbol = "@L1"
+validation.type = "self"
+validation.reference = "SmmStartup"
+size = 8
+
+[[rule]]
+symbol = "gPatchRebasedFlagAddr32"
+validation.type = "non zero"
+offset = -4
+size = 4
+
+[[rule]]
+symbol = "gPatchSmmRelocationOriginalAddressPtr32"
+validation.type = "self"
+validation.reference = "mSmmRelocationOriginalAddress"
+offset = -4
+size = 4
+
+# TODO: Really should not do this. We need to update
+# the flow to not patch these values.
+[[rule]]
+symbol = "gPatchSmbase"
+validation.type = "non zero"
+offset = -4
+size = 4
+
+[[rule]]
+symbol = "gPatchSmiStack"
+validation.type = "non zero"
+offset = -4
+size = 4
+
+[[rule]]
+symbol = "gPatchSmiCr3"
+validation.type = "non zero"
+offset = -4
+size = 4
+
+[[rule]]
+symbol = "gPatchMsrIa32MiscEnableSupported"
+validation.type = "non zero"
+offset = -4
+size = 4
+
+[[rule]]
+symbol = "SmiHandlerIdtrAbsAddr"
+validation.type = "self"
+validation.reference = "gSmiHandlerIdtr"
+size = 8
+offset = -8
+
+[[rule]]
+symbol = "mPatchCetSupported"
+validation.type = "content"
+validation.content = [0x00]
+offset = -1
+size = 1
+
+[[rule]]
+symbol = "CpuSmmDebugEntryAbsAddr"
+validation.type = "self"
+validation.reference = "CpuSmmDebugEntry"
+size = 8
+offset = -8
+
+[[rule]]
+symbol = "SmiRendezvousAbsAddr"
+validation.type = "self"
+validation.reference = "SmiRendezvous"
+size = 8
+offset = -8
+
+[[rule]]
+symbol = "CpuSmmDebugExitAbsAddr"
+validation.type = "self"
+validation.reference = "CpuSmmDebugExit"
+size = 8
+offset = -8
+
+[[rule]]
+symbol = "mCetSupportedAbsAddr"
+validation.type = "self"
+validation.reference = "mCetSupported"
+size = 8
+offset = -8
+
+[[rule]]
+symbol = "mXdSupportedAbsAddr"
+validation.type = "self"
+validation.reference = "mXdSupported"
+size = 8
+offset = -8
+
+[[rule]]
+symbol = "gcSmiIdtr"
+size = 6
+validation.type = "non zero"
+
+[[rule]]
+symbol = "__security_cookie"
+validation.type = "non zero"
+
+[[rule]]
+symbol = "gMmCoreMmst"
+field = "MmStartupThisAp"
+validation.type = "self"
+validation.reference = "SmmStartupThisAp"
+
+[[rule]]
+symbol = "gMmCoreMmst"
+field = "CurrentlyExecutingCpu"
+validation.type = "none"
+
+[[rule]]
+symbol = "gMmCoreMmst"
+field = "NumberOfCpus"
+validation.type = "non zero"
+
+[[rule]]
+symbol = "gMmCoreMmst"
+field = "CpuSaveStateSize"
+validation.type = "non zero"
+
+[[rule]]
+symbol = "gMmCoreMmst"
+field = "CpuSaveState"
+validation.type = "non zero"
+
+[[rule]]
+symbol = "gMmCoreMmst"
+field = "MmConfigurationTable"
+validation.type = "non zero"
+
+[[rule]]
+symbol = "gMmCoreMmst"
+field = "NumberOfTableEntries"
+validation.type = "non zero"
+
+[[rule]]
+symbol = "mFirstMmi"
+validation.type = "content"
+validation.content = [0x00]
+
+# TODO: Need to handle this one better
+[[rule]]
+symbol = "mMmCoreMmiHandlers"
+validation.type = "none"
+size = 128
+
+[[rule]]
+symbol = "mNumberOfCpus"
+validation.type = "non zero"
+
+[[rule]]
+symbol = "mSmmRebootOnException"
+validation.type = "none"
+
+[[rule]]
+symbol = "mCpuHotPlugData"
+field = "ArrayLength"
+validation.type = "non zero"
+
+[[rule]]
+symbol = "mCpuHotPlugData"
+field = "ApicId"
+validation.type = "non zero"
+
+[[rule]]
+symbol = "mCpuHotPlugData"
+field = "SmBase"
+validation.type = "non zero"
+
+[[rule]]
+symbol = "mCpuHotPlugData"
+field = "SmrrBase"
+validation.type = "non zero"
+
+[[rule]]
+symbol = "mCpuHotPlugData"
+field = "SmrrSize"
+validation.type = "non zero"
+
+[[rule]]
+symbol = "mMaxNumberOfCpus"
+validation.type = "non zero"
+
+[[rule]]
+symbol = "mCetSupported"
+validation.type = "content"
+validation.content = [0x00]
+
+# TODO: need to handle these linked lists better
+[[rule]]
+symbol = "mFreeMemoryMapEntryList"
+validation.type = "none"
+
+[[rule]]
+symbol = "mMmMemoryMap"
+validation.type = "none"
+
+[[rule]]
+symbol = "gMemoryMap"
+validation.type = "none"
+
+[[rule]]
+symbol = "gHandleList"
+validation.type = "none"
+
+[[rule]]
+symbol = "mProtocolDatabase"
+validation.type = "none"
+
+[[rule]]
+symbol = "mMmiEntryList"
+validation.type = "none"
+
+[[rule]]
+symbol = "mFwVolList"
+validation.type = "none"
+
+[[rule]]
+symbol = "mDiscoveredList"
+validation.type = "none"
+
+[[rule]]
+symbol = "mMapLevel"
+validation.type = "none"
+
+[[rule]]
+symbol = "mSmmCpuPrivateData"
+validation.type = "none"
+
+# [[rule]]
+# symbol = "mSmmCpuPrivateData"
+# field = "SmmCpuHandle"
+# validation.type = "non zero"
+
+# [[rule]]
+# symbol = "mSmmCpuPrivateData"
+# field = "SmmCoreEntry"
+# validation.type = "self"
+# validation.reference = "MmEntryPoint"
+
+# [[rule]]
+# symbol = "mSmmCpuPrivateData"
+# field = "ProcessorInfo"
+# validation.type = "non zero"
+
+# [[rule]]
+# symbol = "mSmmCpuPrivateData"
+# field = "Operation"
+# validation.type = "non zero"
+
+# [[rule]]
+# symbol = "mSmmCpuPrivateData"
+# field = "CpuSaveStateSize"
+# validation.type = "non zero"
+
+# [[rule]]
+# symbol = "mSmmCpuPrivateData"
+# field = "CpuSaveState"
+# validation.type = "non zero"
+
+# [[rule]]
+# symbol = "mSmmCpuPrivateData"
+# field = "ApWrapperFunc"
+# validation.type = "non zero"
+
+# [[rule]]
+# symbol = "mSmmCpuPrivateData"
+# field = "TokenList"
+# size = 16
+# validation.type = "non zero"
+
+# [[rule]]
+# symbol = "mSmmCpuPrivateData"
+# field = "FirstFreeToken"
+# validation.type = "non zero"
+
+[[rule]]
+symbol = "mPagingMode"
+validation.type = "content"
+validation.content = [0x03, 0x04, 0x00, 0x00]
+
+[[rule]]
+symbol = "mImagePropertiesPrivateData"
+field = "ImageRecordCount"
+validation.type = "non zero"
+
+[[rule]]
+symbol = "mImagePropertiesPrivateData"
+field = "CodeSegmentCountMax"
+validation.type = "non zero"
+
+[[rule]]
+symbol = "mImagePropertiesPrivateData"
+field = "ImageRecordList"
+size = 16
+validation.type = "non zero"
+
+# TODO: Should be memory attribute
+[[rule]]
+symbol = "mUnblockedMemoryList"
+validation.type = "none"
+
+[[rule]]
+symbol = "mExceptionHandlerData"
+field = "DisplayMessageSpinLock"
+validation.type = "non zero"
+
+# TODO: Should be memory attribute
+[[rule]]
+symbol = "gHobList"
+validation.type = "non zero"
+
+# TODO: Should be memory attribute
+[[rule]]
+symbol = "gMmCoreMailbox"
+validation.type = "non zero"
+
+[[rule]]
+symbol = "mCoreInitializationComplete"
+validation.type = "content"
+validation.content = [0x01]
+
+[[rule]]
+symbol = "mMmReadyToLockDone"
+validation.type = "content"
+validation.content = [0x01]
+
+# TODO: Should be memory attribute
+[[rule]]
+symbol = "SupervisorToUserDataBuffer"
+validation.type = "non zero"
+
+[[rule]]
+symbol = "mConfigSmmCodeAccessCheckLock"
+validation.type = "non zero"
+
+# TODO: Should be memory attribute
+[[rule]]
+symbol = "mMsrStarStore"
+validation.type = "non zero"
+
+[[rule]]
+symbol = "mMsrStar64Store"
+validation.type = "non zero"
+
+[[rule]]
+symbol = "mMsrEferStore"
+validation.type = "non zero"
+
+[[rule]]
+symbol = "mCpuToken"
+validation.type = "non zero"
+
+[[rule]]
+symbol = "mMmSupvGsStore"
+validation.type = "non zero"
+
+[[rule]]
+symbol = "mCpuExceptionCountBuffer"
+validation.type = "non zero"
+
+[[rule]]
+symbol = "mCpuExceptionToken"
+validation.type = "non zero"
+
+[[rule]]
+symbol = "gMmUserMmst"
+validation.type = "non zero"
+
+[[rule]]
+symbol = "gMmCorePrivate"
+validation.type = "non zero"
+
+[[rule]]
+symbol = "mEfiLocateHandleRequest"
+validation.type = "non zero"
+
+[[rule]]
+symbol = "RegErrorReportJumpPointer"
+validation.type = "non zero"
+
+[[rule]]
+symbol = "RegisteredRing3JumpPointer"
+validation.type = "non zero"
+
+[[rule]]
+symbol = "RegApRing3JumpPointer"
+validation.type = "non zero"