#/** @file
#
#  Standalone MM Ring 3 Broker driver for X64 Platforms
#
#  Copyright (c), Microsoft Corporation.
#
#  SPDX-License-Identifier: BSD-2-Clause-Patent
#
#**/

# This module contains an instance of protocol/handle from StandaloneMmCore and pool memory + guard management from PiSmmCore.

<<<<<<< HEAD
=======
# release/202502
#Track : 00000002 | StandaloneMmPkg/Core/StandaloneMmCore.inf | 887d09c7b82217d50d0b0cf311290739 | 2025-05-23T09-22-55 | a0369d2113577ca80280fb1eeafe3dc7c536d5d8
>>>>>>> a265cf73
# Dev/202405
#Track : 00000002 | StandaloneMmPkg/Core/StandaloneMmCore.inf | fcc0084f42574f4331ad258e53381c93 | 2025-01-27T21-27-02 | f54f113b0b84eb2fec245b97aad60545ba7a554b
# Release/202405
#Track : 00000002 | StandaloneMmPkg/Core/StandaloneMmCore.inf | 6967cd9168f4e96b0df5067c87ad9bc3 | 2025-02-18T23-53-24 | ea000218a1be694999a087d8f12cfb3400a82556

#Override : 00000002 | MdeModulePkg/Core/PiSmmCore/PiSmmCore.inf | a391d46c2a0b5cf66f61056e2f79ae72 | 2024-10-01T17-01-09 | f2547000cccf6f8d37d730498c8f0b5a91ce8d89

[Defines]
  INF_VERSION                    = 0x0001001A
  BASE_NAME                      = MmSupervisorRing3Broker
  FILE_GUID                      = BB3D60C4-210B-4076-B596-3DD298AFEA49
  MODULE_TYPE                    = MM_STANDALONE
  VERSION_STRING                 = 1.0
  PI_SPECIFICATION_VERSION       = 0x00010032
  ENTRY_POINT                    = MmSupervisorRing3BrokerEntry

[Sources]
  Handler/AsmStandaloneRing3JumpPointer.nasm
  Handler/MmHandlerProfileBroker.c
  Handler/MmHandlerProfileBroker.h
  Mem/Mem.h
  Mem/Pool.c
  MmCpu/SyscallMmCpuRing3Broker.c
  MmCpu/SyscallMmCpuRing3Broker.h
  ServiceTable/SyscallMmstRing3Broker.c
  UserHand/Handle.c
  UserHand/Locate.c
  UserHand/Notify.c
  MmSupervisorRing3Broker.c
  MmSupervisorRing3Broker.h

[Packages]
  MdePkg/MdePkg.dec
  MdeModulePkg/MdeModulePkg.dec
  StandaloneMmPkg/StandaloneMmPkg.dec
  MmSupervisorPkg/MmSupervisorPkg.dec

[LibraryClasses]
  BaseMemoryLib
  DebugLib
  StandaloneMmDriverEntryPoint
  SafeIntLib
  MmMemoryProtectionHobLib
  PerformanceLib

[Protocols]
  gEfiMmCpuProtocolGuid                   # PRODUCES
  gMmRing3HandlerReadyProtocol            # PRODUCES

  gEfiDxeMmReadyToLockProtocolGuid        # PRODUCES
  gEfiMmReadyToLockProtocolGuid           # PRODUCES
  gEfiMmEndOfDxeProtocolGuid              # PRODUCES

[Guids]
  gEfiEndOfDxeEventGroupGuid              # PRODUCES
  gEfiEventExitBootServicesGuid
  gEfiEventReadyToBootGuid
  gSmiHandlerProfileGuid                  # PRODUCES

[Pcd]
  gEfiMdeModulePkgTokenSpaceGuid.PcdSmiHandlerProfilePropertyMask

[Depex]
  TRUE
<|MERGE_RESOLUTION|>--- conflicted
+++ resolved
@@ -1,81 +1,78 @@
-#/** @file
-#
-#  Standalone MM Ring 3 Broker driver for X64 Platforms
-#
-#  Copyright (c), Microsoft Corporation.
-#
-#  SPDX-License-Identifier: BSD-2-Clause-Patent
-#
-#**/
-
-# This module contains an instance of protocol/handle from StandaloneMmCore and pool memory + guard management from PiSmmCore.
-
-<<<<<<< HEAD
-=======
-# release/202502
-#Track : 00000002 | StandaloneMmPkg/Core/StandaloneMmCore.inf | 887d09c7b82217d50d0b0cf311290739 | 2025-05-23T09-22-55 | a0369d2113577ca80280fb1eeafe3dc7c536d5d8
->>>>>>> a265cf73
-# Dev/202405
-#Track : 00000002 | StandaloneMmPkg/Core/StandaloneMmCore.inf | fcc0084f42574f4331ad258e53381c93 | 2025-01-27T21-27-02 | f54f113b0b84eb2fec245b97aad60545ba7a554b
-# Release/202405
-#Track : 00000002 | StandaloneMmPkg/Core/StandaloneMmCore.inf | 6967cd9168f4e96b0df5067c87ad9bc3 | 2025-02-18T23-53-24 | ea000218a1be694999a087d8f12cfb3400a82556
-
-#Override : 00000002 | MdeModulePkg/Core/PiSmmCore/PiSmmCore.inf | a391d46c2a0b5cf66f61056e2f79ae72 | 2024-10-01T17-01-09 | f2547000cccf6f8d37d730498c8f0b5a91ce8d89
-
-[Defines]
-  INF_VERSION                    = 0x0001001A
-  BASE_NAME                      = MmSupervisorRing3Broker
-  FILE_GUID                      = BB3D60C4-210B-4076-B596-3DD298AFEA49
-  MODULE_TYPE                    = MM_STANDALONE
-  VERSION_STRING                 = 1.0
-  PI_SPECIFICATION_VERSION       = 0x00010032
-  ENTRY_POINT                    = MmSupervisorRing3BrokerEntry
-
-[Sources]
-  Handler/AsmStandaloneRing3JumpPointer.nasm
-  Handler/MmHandlerProfileBroker.c
-  Handler/MmHandlerProfileBroker.h
-  Mem/Mem.h
-  Mem/Pool.c
-  MmCpu/SyscallMmCpuRing3Broker.c
-  MmCpu/SyscallMmCpuRing3Broker.h
-  ServiceTable/SyscallMmstRing3Broker.c
-  UserHand/Handle.c
-  UserHand/Locate.c
-  UserHand/Notify.c
-  MmSupervisorRing3Broker.c
-  MmSupervisorRing3Broker.h
-
-[Packages]
-  MdePkg/MdePkg.dec
-  MdeModulePkg/MdeModulePkg.dec
-  StandaloneMmPkg/StandaloneMmPkg.dec
-  MmSupervisorPkg/MmSupervisorPkg.dec
-
-[LibraryClasses]
-  BaseMemoryLib
-  DebugLib
-  StandaloneMmDriverEntryPoint
-  SafeIntLib
-  MmMemoryProtectionHobLib
-  PerformanceLib
-
-[Protocols]
-  gEfiMmCpuProtocolGuid                   # PRODUCES
-  gMmRing3HandlerReadyProtocol            # PRODUCES
-
-  gEfiDxeMmReadyToLockProtocolGuid        # PRODUCES
-  gEfiMmReadyToLockProtocolGuid           # PRODUCES
-  gEfiMmEndOfDxeProtocolGuid              # PRODUCES
-
-[Guids]
-  gEfiEndOfDxeEventGroupGuid              # PRODUCES
-  gEfiEventExitBootServicesGuid
-  gEfiEventReadyToBootGuid
-  gSmiHandlerProfileGuid                  # PRODUCES
-
-[Pcd]
-  gEfiMdeModulePkgTokenSpaceGuid.PcdSmiHandlerProfilePropertyMask
-
-[Depex]
-  TRUE
+#/** @file
+#
+#  Standalone MM Ring 3 Broker driver for X64 Platforms
+#
+#  Copyright (c), Microsoft Corporation.
+#
+#  SPDX-License-Identifier: BSD-2-Clause-Patent
+#
+#**/
+
+# This module contains an instance of protocol/handle from StandaloneMmCore and pool memory + guard management from PiSmmCore.
+
+# release/202502
+#Track : 00000002 | StandaloneMmPkg/Core/StandaloneMmCore.inf | 887d09c7b82217d50d0b0cf311290739 | 2025-05-23T09-22-55 | a0369d2113577ca80280fb1eeafe3dc7c536d5d8
+# Dev/202405
+#Track : 00000002 | StandaloneMmPkg/Core/StandaloneMmCore.inf | fcc0084f42574f4331ad258e53381c93 | 2025-01-27T21-27-02 | f54f113b0b84eb2fec245b97aad60545ba7a554b
+# Release/202405
+#Track : 00000002 | StandaloneMmPkg/Core/StandaloneMmCore.inf | 6967cd9168f4e96b0df5067c87ad9bc3 | 2025-02-18T23-53-24 | ea000218a1be694999a087d8f12cfb3400a82556
+
+#Override : 00000002 | MdeModulePkg/Core/PiSmmCore/PiSmmCore.inf | a391d46c2a0b5cf66f61056e2f79ae72 | 2024-10-01T17-01-09 | f2547000cccf6f8d37d730498c8f0b5a91ce8d89
+
+[Defines]
+  INF_VERSION                    = 0x0001001A
+  BASE_NAME                      = MmSupervisorRing3Broker
+  FILE_GUID                      = BB3D60C4-210B-4076-B596-3DD298AFEA49
+  MODULE_TYPE                    = MM_STANDALONE
+  VERSION_STRING                 = 1.0
+  PI_SPECIFICATION_VERSION       = 0x00010032
+  ENTRY_POINT                    = MmSupervisorRing3BrokerEntry
+
+[Sources]
+  Handler/AsmStandaloneRing3JumpPointer.nasm
+  Handler/MmHandlerProfileBroker.c
+  Handler/MmHandlerProfileBroker.h
+  Mem/Mem.h
+  Mem/Pool.c
+  MmCpu/SyscallMmCpuRing3Broker.c
+  MmCpu/SyscallMmCpuRing3Broker.h
+  ServiceTable/SyscallMmstRing3Broker.c
+  UserHand/Handle.c
+  UserHand/Locate.c
+  UserHand/Notify.c
+  MmSupervisorRing3Broker.c
+  MmSupervisorRing3Broker.h
+
+[Packages]
+  MdePkg/MdePkg.dec
+  MdeModulePkg/MdeModulePkg.dec
+  StandaloneMmPkg/StandaloneMmPkg.dec
+  MmSupervisorPkg/MmSupervisorPkg.dec
+
+[LibraryClasses]
+  BaseMemoryLib
+  DebugLib
+  StandaloneMmDriverEntryPoint
+  SafeIntLib
+  MmMemoryProtectionHobLib
+  PerformanceLib
+
+[Protocols]
+  gEfiMmCpuProtocolGuid                   # PRODUCES
+  gMmRing3HandlerReadyProtocol            # PRODUCES
+
+  gEfiDxeMmReadyToLockProtocolGuid        # PRODUCES
+  gEfiMmReadyToLockProtocolGuid           # PRODUCES
+  gEfiMmEndOfDxeProtocolGuid              # PRODUCES
+
+[Guids]
+  gEfiEndOfDxeEventGroupGuid              # PRODUCES
+  gEfiEventExitBootServicesGuid
+  gEfiEventReadyToBootGuid
+  gSmiHandlerProfileGuid                  # PRODUCES
+
+[Pcd]
+  gEfiMdeModulePkgTokenSpaceGuid.PcdSmiHandlerProfilePropertyMask
+
+[Depex]
+  TRUE