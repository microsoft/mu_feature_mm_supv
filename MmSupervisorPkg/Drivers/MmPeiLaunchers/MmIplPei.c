--- conflicted
+++ resolved
@@ -1,1148 +1,1062 @@
-/** @file
-  MM IPL in PEI that produces MM related PPIs and load the MM Core into MMRAM
-
-  Copyright (c) 2009 - 2018, Intel Corporation. All rights reserved.<BR>
-  Copyright (c) Microsoft Corporation.
-  SPDX-License-Identifier: BSD-2-Clause-Patent
-
-**/
-
-#include <StandaloneMm.h>
-#include <PiPei.h>
-
-#include <Protocol/SmmCommunication.h>
-#include <Ppi/MmAccess.h>
-#include <Ppi/MmControl.h>
-#include <Ppi/SmmCommunication.h>
-#include <Ppi/EndOfPeiPhase.h>
-#include <Ppi/MmConfiguration.h> // MU_CHANGE: Added MM configuration PPI
-
-#include <Guid/MmCommBuffer.h>
-#include <Guid/MmCommonRegion.h>
-#include <Guid/EventGroup.h>
-#include <Guid/LoadModuleAtFixedAddress.h>
-#include <Guid/MmSupervisorRequestData.h> // MU_CHANGE: MM_SUPV: Added MM Supervisor request data structure
-#include <Guid/MmramMemoryReserve.h>
-
-#include <Library/BaseLib.h>
-#include <Library/HobLib.h>
-#include <Library/BaseMemoryLib.h>
-#include <Library/PeCoffLib.h>
-#include <Library/CacheMaintenanceLib.h>
-#include <Library/MemoryAllocationLib.h>
-#include <Library/DebugLib.h>
-#include <Library/PcdLib.h>
-#include <Library/ReportStatusCodeLib.h>
-#include <Library/PeiServicesLib.h>
-#include <Library/PeiServicesTablePointerLib.h>
-#include <Library/PeCoffGetEntryPointLib.h>
-#include <Library/PanicLib.h>
-
-#include <Library/SafeIntLib.h>           // MU_CHANGE: BZ3398
-#include <Library/SecurityLockAuditLib.h> // MSCHANGE
-#include <Library/MtrrLib.h>              // MU_CHANGE: MM_SUPV: Mark cachability for MMRAM regions
-
-#include "Common/CommonHeader.h"
-#include "Common/MmIplCommon.h"
-#ifdef MDE_CPU_IA32
-  #include "IA32/X64Loader.h"
-#endif
-
-#define SMRAM_CAPABILITIES  (EFI_MEMORY_WB | EFI_MEMORY_UC)
-
-//
-// Function prototypes from produced PPIs
-//
-
-/**
-  Communicates with a registered handler.
-
-  This function provides a service to send and receive messages from a registered UEFI service.
-
-  @param[in] This                The EFI_PEI_SMM_COMMUNICATION_PPI instance.
-  @param[in] CommBuffer          A pointer to the buffer to convey into SMRAM.
-  @param[in] CommSize            The size of the data buffer being passed in.On exit, the size of data
-                                 being returned. Zero if the handler does not wish to reply with any data.
-
-  @retval EFI_SUCCESS            The message was successfully posted.
-  @retval EFI_INVALID_PARAMETER  The CommBuffer was NULL.
-**/
-EFI_STATUS
-EFIAPI
-SmmCommunicationCommunicate (
-  IN CONST EFI_PEI_SMM_COMMUNICATION_PPI  *This,
-  IN OUT VOID                             *CommBuffer,
-  IN OUT UINTN                            *CommSize
-  );
-
-/**
-  This is the callback function on end of PEI.
-
-  This callback is used for call MmEndOfPeiHandler in standalone MM core.
-
-<<<<<<< HEAD
-=======
-  @param[in] This                The MM_SUPERVISOR_COMMUNICATION_PPI instance.
-  @param[in] CommBuffer          A pointer to the buffer to convey into SMRAM.
-  @param[in] CommSize            The size of the data buffer being passed in.On exit, the size of data
-                                 being returned. Zero if the handler does not wish to reply with any data.
-
-  @retval EFI_SUCCESS            The message was successfully posted.
-  @retval EFI_INVALID_PARAMETER  The CommBuffer was NULL.
-**/
-EFI_STATUS
-EFIAPI
-SupvCommunicationCommunicate (
-  IN CONST MM_SUPERVISOR_COMMUNICATION_PPI  *This,
-  IN OUT VOID                               *CommBuffer,
-  IN OUT UINTN                              *CommSize OPTIONAL
-  );
-
-/**
-  This is the callback function on end of PEI.
-
->>>>>>> 2878bc41
-  This callback is used for call MmEndOfPeiHandler in standalone MM core.
-
-  @param  PeiServices      Indirect reference to the PEI Services Table.
-  @param  NotifyDescriptor Address of the notification descriptor data structure.
-  @param  Ppi              Address of the PPI that was installed.
-
-  @return Status of the notification.
-          The status code returned from this function is ignored.
-
-**/
-EFI_STATUS
-EFIAPI
-EndOfPeiCallback (
-  IN EFI_PEI_SERVICES           **PeiServices,
-  IN EFI_PEI_NOTIFY_DESCRIPTOR  *NotifyDescriptor,
-  IN VOID                       *Ppi
-  );
-
-//
-// MM Communication PPI instance
-//
-EFI_PEI_SMM_COMMUNICATION_PPI  mSmmCommunication = {
-  .Communicate = SmmCommunicationCommunicate
-};
-
-//
-// List of PPIs to be installed at the success of MM foundation setup
-//
-STATIC EFI_PEI_PPI_DESCRIPTOR  mPeiMmIplPpiList[] =
-{
-  {
-    (EFI_PEI_PPI_DESCRIPTOR_PPI | EFI_PEI_PPI_DESCRIPTOR_TERMINATE_LIST),
-    &gEfiPeiSmmCommunicationPpiGuid,
-    &mSmmCommunication
-  }
-};
-
-//
-// SMM IPL global variables
-//
-EFI_PEI_MM_CONTROL_PPI  *mSmmControl;
-EFI_PEI_MM_ACCESS_PPI   *mSmmAccess;
-EFI_MMRAM_DESCRIPTOR    *mCurrentMmramRange;
-EFI_PHYSICAL_ADDRESS    mMmramCacheBase;
-UINT64                  mMmramCacheSize;
-
-// MU_CHANGE: Loaded Fixed Address information is unsupported
-// EFI_LOAD_FIXED_ADDRESS_CONFIGURATION_TABLE    *mLMFAConfigurationTable = NULL;
-
-//
-// Table of PPI notification and GUIDed Event notifications that the SMM IPL requires
-//
-STATIC EFI_PEI_NOTIFY_DESCRIPTOR  mPeiMmIplNotifyList =
-{
-  //
-  // Declare event notification on Exit Boot Services Event Group.  This is used to inform the SMM Core
-  // to notify SMM driver that system enter exit boot services.
-  //
-  (EFI_PEI_PPI_DESCRIPTOR_NOTIFY_CALLBACK | EFI_PEI_PPI_DESCRIPTOR_TERMINATE_LIST),
-  &gEfiEndOfPeiSignalPpiGuid,
-  EndOfPeiCallback
-};
-
-// MU_CHANGE: Abstracted function implementation of MmControl->Trigger for PEI
-
-/**
-  Abstraction layer for MM Control Trigger under various environments (PEI & DXE).
-  The IPL driver will implement this functionality to be used by MM Communication
-  routine.
-
-  @retval Others            See definition of EFI_MM_ACTIVATE.
-
- **/
-EFI_STATUS
-InternalMmControlTrigger (
-  VOID
-  )
-{
-  return mSmmControl->Trigger ((EFI_PEI_SERVICES **)GetPeiServicesTablePointer (), mSmmControl, NULL, NULL, FALSE, 0);
-}
-
-/**
-  Find the maximum SMRAM cache range that covers the range specified by MmramRange.
-
-  This function searches and joins all adjacent ranges of MmramRange into a range to be cached.
-
-  @param   MmramRange       The SMRAM range to search from.
-  @param   MmramCacheBase   The returned cache range base.
-  @param   MmramCacheSize   The returned cache range size.
-
-**/
-VOID
-GetMmramCacheRange (
-  IN  EFI_MMRAM_DESCRIPTOR  *MmramRange,
-  IN  EFI_MMRAM_DESCRIPTOR  *MmramRanges,
-  IN  UINTN                 MmramRangeCount,
-  OUT EFI_PHYSICAL_ADDRESS  *MmramCacheBase,
-  OUT UINT64                *MmramCacheSize
-  )
-{
-  UINTN                 Index;
-  EFI_PHYSICAL_ADDRESS  RangeCpuStart;
-  UINT64                RangePhysicalSize;
-  BOOLEAN               FoundAdjacentRange;
-
-  *MmramCacheBase = MmramRange->CpuStart;
-  *MmramCacheSize = MmramRange->PhysicalSize;
-
-  do {
-    FoundAdjacentRange = FALSE;
-    for (Index = 0; (UINT64)Index < MmramRangeCount; Index++) {
-      RangeCpuStart     = MmramRanges[Index].CpuStart;
-      RangePhysicalSize = MmramRanges[Index].PhysicalSize;
-      if ((RangeCpuStart < *MmramCacheBase) && (*MmramCacheBase == (RangeCpuStart + RangePhysicalSize))) {
-        *MmramCacheBase    = RangeCpuStart;
-        *MmramCacheSize   += RangePhysicalSize;
-        FoundAdjacentRange = TRUE;
-      } else if (((*MmramCacheBase + *MmramCacheSize) == RangeCpuStart) && (RangePhysicalSize > 0)) {
-        *MmramCacheSize   += RangePhysicalSize;
-        FoundAdjacentRange = TRUE;
-      }
-    }
-  } while (FoundAdjacentRange);
-}
-
-/**
-  Communicates with a registered handler.
-
-  This function provides a service to send and receive messages from a registered
-  UEFI service.  This function is part of the SMM Communication PPI that may
-  be called in physical mode prior to SetVirtualAddressMap() and in virtual mode
-  after SetVirtualAddressMap().
-
-  @param[in] This                The EFI_SMM_COMMUNICATION_PPI instance.
-  @param[in, out] CommBuffer     A pointer to the buffer to convey into SMRAM.
-  @param[in, out] CommSize       The size of the data buffer being passed in. On exit, the size of data
-                                 being returned. Zero if the handler does not wish to reply with any data.
-                                 This parameter is optional and may be NULL.
-
-  @retval EFI_SUCCESS            The message was successfully posted.
-  @retval EFI_INVALID_PARAMETER  The CommBuffer was NULL.
-  @retval EFI_BAD_BUFFER_SIZE    The buffer is too large for the MM implementation.
-                                 If this error is returned, the MessageLength field
-                                 in the CommBuffer header or the integer pointed by
-                                 CommSize, are updated to reflect the maximum payload
-                                 size the implementation can accommodate.
-  @retval EFI_ACCESS_DENIED      The CommunicateBuffer parameter or CommSize parameter,
-                                 if not omitted, are in address range that cannot be
-                                 accessed by the MM environment.
-
-**/
-EFI_STATUS
-EFIAPI
-SmmCommunicationCommunicate (
-  IN CONST EFI_PEI_SMM_COMMUNICATION_PPI  *This,
-  IN OUT VOID                             *CommBuffer,
-  IN OUT UINTN                            *CommSize
-  )
-{
-  // MU_CHANGE: MM_SUPV: Abstracted implementation to SmmCommunicationCommunicateWorker for
-  // DXE and PEI, Supervisor and User.
-  return SmmCommunicationCommunicateWorker (FALSE, CommBuffer, CommSize);
-}
-
-/**
-  This is the callback function on end of PEI.
-
-  This callback is used for call MmEndOfPeiHandler in standalone MM core.
-
-  @param  PeiServices      Indirect reference to the PEI Services Table.
-  @param  NotifyDescriptor Address of the notification descriptor data structure.
-  @param  Ppi              Address of the PPI that was installed.
-
-  @return Status of the notification.
-          The status code returned from this function is ignored.
-
-**/
-EFI_STATUS
-EFIAPI
-EndOfPeiCallback (
-  IN EFI_PEI_SERVICES           **PeiServices,
-  IN EFI_PEI_NOTIFY_DESCRIPTOR  *NotifyDescriptor,
-  IN VOID                       *Ppi
-  )
-{
-  if (NotifyDescriptor == NULL) {
-    return EFI_INVALID_PARAMETER;
-  }
-
-  // MU_CHANGE: Abstracted implementation to SmmIplGuidedEventNotifyWork for DXE and PEI
-  return SmmIplGuidedEventNotifyWorker (&gEfiMmEndOfPeiProtocol);
-<<<<<<< HEAD
-=======
-}
-
-// MU_CHANGE Starts: MM_SUPV: Will immediately signal MM core to dispatch MM drivers
-
-/**
-  Invokes the MM core to dispatch drivers from inside MM environment. This
-  function will only be called after MM foundation is successfully set.
-
-  @return Status of the notification.
-          The status code returned from this function is ignored.
-**/
-EFI_STATUS
-EFIAPI
-MmDriverDispatchNotify (
-  VOID
-  )
-{
-  UINTN       Size;
-  EFI_STATUS  Status;
-
-  // MU_CHANGE: MM_SUPV: Driver dispatcher command only deals with supervisor
-  mCommunicateHeader = (EFI_MM_COMMUNICATE_HEADER *)mMmSupvCommonBuffer;
-
-  //
-  // Use Guid to initialize EFI_MM_COMMUNICATE_HEADER structure
-  // Clear the buffer passed into the Software SMI.  This buffer will return
-  // the status of the SMM Core Dispatcher.
-  //
-  CopyGuid (&(mCommunicateHeader->HeaderGuid), &gMmSupervisorDriverDispatchGuid);
-
-  //
-  // This is actually an empty payload command, but the EFI_MM_COMMUNICATE_HEADER structure
-  // comes with a payload of at least one byte. So we set the MessageLength to 1 and
-  // the first byte to 0.
-  //
-  mCommunicateHeader->MessageLength = 1;
-  mCommunicateHeader->Data[0]       = 0;
-
-  //
-  // Generate the Software SMI and return the result
-  //
-  Size   = sizeof (EFI_MM_COMMUNICATE_HEADER);
-  Status = SupvCommunicationCommunicate (&mMmSupvCommunication, mCommunicateHeader, &Size);
-
-  //
-  // Return if there is no request to restart the MM Core Dispatcher
-  //
-  if (Status != EFI_SUCCESS) {
-    DEBUG ((DEBUG_ERROR, "MM Driver Dispatch failed (%r)\n", Status));
-    return Status;
-  }
-
-  //
-  // Get the status returned from the MM Core Dispatcher
-  //
-  if (Size >= sizeof (EFI_STATUS)) {
-    Status = *(EFI_STATUS *)mCommunicateHeader->Data;
-  } else {
-    Status = EFI_DEVICE_ERROR;
-  }
-
-  return Status;
->>>>>>> 2878bc41
-}
-
-// MU_CHANGE Starts: The MM core address found routine is updated with PEI services
-
-/**
-  Searches MmCore in all published firmware Volumes and loads the first
-  instance that contains MmCore.
-
-  @param[in]  Buffer    Placeholder for address of MM core located by this routine.
-
-  @retval EFI_SUCCESS   This function located MM core successfully.
-  @retval Others        Errors returned by PeiServices routines.
-
-**/
-EFI_STATUS
-MmIplPeiFindMmCore (
-  OUT VOID  **Buffer
-  )
-{
-  EFI_STATUS           Status;
-  UINTN                Instance;
-  EFI_PEI_FV_HANDLE    VolumeHandle;
-  EFI_PEI_FILE_HANDLE  FileHandle;
-
-  Instance = 0;
-  while (TRUE) {
-    //
-    // Traverse all firmware volume instances
-    //
-    Status = PeiServicesFfsFindNextVolume (Instance, &VolumeHandle);
-    //
-    // If some error occurs here, then we cannot find any firmware
-    // volume that may contain MmCore.
-    //
-    if (EFI_ERROR (Status)) {
-      REPORT_STATUS_CODE (EFI_PROGRESS_CODE, (EFI_SOFTWARE_PEI_MODULE | EFI_SW_PEI_CORE_EC_DXE_CORRUPT));
-      ASSERT_EFI_ERROR (Status);
-      break;
-    }
-
-    //
-    // Find the MmCore file type from the beginning in this firmware volume.
-    //
-    FileHandle = NULL;
-    Status     = PeiServicesFfsFindNextFile (EFI_FV_FILETYPE_MM_CORE_STANDALONE, VolumeHandle, &FileHandle);
-    if (!EFI_ERROR (Status)) {
-      //
-      // Find MmCore FileHandle in this volume, then we skip other firmware volume and
-      // return the FileHandle. Search Section now.
-      //
-      Status = PeiServicesFfsFindSectionData (EFI_SECTION_PE32, FileHandle, Buffer);
-      if (EFI_ERROR (Status)) {
-        break;
-      }
-
-      return EFI_SUCCESS;
-      break;
-    }
-
-    //
-    // We cannot find MmCore in this firmware volume, then search the next volume.
-    //
-    Instance++;
-  }
-
-  return Status;
-}
-
-/**
-  Find largest unallocated MMRAM in current MMRAM descriptor block
-
-  @param[in, out] LagestMmramRangeIndex  Lagest mmram range index.
-  @param[in]      CurrentBlock           Current MMRAM descriptor block.
-
-**/
-VOID
-FindLargestMmramRange (
-  IN OUT UINTN                       *LagestMmramRangeIndex,
-  IN EFI_MMRAM_HOB_DESCRIPTOR_BLOCK  *CurrentBlock
-  )
-{
-  UINTN                 Index;
-  UINT64                MaxSize;
-  BOOLEAN               Found;
-  EFI_MMRAM_DESCRIPTOR  *MmramRanges;
-
-  MmramRanges = CurrentBlock->Descriptor;
-
-  //
-  // Find largest Mmram range.
-  //
-  Found = FALSE;
-  for (Index = 0, MaxSize = SIZE_256KB - EFI_PAGE_SIZE; Index < CurrentBlock->NumberOfMmReservedRegions; Index++) {
-    //
-    // Skip any MMRAM region that is already allocated, needs testing, or needs ECC initialization
-    //
-    if ((MmramRanges[Index].RegionState & (EFI_ALLOCATED | EFI_NEEDS_TESTING | EFI_NEEDS_ECC_INITIALIZATION)) != 0) {
-      continue;
-    }
-
-    if (MmramRanges[Index].CpuStart >= BASE_1MB) {
-      if ((MmramRanges[Index].CpuStart + MmramRanges[Index].PhysicalSize) <= BASE_4GB) {
-        if (MmramRanges[Index].PhysicalSize >= MaxSize) {
-          Found                  = TRUE;
-          *LagestMmramRangeIndex = Index;
-          MaxSize                = MmramRanges[Index].PhysicalSize;
-        }
-      }
-    }
-  }
-
-  if (Found == FALSE) {
-    DEBUG ((DEBUG_ERROR, "Not found largest unlocated MMRAM\n"));
-    ASSERT (FALSE);
-    CpuDeadLoop ();
-  }
-
-  return;
-}
-
-/**
-  Allocate available MMRAM for MM core image.
-
-  @param[in]  Pages                     Page count of MM core image.
-
-  @return  EFI_PHYSICAL_ADDRESS         Address for MM core image to be loaded in MMRAM.
-**/
-EFI_PHYSICAL_ADDRESS
-MmIplAllocateMmramPage (
-  IN  UINTN  Pages
-  )
-{
-  UINTN                           LagestMmramRangeIndex;
-  UINT32                          FullMmramRangeCount;
-  EFI_HOB_GUID_TYPE               *MmramInfoHob;
-  EFI_MMRAM_DESCRIPTOR            *Largest;
-  EFI_MMRAM_DESCRIPTOR            *Allocated;
-  EFI_MMRAM_DESCRIPTOR            *FullMmramRanges;
-  EFI_MMRAM_HOB_DESCRIPTOR_BLOCK  *CurrentBlock;
-  EFI_MMRAM_HOB_DESCRIPTOR_BLOCK  *NewDescriptorBlock;
-
-  MmramInfoHob = GetFirstGuidHob (&gEfiSmmSmramMemoryGuid);
-  if (MmramInfoHob == NULL) {
-    ASSERT (MmramInfoHob != NULL);
-    DEBUG ((DEBUG_WARN, "SmramMemoryReserve HOB not found\n"));
-    return 0;
-  }
-
-  CurrentBlock = (EFI_MMRAM_HOB_DESCRIPTOR_BLOCK *)(GET_GUID_HOB_DATA (MmramInfoHob));
-
-  //
-  // 1. Find largest unallocated MMRAM region
-  //
-  FindLargestMmramRange (&LagestMmramRangeIndex, CurrentBlock);
-  ASSERT (LagestMmramRangeIndex < CurrentBlock->NumberOfMmReservedRegions);
-
-  //
-  // 2. Split the largest region and mark the allocated region as ALLOCATED
-  //
-  FullMmramRangeCount = CurrentBlock->NumberOfMmReservedRegions + 1;
-  NewDescriptorBlock  = (EFI_MMRAM_HOB_DESCRIPTOR_BLOCK *)BuildGuidHob (
-                                                            &gEfiSmmSmramMemoryGuid,
-                                                            sizeof (EFI_MMRAM_HOB_DESCRIPTOR_BLOCK) + ((FullMmramRangeCount - 1) * sizeof (EFI_MMRAM_DESCRIPTOR))
-                                                            );
-  ASSERT (NewDescriptorBlock != NULL);
-
-  NewDescriptorBlock->NumberOfMmReservedRegions = FullMmramRangeCount;
-  FullMmramRanges                               = NewDescriptorBlock->Descriptor;
-
-  //
-  // Get current MMRAM descriptors and fill to the full MMRAM ranges
-  //
-  CopyMem (NewDescriptorBlock->Descriptor, CurrentBlock->Descriptor, CurrentBlock->NumberOfMmReservedRegions * sizeof (EFI_MMRAM_DESCRIPTOR));
-
-  Largest = &FullMmramRanges[LagestMmramRangeIndex];
-  ASSERT ((Largest->PhysicalSize & EFI_PAGE_MASK) == 0);
-  ASSERT (Largest->PhysicalSize > EFI_PAGES_TO_SIZE (Pages));
-
-  Allocated = &NewDescriptorBlock->Descriptor[NewDescriptorBlock->NumberOfMmReservedRegions - 1];
-
-  //
-  // Allocate MMRAM
-  //
-  Largest->PhysicalSize   -= EFI_PAGES_TO_SIZE (Pages);
-  Allocated->CpuStart      = Largest->CpuStart + Largest->PhysicalSize;
-  Allocated->PhysicalStart = Largest->PhysicalStart + Largest->PhysicalSize;
-  Allocated->RegionState   = Largest->RegionState | EFI_ALLOCATED;
-  Allocated->PhysicalSize  = EFI_PAGES_TO_SIZE (Pages);
-
-  //
-  // Scrub old one
-  //
-  ZeroMem (&MmramInfoHob->Name, sizeof (MmramInfoHob->Name));
-
-  return Allocated->CpuStart;
-}
-
-// MU_CHANGE Ends
-
-/**
-  Load the SMM Core image into SMRAM and executes the SMM Core from SMRAM.
-
-  @param[in, out] MmramRange            Descriptor for the range of SMRAM to reload the
-                                        currently executing image, the rang of SMRAM to
-                                        hold SMM Core will be excluded.
-  @param[in, out] MmramRangeSmmCore     Descriptor for the range of SMRAM to hold SMM Core.
-
-  @return  EFI_STATUS
-
-**/
-EFI_STATUS
-ExecuteMmCoreFromMmram (
-  IN OUT EFI_MMRAM_DESCRIPTOR  *MmramRange,
-  IN OUT EFI_MMRAM_DESCRIPTOR  *MmramRangeSmmCore
-  )
-{
-  EFI_STATUS                            Status;
-  VOID                                  *SourceBuffer;
-  PE_COFF_LOADER_IMAGE_CONTEXT          ImageContext;
-  UINTN                                 PageCount;
-  STANDALONE_MM_FOUNDATION_ENTRY_POINT  EntryPoint;
-  VOID                                  *HobStart;
-
-  DEBUG ((DEBUG_INFO, "%a Enters...\n", __func__));
-  //
-  // Search all Firmware Volumes for a PE/COFF image in a file of type MM_CORE_STANDALONE
-  //
-  SourceBuffer = NULL;
-  // MU_CHANGE: The MM core address found routine is updated with PEI services
-  Status = MmIplPeiFindMmCore (&SourceBuffer);
-  if (EFI_ERROR (Status)) {
-    DEBUG ((DEBUG_ERROR, "%a Failed to find MM core file - %r...\n", __func__, Status));
-    goto Exit;
-  }
-
-  //
-  // Initialize ImageContext
-  //
-  ImageContext.Handle    = SourceBuffer;
-  ImageContext.ImageRead = PeCoffLoaderImageReadFromMemory;
-
-  //
-  // Get information about the image being loaded
-  //
-  Status = PeCoffLoaderGetImageInfo (&ImageContext);
-  if (EFI_ERROR (Status)) {
-    return Status;
-  }
-
-  // MU_CHANGE: Loaded Fixed Address information is unsupported
-  //
-  // if Loading module at Fixed Address feature is enabled, the SMM core driver will be loaded to
-  // the address assigned by build tool.
-  //
-  //
-  // Allocate memory for the image being loaded from unallocated mmram range
-  //
-  PageCount = (UINTN)EFI_SIZE_TO_PAGES ((UINTN)ImageContext.ImageSize + ImageContext.SectionAlignment);
-
-  ImageContext.ImageAddress = MmIplAllocateMmramPage (PageCount);
-  if (ImageContext.ImageAddress == 0) {
-    return EFI_NOT_FOUND;
-  }
-
-  ImageContext.ImageAddress += ImageContext.SectionAlignment - 1;
-  ImageContext.ImageAddress &= ~((EFI_PHYSICAL_ADDRESS)ImageContext.SectionAlignment - 1);
-
-  //
-  // Print debug message showing SMM Core load address.
-  //
-  // MS_CHANGE_304324
-  if (DebugCodeEnabled ()) {
-    DEBUG ((DEBUG_INFO, "SMM IPL loading SMM Core at SMRAM address %p\n", (VOID *)(UINTN)ImageContext.ImageAddress));
-  } else {
-    DEBUG ((DEBUG_ERROR, "SMM IPL loading SMM Core (PiSmmCore.efi)\n"));
-  }
-
-  // END
-
-  //
-  // Load the image to our new buffer
-  //
-  Status = PeCoffLoaderLoadImage (&ImageContext);
-  if (!EFI_ERROR (Status)) {
-    //
-    // Relocate the image in our new buffer
-    //
-    Status = PeCoffLoaderRelocateImage (&ImageContext);
-    if (!EFI_ERROR (Status)) {
-      //
-      // Flush the instruction cache so the image data are written before we execute it
-      //
-      InvalidateInstructionCacheRange ((VOID *)(UINTN)ImageContext.ImageAddress, (UINTN)ImageContext.ImageSize);
-
-      //
-      // Print debug message showing SMM Core entry point address.
-      //
-      DEBUG ((DEBUG_INFO, "SMM IPL calling SMM Core at SMRAM address %p\n", (VOID *)(UINTN)ImageContext.EntryPoint));
-
-      // MU_CHANGE Starts: To load x64 MM foundation, mode switch is needed
-      EntryPoint = (STANDALONE_MM_FOUNDATION_ENTRY_POINT)(UINTN)ImageContext.EntryPoint;
-
-      BuildModuleHob (
-        &gMmSupervisorCoreGuid,
-        ImageContext.ImageAddress,
-        (UINT64)EFI_PAGES_TO_SIZE (PageCount),
-        (EFI_PHYSICAL_ADDRESS)(UINTN)ImageContext.EntryPoint
-        );
-
-      HobStart = GetHobList ();
- #ifdef MDE_CPU_IA32
-      //
-      // Thunk to x64 then execute image , and then come back...
-      //
-      DEBUG ((DEBUG_INFO, "%a Need to switch mode in order to execute MM core...\n", __func__));
-      Status = SetMmFoundationInX64Relay (EntryPoint, HobStart);
- #else
-      //
-      // Execute image directly
-      //
-      DEBUG ((DEBUG_INFO, "%a Easy mode, load it directly...\n", __func__));
-      Status = EntryPoint (HobStart);
- #endif
-      // MU_CHANGE Ends
-    }
-  }
-
-Exit:
-  //
-  // Always free memory allocated by GetFileBufferByFilePath ()
-  //
-  if (SourceBuffer != NULL) {
-    FreePool (SourceBuffer);
-  }
-
-  return Status;
-}
-
-/**
-  SMM split SMRAM entry.
-
-  @param[in, out] RangeToCompare             Pointer to EFI_MMRAM_DESCRIPTOR to compare.
-  @param[in, out] ReservedRangeToCompare     Pointer to EFI_MM_RESERVED_MMRAM_REGION to compare.
-  @param[out]     Ranges                     Output pointer to hold split EFI_MMRAM_DESCRIPTOR entry.
-  @param[in, out] RangeCount                 Pointer to range count.
-  @param[out]     ReservedRanges             Output pointer to hold split EFI_MM_RESERVED_MMRAM_REGION entry.
-  @param[in, out] ReservedRangeCount         Pointer to reserved range count.
-  @param[out]     FinalRanges                Output pointer to hold split final EFI_MMRAM_DESCRIPTOR entry
-                                             that no need to be split anymore.
-  @param[in, out] FinalRangeCount            Pointer to final range count.
-
-**/
-VOID
-SmmSplitMmramEntry (
-  IN OUT EFI_MMRAM_DESCRIPTOR          *RangeToCompare,
-  IN OUT EFI_MM_RESERVED_MMRAM_REGION  *ReservedRangeToCompare,
-  OUT    EFI_MMRAM_DESCRIPTOR          *Ranges,
-  IN OUT UINTN                         *RangeCount,
-  OUT    EFI_MM_RESERVED_MMRAM_REGION  *ReservedRanges,
-  IN OUT UINTN                         *ReservedRangeCount,
-  OUT    EFI_MMRAM_DESCRIPTOR          *FinalRanges,
-  IN OUT UINTN                         *FinalRangeCount
-  )
-{
-  UINT64  RangeToCompareEnd;
-  UINT64  ReservedRangeToCompareEnd;
-
-  RangeToCompareEnd         = RangeToCompare->CpuStart + RangeToCompare->PhysicalSize;
-  ReservedRangeToCompareEnd = ReservedRangeToCompare->MmramReservedStart + ReservedRangeToCompare->MmramReservedSize;
-
-  if ((RangeToCompare->CpuStart >= ReservedRangeToCompare->MmramReservedStart) &&
-      (RangeToCompare->CpuStart < ReservedRangeToCompareEnd))
-  {
-    if (RangeToCompareEnd < ReservedRangeToCompareEnd) {
-      //
-      // RangeToCompare  ReservedRangeToCompare
-      //                 ----                    ----    --------------------------------------
-      //                 |  |                    |  | -> 1. ReservedRangeToCompare
-      // ----            |  |                    |--|    --------------------------------------
-      // |  |            |  |                    |  |
-      // |  |            |  |                    |  | -> 2. FinalRanges[*FinalRangeCount] and increment *FinalRangeCount
-      // |  |            |  |                    |  |       RangeToCompare->PhysicalSize = 0
-      // ----            |  |                    |--|    --------------------------------------
-      //                 |  |                    |  | -> 3. ReservedRanges[*ReservedRangeCount] and increment *ReservedRangeCount
-      //                 ----                    ----    --------------------------------------
-      //
-
-      //
-      // 1. Update ReservedRangeToCompare.
-      //
-      ReservedRangeToCompare->MmramReservedSize = RangeToCompare->CpuStart - ReservedRangeToCompare->MmramReservedStart;
-      //
-      // 2. Update FinalRanges[FinalRangeCount] and increment *FinalRangeCount.
-      //    Zero RangeToCompare->PhysicalSize.
-      //
-      FinalRanges[*FinalRangeCount].CpuStart      = RangeToCompare->CpuStart;
-      FinalRanges[*FinalRangeCount].PhysicalStart = RangeToCompare->PhysicalStart;
-      FinalRanges[*FinalRangeCount].RegionState   = RangeToCompare->RegionState | EFI_ALLOCATED;
-      FinalRanges[*FinalRangeCount].PhysicalSize  = RangeToCompare->PhysicalSize;
-      *FinalRangeCount                           += 1;
-      RangeToCompare->PhysicalSize                = 0;
-      //
-      // 3. Update ReservedRanges[*ReservedRangeCount] and increment *ReservedRangeCount.
-      //
-      ReservedRanges[*ReservedRangeCount].MmramReservedStart = FinalRanges[*FinalRangeCount - 1].CpuStart + FinalRanges[*FinalRangeCount - 1].PhysicalSize;
-      ReservedRanges[*ReservedRangeCount].MmramReservedSize  = ReservedRangeToCompareEnd - RangeToCompareEnd;
-      *ReservedRangeCount                                   += 1;
-    } else {
-      //
-      // RangeToCompare  ReservedRangeToCompare
-      //                 ----                    ----    --------------------------------------
-      //                 |  |                    |  | -> 1. ReservedRangeToCompare
-      // ----            |  |                    |--|    --------------------------------------
-      // |  |            |  |                    |  |
-      // |  |            |  |                    |  | -> 2. FinalRanges[*FinalRangeCount] and increment *FinalRangeCount
-      // |  |            |  |                    |  |
-      // |  |            ----                    |--|    --------------------------------------
-      // |  |                                    |  | -> 3. RangeToCompare
-      // ----                                    ----    --------------------------------------
-      //
-
-      //
-      // 1. Update ReservedRangeToCompare.
-      //
-      ReservedRangeToCompare->MmramReservedSize = RangeToCompare->CpuStart - ReservedRangeToCompare->MmramReservedStart;
-      //
-      // 2. Update FinalRanges[FinalRangeCount] and increment *FinalRangeCount.
-      //
-      FinalRanges[*FinalRangeCount].CpuStart      = RangeToCompare->CpuStart;
-      FinalRanges[*FinalRangeCount].PhysicalStart = RangeToCompare->PhysicalStart;
-      FinalRanges[*FinalRangeCount].RegionState   = RangeToCompare->RegionState | EFI_ALLOCATED;
-      FinalRanges[*FinalRangeCount].PhysicalSize  = ReservedRangeToCompareEnd - RangeToCompare->CpuStart;
-      *FinalRangeCount                           += 1;
-      //
-      // 3. Update RangeToCompare.
-      //
-      RangeToCompare->CpuStart      += FinalRanges[*FinalRangeCount - 1].PhysicalSize;
-      RangeToCompare->PhysicalStart += FinalRanges[*FinalRangeCount - 1].PhysicalSize;
-      RangeToCompare->PhysicalSize  -= FinalRanges[*FinalRangeCount - 1].PhysicalSize;
-    }
-  } else if ((ReservedRangeToCompare->MmramReservedStart >= RangeToCompare->CpuStart) &&
-             (ReservedRangeToCompare->MmramReservedStart < RangeToCompareEnd))
-  {
-    if (ReservedRangeToCompareEnd < RangeToCompareEnd) {
-      //
-      // RangeToCompare  ReservedRangeToCompare
-      // ----                                    ----    --------------------------------------
-      // |  |                                    |  | -> 1. RangeToCompare
-      // |  |            ----                    |--|    --------------------------------------
-      // |  |            |  |                    |  |
-      // |  |            |  |                    |  | -> 2. FinalRanges[*FinalRangeCount] and increment *FinalRangeCount
-      // |  |            |  |                    |  |       ReservedRangeToCompare->MmramReservedSize = 0
-      // |  |            ----                    |--|    --------------------------------------
-      // |  |                                    |  | -> 3. Ranges[*RangeCount] and increment *RangeCount
-      // ----                                    ----    --------------------------------------
-      //
-
-      //
-      // 1. Update RangeToCompare.
-      //
-      RangeToCompare->PhysicalSize = ReservedRangeToCompare->MmramReservedStart - RangeToCompare->CpuStart;
-      //
-      // 2. Update FinalRanges[FinalRangeCount] and increment *FinalRangeCount.
-      //    ReservedRangeToCompare->MmramReservedSize = 0
-      //
-      FinalRanges[*FinalRangeCount].CpuStart      = ReservedRangeToCompare->MmramReservedStart;
-      FinalRanges[*FinalRangeCount].PhysicalStart = RangeToCompare->PhysicalStart + RangeToCompare->PhysicalSize;
-      FinalRanges[*FinalRangeCount].RegionState   = RangeToCompare->RegionState | EFI_ALLOCATED;
-      FinalRanges[*FinalRangeCount].PhysicalSize  = ReservedRangeToCompare->MmramReservedSize;
-      *FinalRangeCount                           += 1;
-      ReservedRangeToCompare->MmramReservedSize   = 0;
-      //
-      // 3. Update Ranges[*RangeCount] and increment *RangeCount.
-      //
-      Ranges[*RangeCount].CpuStart      = FinalRanges[*FinalRangeCount - 1].CpuStart + FinalRanges[*FinalRangeCount - 1].PhysicalSize;
-      Ranges[*RangeCount].PhysicalStart = FinalRanges[*FinalRangeCount - 1].PhysicalStart + FinalRanges[*FinalRangeCount - 1].PhysicalSize;
-      Ranges[*RangeCount].RegionState   = RangeToCompare->RegionState;
-      Ranges[*RangeCount].PhysicalSize  = RangeToCompareEnd - ReservedRangeToCompareEnd;
-      *RangeCount                      += 1;
-    } else {
-      //
-      // RangeToCompare  ReservedRangeToCompare
-      // ----                                    ----    --------------------------------------
-      // |  |                                    |  | -> 1. RangeToCompare
-      // |  |            ----                    |--|    --------------------------------------
-      // |  |            |  |                    |  |
-      // |  |            |  |                    |  | -> 2. FinalRanges[*FinalRangeCount] and increment *FinalRangeCount
-      // |  |            |  |                    |  |
-      // ----            |  |                    |--|    --------------------------------------
-      //                 |  |                    |  | -> 3. ReservedRangeToCompare
-      //                 ----                    ----    --------------------------------------
-      //
-
-      //
-      // 1. Update RangeToCompare.
-      //
-      RangeToCompare->PhysicalSize = ReservedRangeToCompare->MmramReservedStart - RangeToCompare->CpuStart;
-      //
-      // 2. Update FinalRanges[FinalRangeCount] and increment *FinalRangeCount.
-      //    ReservedRangeToCompare->MmramReservedSize = 0
-      //
-      FinalRanges[*FinalRangeCount].CpuStart      = ReservedRangeToCompare->MmramReservedStart;
-      FinalRanges[*FinalRangeCount].PhysicalStart = RangeToCompare->PhysicalStart + RangeToCompare->PhysicalSize;
-      FinalRanges[*FinalRangeCount].RegionState   = RangeToCompare->RegionState | EFI_ALLOCATED;
-      FinalRanges[*FinalRangeCount].PhysicalSize  = RangeToCompareEnd - ReservedRangeToCompare->MmramReservedStart;
-      *FinalRangeCount                           += 1;
-      //
-      // 3. Update ReservedRangeToCompare.
-      //
-      ReservedRangeToCompare->MmramReservedStart += FinalRanges[*FinalRangeCount - 1].PhysicalSize;
-      ReservedRangeToCompare->MmramReservedSize  -= FinalRanges[*FinalRangeCount - 1].PhysicalSize;
-    }
-  }
-}
-
-/**
-  Returns if SMRAM range and SMRAM reserved range are overlapped.
-
-  @param[in] RangeToCompare             Pointer to EFI_MMRAM_DESCRIPTOR to compare.
-  @param[in] ReservedRangeToCompare     Pointer to EFI_MM_RESERVED_MMRAM_REGION to compare.
-
-  @retval TRUE  There is overlap.
-  @retval TRUE  Math error.
-  @retval FALSE There is no overlap.
-
-**/
-BOOLEAN
-SmmIsMmramOverlap (
-  IN EFI_MMRAM_DESCRIPTOR          *RangeToCompare,
-  IN EFI_MM_RESERVED_MMRAM_REGION  *ReservedRangeToCompare
-  )
-{
-  UINT64   RangeToCompareEnd;
-  UINT64   ReservedRangeToCompareEnd;
-  BOOLEAN  IsOverUnderflow1;
-  BOOLEAN  IsOverUnderflow2;
-
-  // Check for over or underflow.
-  IsOverUnderflow1 = EFI_ERROR (
-                       SafeUint64Add (
-                         (UINT64)RangeToCompare->CpuStart,
-                         RangeToCompare->PhysicalSize,
-                         &RangeToCompareEnd
-                         )
-                       );
-  IsOverUnderflow2 = EFI_ERROR (
-                       SafeUint64Add (
-                         (UINT64)ReservedRangeToCompare->MmramReservedStart,
-                         ReservedRangeToCompare->MmramReservedSize,
-                         &ReservedRangeToCompareEnd
-                         )
-                       );
-  if (IsOverUnderflow1 || IsOverUnderflow2) {
-    return TRUE;
-  }
-
-  if ((RangeToCompare->CpuStart >= ReservedRangeToCompare->MmramReservedStart) &&
-      (RangeToCompare->CpuStart < ReservedRangeToCompareEnd))
-  {
-    return TRUE;
-  } else if ((ReservedRangeToCompare->MmramReservedStart >= RangeToCompare->CpuStart) &&
-             (ReservedRangeToCompare->MmramReservedStart < RangeToCompareEnd))
-  {
-    return TRUE;
-  }
-
-  return FALSE;
-}
-
-/**
-  The Entry Point for PEI MM IPL
-
-  Load MM Core into MMRAM, register MM Core entry point for SMIs, install
-  MM Communication PPI (both for user and supervisor), and register for the
-  critical events required to coordinate between PEI and MM environments.
-
-  @param[in]  FileHandle    Not used.
-  @param[in]  PeiServices   General purpose services available to every PEIM.
-
-  @retval EFI_SUCCESS       The entry point is executed successfully.
-  @retval Other             Some error occurred when executing this entry point.
-
-**/
-EFI_STATUS
-EFIAPI
-MmIplPeiEntry (
-  IN       EFI_PEI_FILE_HANDLE  FileHandle,
-  IN CONST EFI_PEI_SERVICES     **PeiServices
-  )
-{
-  EFI_STATUS              Status;
-  UINTN                   Index;
-  UINT64                  MaxSize;
-  UINTN                   Size;
-  UINTN                   MmramRangeCount;
-  EFI_MMRAM_DESCRIPTOR    *MmramRanges;
-  MTRR_MEMORY_CACHE_TYPE  CacheAttribute;
-  EFI_MEMORY_DESCRIPTOR   CommunicationRegion;
-
-  Status = PeiServicesRegisterForShadow (FileHandle);
-
-  if (!EFI_ERROR (Status)) {
-    return EFI_SUCCESS;
-  }
-
-  // MU_CHANGE: MM_SUPV: Initialize Comm buffer from HOBs first
-  Status = InitializeCommunicationBufferFromHob (
-             &CommunicationRegion
-             );
-  if (EFI_ERROR (Status)) {
-    DEBUG ((DEBUG_INFO, "%a Failed to initialize communication buffer from HOBs - %r\n", __func__, Status));
-    return Status;
-  }
-
-  //
-  // Get SMM Access PPI
-  //
-  Status = (*PeiServices)->LocatePpi (
-                             PeiServices,
-                             &gEfiPeiMmAccessPpiGuid,
-                             0,
-                             NULL,
-                             (VOID **)&mSmmAccess
-                             );
-  ASSERT_EFI_ERROR (Status);
-
-  //
-  // Get SMM Control PPI
-  //
-  Status = (*PeiServices)->LocatePpi (
-                             PeiServices,
-                             &gEfiPeiMmControlPpiGuid,
-                             0,
-                             NULL,
-                             (VOID **)&mSmmControl
-                             );
-  ASSERT_EFI_ERROR (Status);
-
-  //
-  // Open all SMRAM ranges
-  //
-  // MU_CHANGE Starts: Need to iterate through all MMRAMs to open one at a time for PPI interface
-  Size   = 0;
-  Status = mSmmAccess->GetCapabilities ((EFI_PEI_SERVICES **)PeiServices, mSmmAccess, &Size, NULL);
-  if (Status != EFI_BUFFER_TOO_SMALL) {
-    // This is not right...
-    ASSERT (FALSE);
-    return EFI_DEVICE_ERROR;
-  }
-
-  MmramRanges = AllocatePool (Size);
-  if (MmramRanges == NULL) {
-    ASSERT (MmramRanges != NULL);
-    return EFI_OUT_OF_RESOURCES;
-  }
-
-  Status = mSmmAccess->GetCapabilities ((EFI_PEI_SERVICES **)PeiServices, mSmmAccess, &Size, MmramRanges);
-  if (EFI_ERROR (Status)) {
-    DEBUG ((DEBUG_ERROR, "SMM IPL failed to get SMRAM capabilities - %r\n", Status));
-    ASSERT (FALSE);
-    return Status;
-  }
-
-  MmramRangeCount = Size / sizeof (EFI_MMRAM_DESCRIPTOR);
-  for (Index = 0; Index < MmramRangeCount; Index++) {
-    Status = mSmmAccess->Open ((EFI_PEI_SERVICES **)PeiServices, mSmmAccess, Index);
-    if (EFI_ERROR (Status)) {
-      DEBUG ((DEBUG_ERROR, "SMM IPL failed to open SMRAM windows index %d - %r\n", Index, Status));
-      ASSERT (FALSE);
-      return Status;
-    }
-  }
-
-  // MU_CHANGE Ends
-
-  //
-  // Print debug message that the SMRAM window is now open.
-  //
-  DEBUG ((DEBUG_INFO, "SMM IPL opened %d SMRAM windows\n", Index));
-
-  //
-  // Find the largest SMRAM range between 1MB and 4GB that is at least 256KB - 4K in size
-  //
-  mCurrentMmramRange = NULL;
-  for (Index = 0, MaxSize = SIZE_256KB - EFI_PAGE_SIZE; (UINT64)Index < MmramRangeCount; Index++) {
-    //
-    // Skip any SMRAM region that is already allocated, needs testing, or needs ECC initialization
-    //
-    if ((MmramRanges[Index].RegionState & (EFI_ALLOCATED | EFI_NEEDS_TESTING | EFI_NEEDS_ECC_INITIALIZATION)) != 0) {
-      continue;
-    }
-
-    if (MmramRanges[Index].CpuStart >= BASE_1MB) {
-      if ((MmramRanges[Index].CpuStart + MmramRanges[Index].PhysicalSize - 1) <= MAX_ADDRESS) {
-        if (MmramRanges[Index].PhysicalSize >= MaxSize) {
-          MaxSize            = MmramRanges[Index].PhysicalSize;
-          mCurrentMmramRange = &MmramRanges[Index];
-        }
-      }
-    }
-  }
-
-  if (mCurrentMmramRange != NULL) {
-    //
-    // Print debug message showing SMRAM window that will be used by SMM IPL and SMM Core
-    //
-    DEBUG ((
-      DEBUG_INFO,
-      "SMM IPL found SMRAM window %p - %p\n",
-      (VOID *)(UINTN)mCurrentMmramRange->CpuStart,
-      (VOID *)(UINTN)(mCurrentMmramRange->CpuStart + mCurrentMmramRange->PhysicalSize - 1)
-      ));
-
-    GetMmramCacheRange (mCurrentMmramRange, MmramRanges, MmramRangeCount, &mMmramCacheBase, &mMmramCacheSize);
-    // MU_CHANGE: MM_SUPV: Memory space descriptor marking is directly using MTRR registers
-    //
-    // Make sure we can change the desired memory attributes.
-    //
-    CacheAttribute = MtrrGetMemoryAttribute (mMmramCacheBase);
-    if (CacheAttribute != CacheWriteBack) {
-      // If current Mmram cache is not WB, set it this way during init
-      Status = MtrrSetMemoryAttribute (mMmramCacheBase, mMmramCacheSize, CacheWriteBack);
-      if (EFI_ERROR (Status)) {
-        DEBUG ((DEBUG_ERROR, "Could not set MMRAM cache region to WB - %r\n", Status));
-        ASSERT (FALSE);
-        return Status;
-      }
-    }
-
-    //
-    // Load SMM Core into SMRAM and execute it from SMRAM
-    //
-    Status = ExecuteMmCoreFromMmram (
-               mCurrentMmramRange,
-               &MmramRanges[MmramRangeCount - 1]
-               );
-    if (EFI_ERROR (Status)) {
-      //
-      // Print error message that the SMM Core failed to be loaded and executed.
-      //
-      DEBUG ((DEBUG_ERROR, "SMM IPL could not load and execute SMM Core from SMRAM\n"));
-      ASSERT_EFI_ERROR (Status);
-
-      // MU_CHANGE: SUPV: Memory space descriptor reverting uses MTRR for cachability update
-      //
-      // Attempt to reset SMRAM cacheability to UC
-      //
-      Status = MtrrSetMemoryAttribute (mMmramCacheBase, mMmramCacheSize, CacheUncacheable);
-      if (EFI_ERROR (Status)) {
-        DEBUG ((DEBUG_ERROR, "Could not reset MMRAM cache region back to UC - %r\n", Status));
-        ASSERT (FALSE);
-        return Status;
-      }
-    }
-  } else {
-    //
-    // Print error message that there are not enough SMRAM resources to load the SMM Core.
-    //
-    DEBUG ((DEBUG_ERROR, "SMM IPL could not find a large enough SMRAM region to load SMM Core\n"));
-  }
-
-  //
-  // If the SMM Core could not be loaded then close SMRAM window, free allocated
-  // resources, and return an error so SMM IPL will be unloaded.
-  //
-  if ((mCurrentMmramRange == NULL) || EFI_ERROR (Status)) {
-    //
-    // Free all allocated resources
-    //
-    FreePool ((VOID *)MmramRanges);
-
-    return EFI_UNSUPPORTED;
-  }
-
-  //
-  // Install MM Communication and Supervisor MM Communication PPI
-  //
-  Status = (*PeiServices)->InstallPpi (PeiServices, mPeiMmIplPpiList);
-  ASSERT_EFI_ERROR (Status);
-
-  //
-  // Create the set of ppi and event notifications that the SMM IPL requires
-  //
-  Status = (*PeiServices)->NotifyPpi (PeiServices, &mPeiMmIplNotifyList);
-  ASSERT_EFI_ERROR (Status);
-
-  return EFI_SUCCESS;
-}
+/** @file
+  MM IPL in PEI that produces MM related PPIs and load the MM Core into MMRAM
+
+  Copyright (c) 2009 - 2018, Intel Corporation. All rights reserved.<BR>
+  Copyright (c) Microsoft Corporation.
+  SPDX-License-Identifier: BSD-2-Clause-Patent
+
+**/
+
+#include <StandaloneMm.h>
+#include <PiPei.h>
+
+#include <Protocol/SmmCommunication.h>
+#include <Ppi/MmAccess.h>
+#include <Ppi/MmControl.h>
+#include <Ppi/SmmCommunication.h>
+#include <Ppi/EndOfPeiPhase.h>
+#include <Ppi/MmConfiguration.h> // MU_CHANGE: Added MM configuration PPI
+
+#include <Guid/MmCommBuffer.h>
+#include <Guid/MmCommonRegion.h>
+#include <Guid/EventGroup.h>
+#include <Guid/LoadModuleAtFixedAddress.h>
+#include <Guid/MmSupervisorRequestData.h> // MU_CHANGE: MM_SUPV: Added MM Supervisor request data structure
+#include <Guid/MmramMemoryReserve.h>
+
+#include <Library/BaseLib.h>
+#include <Library/HobLib.h>
+#include <Library/BaseMemoryLib.h>
+#include <Library/PeCoffLib.h>
+#include <Library/CacheMaintenanceLib.h>
+#include <Library/MemoryAllocationLib.h>
+#include <Library/DebugLib.h>
+#include <Library/PcdLib.h>
+#include <Library/ReportStatusCodeLib.h>
+#include <Library/PeiServicesLib.h>
+#include <Library/PeiServicesTablePointerLib.h>
+#include <Library/PeCoffGetEntryPointLib.h>
+#include <Library/PanicLib.h>
+
+#include <Library/SafeIntLib.h>           // MU_CHANGE: BZ3398
+#include <Library/SecurityLockAuditLib.h> // MSCHANGE
+#include <Library/MtrrLib.h>              // MU_CHANGE: MM_SUPV: Mark cachability for MMRAM regions
+
+#include "Common/CommonHeader.h"
+#include "Common/MmIplCommon.h"
+#ifdef MDE_CPU_IA32
+  #include "IA32/X64Loader.h"
+#endif
+
+#define SMRAM_CAPABILITIES  (EFI_MEMORY_WB | EFI_MEMORY_UC)
+
+//
+// Function prototypes from produced PPIs
+//
+
+/**
+  Communicates with a registered handler.
+
+  This function provides a service to send and receive messages from a registered UEFI service.
+
+  @param[in] This                The EFI_PEI_SMM_COMMUNICATION_PPI instance.
+  @param[in] CommBuffer          A pointer to the buffer to convey into SMRAM.
+  @param[in] CommSize            The size of the data buffer being passed in.On exit, the size of data
+                                 being returned. Zero if the handler does not wish to reply with any data.
+
+  @retval EFI_SUCCESS            The message was successfully posted.
+  @retval EFI_INVALID_PARAMETER  The CommBuffer was NULL.
+**/
+EFI_STATUS
+EFIAPI
+SmmCommunicationCommunicate (
+  IN CONST EFI_PEI_SMM_COMMUNICATION_PPI  *This,
+  IN OUT VOID                             *CommBuffer,
+  IN OUT UINTN                            *CommSize
+  );
+
+/**
+  This is the callback function on end of PEI.
+
+  This callback is used for call MmEndOfPeiHandler in standalone MM core.
+
+  This callback is used for call MmEndOfPeiHandler in standalone MM core.
+
+
+  @param  PeiServices      Indirect reference to the PEI Services Table.
+  @param  NotifyDescriptor Address of the notification descriptor data structure.
+  @param  Ppi              Address of the PPI that was installed.
+
+  @return Status of the notification.
+          The status code returned from this function is ignored.
+
+**/
+EFI_STATUS
+EFIAPI
+EndOfPeiCallback (
+  IN EFI_PEI_SERVICES           **PeiServices,
+  IN EFI_PEI_NOTIFY_DESCRIPTOR  *NotifyDescriptor,
+  IN VOID                       *Ppi
+  );
+
+//
+// MM Communication PPI instance
+//
+EFI_PEI_SMM_COMMUNICATION_PPI  mSmmCommunication = {
+  .Communicate = SmmCommunicationCommunicate
+};
+
+//
+// List of PPIs to be installed at the success of MM foundation setup
+//
+STATIC EFI_PEI_PPI_DESCRIPTOR  mPeiMmIplPpiList[] =
+{
+  {
+    (EFI_PEI_PPI_DESCRIPTOR_PPI | EFI_PEI_PPI_DESCRIPTOR_TERMINATE_LIST),
+    &gEfiPeiSmmCommunicationPpiGuid,
+    &mSmmCommunication
+  }
+};
+
+//
+// SMM IPL global variables
+//
+EFI_PEI_MM_CONTROL_PPI  *mSmmControl;
+EFI_PEI_MM_ACCESS_PPI   *mSmmAccess;
+EFI_MMRAM_DESCRIPTOR    *mCurrentMmramRange;
+EFI_PHYSICAL_ADDRESS    mMmramCacheBase;
+UINT64                  mMmramCacheSize;
+
+// MU_CHANGE: Loaded Fixed Address information is unsupported
+// EFI_LOAD_FIXED_ADDRESS_CONFIGURATION_TABLE    *mLMFAConfigurationTable = NULL;
+
+//
+// Table of PPI notification and GUIDed Event notifications that the SMM IPL requires
+//
+STATIC EFI_PEI_NOTIFY_DESCRIPTOR  mPeiMmIplNotifyList =
+{
+  //
+  // Declare event notification on Exit Boot Services Event Group.  This is used to inform the SMM Core
+  // to notify SMM driver that system enter exit boot services.
+  //
+  (EFI_PEI_PPI_DESCRIPTOR_NOTIFY_CALLBACK | EFI_PEI_PPI_DESCRIPTOR_TERMINATE_LIST),
+  &gEfiEndOfPeiSignalPpiGuid,
+  EndOfPeiCallback
+};
+
+// MU_CHANGE: Abstracted function implementation of MmControl->Trigger for PEI
+
+/**
+  Abstraction layer for MM Control Trigger under various environments (PEI & DXE).
+  The IPL driver will implement this functionality to be used by MM Communication
+  routine.
+
+  @retval Others            See definition of EFI_MM_ACTIVATE.
+
+ **/
+EFI_STATUS
+InternalMmControlTrigger (
+  VOID
+  )
+{
+  return mSmmControl->Trigger ((EFI_PEI_SERVICES **)GetPeiServicesTablePointer (), mSmmControl, NULL, NULL, FALSE, 0);
+}
+
+/**
+  Find the maximum SMRAM cache range that covers the range specified by MmramRange.
+
+  This function searches and joins all adjacent ranges of MmramRange into a range to be cached.
+
+  @param   MmramRange       The SMRAM range to search from.
+  @param   MmramCacheBase   The returned cache range base.
+  @param   MmramCacheSize   The returned cache range size.
+
+**/
+VOID
+GetMmramCacheRange (
+  IN  EFI_MMRAM_DESCRIPTOR  *MmramRange,
+  IN  EFI_MMRAM_DESCRIPTOR  *MmramRanges,
+  IN  UINTN                 MmramRangeCount,
+  OUT EFI_PHYSICAL_ADDRESS  *MmramCacheBase,
+  OUT UINT64                *MmramCacheSize
+  )
+{
+  UINTN                 Index;
+  EFI_PHYSICAL_ADDRESS  RangeCpuStart;
+  UINT64                RangePhysicalSize;
+  BOOLEAN               FoundAdjacentRange;
+
+  *MmramCacheBase = MmramRange->CpuStart;
+  *MmramCacheSize = MmramRange->PhysicalSize;
+
+  do {
+    FoundAdjacentRange = FALSE;
+    for (Index = 0; (UINT64)Index < MmramRangeCount; Index++) {
+      RangeCpuStart     = MmramRanges[Index].CpuStart;
+      RangePhysicalSize = MmramRanges[Index].PhysicalSize;
+      if ((RangeCpuStart < *MmramCacheBase) && (*MmramCacheBase == (RangeCpuStart + RangePhysicalSize))) {
+        *MmramCacheBase    = RangeCpuStart;
+        *MmramCacheSize   += RangePhysicalSize;
+        FoundAdjacentRange = TRUE;
+      } else if (((*MmramCacheBase + *MmramCacheSize) == RangeCpuStart) && (RangePhysicalSize > 0)) {
+        *MmramCacheSize   += RangePhysicalSize;
+        FoundAdjacentRange = TRUE;
+      }
+    }
+  } while (FoundAdjacentRange);
+}
+
+/**
+  Communicates with a registered handler.
+
+  This function provides a service to send and receive messages from a registered
+  UEFI service.  This function is part of the SMM Communication PPI that may
+  be called in physical mode prior to SetVirtualAddressMap() and in virtual mode
+  after SetVirtualAddressMap().
+
+  @param[in] This                The EFI_SMM_COMMUNICATION_PPI instance.
+  @param[in, out] CommBuffer     A pointer to the buffer to convey into SMRAM.
+  @param[in, out] CommSize       The size of the data buffer being passed in. On exit, the size of data
+                                 being returned. Zero if the handler does not wish to reply with any data.
+                                 This parameter is optional and may be NULL.
+
+  @retval EFI_SUCCESS            The message was successfully posted.
+  @retval EFI_INVALID_PARAMETER  The CommBuffer was NULL.
+  @retval EFI_BAD_BUFFER_SIZE    The buffer is too large for the MM implementation.
+                                 If this error is returned, the MessageLength field
+                                 in the CommBuffer header or the integer pointed by
+                                 CommSize, are updated to reflect the maximum payload
+                                 size the implementation can accommodate.
+  @retval EFI_ACCESS_DENIED      The CommunicateBuffer parameter or CommSize parameter,
+                                 if not omitted, are in address range that cannot be
+                                 accessed by the MM environment.
+
+**/
+EFI_STATUS
+EFIAPI
+SmmCommunicationCommunicate (
+  IN CONST EFI_PEI_SMM_COMMUNICATION_PPI  *This,
+  IN OUT VOID                             *CommBuffer,
+  IN OUT UINTN                            *CommSize
+  )
+{
+  // MU_CHANGE: MM_SUPV: Abstracted implementation to SmmCommunicationCommunicateWorker for
+  // DXE and PEI, Supervisor and User.
+  return SmmCommunicationCommunicateWorker (FALSE, CommBuffer, CommSize);
+}
+
+/**
+  This is the callback function on end of PEI.
+
+  This callback is used for call MmEndOfPeiHandler in standalone MM core.
+
+  @param  PeiServices      Indirect reference to the PEI Services Table.
+  @param  NotifyDescriptor Address of the notification descriptor data structure.
+  @param  Ppi              Address of the PPI that was installed.
+
+  @return Status of the notification.
+          The status code returned from this function is ignored.
+
+**/
+EFI_STATUS
+EFIAPI
+EndOfPeiCallback (
+  IN EFI_PEI_SERVICES           **PeiServices,
+  IN EFI_PEI_NOTIFY_DESCRIPTOR  *NotifyDescriptor,
+  IN VOID                       *Ppi
+  )
+{
+  if (NotifyDescriptor == NULL) {
+    return EFI_INVALID_PARAMETER;
+  }
+
+  // MU_CHANGE: Abstracted implementation to SmmIplGuidedEventNotifyWork for DXE and PEI
+  return SmmIplGuidedEventNotifyWorker (&gEfiMmEndOfPeiProtocol);
+}
+
+// MU_CHANGE Starts: The MM core address found routine is updated with PEI services
+
+/**
+  Searches MmCore in all published firmware Volumes and loads the first
+  instance that contains MmCore.
+
+  @param[in]  Buffer    Placeholder for address of MM core located by this routine.
+
+  @retval EFI_SUCCESS   This function located MM core successfully.
+  @retval Others        Errors returned by PeiServices routines.
+
+**/
+EFI_STATUS
+MmIplPeiFindMmCore (
+  OUT VOID  **Buffer
+  )
+{
+  EFI_STATUS           Status;
+  UINTN                Instance;
+  EFI_PEI_FV_HANDLE    VolumeHandle;
+  EFI_PEI_FILE_HANDLE  FileHandle;
+
+  Instance = 0;
+  while (TRUE) {
+    //
+    // Traverse all firmware volume instances
+    //
+    Status = PeiServicesFfsFindNextVolume (Instance, &VolumeHandle);
+    //
+    // If some error occurs here, then we cannot find any firmware
+    // volume that may contain MmCore.
+    //
+    if (EFI_ERROR (Status)) {
+      REPORT_STATUS_CODE (EFI_PROGRESS_CODE, (EFI_SOFTWARE_PEI_MODULE | EFI_SW_PEI_CORE_EC_DXE_CORRUPT));
+      ASSERT_EFI_ERROR (Status);
+      break;
+    }
+
+    //
+    // Find the MmCore file type from the beginning in this firmware volume.
+    //
+    FileHandle = NULL;
+    Status     = PeiServicesFfsFindNextFile (EFI_FV_FILETYPE_MM_CORE_STANDALONE, VolumeHandle, &FileHandle);
+    if (!EFI_ERROR (Status)) {
+      //
+      // Find MmCore FileHandle in this volume, then we skip other firmware volume and
+      // return the FileHandle. Search Section now.
+      //
+      Status = PeiServicesFfsFindSectionData (EFI_SECTION_PE32, FileHandle, Buffer);
+      if (EFI_ERROR (Status)) {
+        break;
+      }
+
+      return EFI_SUCCESS;
+      break;
+    }
+
+    //
+    // We cannot find MmCore in this firmware volume, then search the next volume.
+    //
+    Instance++;
+  }
+
+  return Status;
+}
+
+/**
+  Find largest unallocated MMRAM in current MMRAM descriptor block
+
+  @param[in, out] LagestMmramRangeIndex  Lagest mmram range index.
+  @param[in]      CurrentBlock           Current MMRAM descriptor block.
+
+**/
+VOID
+FindLargestMmramRange (
+  IN OUT UINTN                       *LagestMmramRangeIndex,
+  IN EFI_MMRAM_HOB_DESCRIPTOR_BLOCK  *CurrentBlock
+  )
+{
+  UINTN                 Index;
+  UINT64                MaxSize;
+  BOOLEAN               Found;
+  EFI_MMRAM_DESCRIPTOR  *MmramRanges;
+
+  MmramRanges = CurrentBlock->Descriptor;
+
+  //
+  // Find largest Mmram range.
+  //
+  Found = FALSE;
+  for (Index = 0, MaxSize = SIZE_256KB - EFI_PAGE_SIZE; Index < CurrentBlock->NumberOfMmReservedRegions; Index++) {
+    //
+    // Skip any MMRAM region that is already allocated, needs testing, or needs ECC initialization
+    //
+    if ((MmramRanges[Index].RegionState & (EFI_ALLOCATED | EFI_NEEDS_TESTING | EFI_NEEDS_ECC_INITIALIZATION)) != 0) {
+      continue;
+    }
+
+    if (MmramRanges[Index].CpuStart >= BASE_1MB) {
+      if ((MmramRanges[Index].CpuStart + MmramRanges[Index].PhysicalSize) <= BASE_4GB) {
+        if (MmramRanges[Index].PhysicalSize >= MaxSize) {
+          Found                  = TRUE;
+          *LagestMmramRangeIndex = Index;
+          MaxSize                = MmramRanges[Index].PhysicalSize;
+        }
+      }
+    }
+  }
+
+  if (Found == FALSE) {
+    DEBUG ((DEBUG_ERROR, "Not found largest unlocated MMRAM\n"));
+    ASSERT (FALSE);
+    CpuDeadLoop ();
+  }
+
+  return;
+}
+
+/**
+  Allocate available MMRAM for MM core image.
+
+  @param[in]  Pages                     Page count of MM core image.
+
+  @return  EFI_PHYSICAL_ADDRESS         Address for MM core image to be loaded in MMRAM.
+**/
+EFI_PHYSICAL_ADDRESS
+MmIplAllocateMmramPage (
+  IN  UINTN  Pages
+  )
+{
+  UINTN                           LagestMmramRangeIndex;
+  UINT32                          FullMmramRangeCount;
+  EFI_HOB_GUID_TYPE               *MmramInfoHob;
+  EFI_MMRAM_DESCRIPTOR            *Largest;
+  EFI_MMRAM_DESCRIPTOR            *Allocated;
+  EFI_MMRAM_DESCRIPTOR            *FullMmramRanges;
+  EFI_MMRAM_HOB_DESCRIPTOR_BLOCK  *CurrentBlock;
+  EFI_MMRAM_HOB_DESCRIPTOR_BLOCK  *NewDescriptorBlock;
+
+  MmramInfoHob = GetFirstGuidHob (&gEfiSmmSmramMemoryGuid);
+  if (MmramInfoHob == NULL) {
+    ASSERT (MmramInfoHob != NULL);
+    DEBUG ((DEBUG_WARN, "SmramMemoryReserve HOB not found\n"));
+    return 0;
+  }
+
+  CurrentBlock = (EFI_MMRAM_HOB_DESCRIPTOR_BLOCK *)(GET_GUID_HOB_DATA (MmramInfoHob));
+
+  //
+  // 1. Find largest unallocated MMRAM region
+  //
+  FindLargestMmramRange (&LagestMmramRangeIndex, CurrentBlock);
+  ASSERT (LagestMmramRangeIndex < CurrentBlock->NumberOfMmReservedRegions);
+
+  //
+  // 2. Split the largest region and mark the allocated region as ALLOCATED
+  //
+  FullMmramRangeCount = CurrentBlock->NumberOfMmReservedRegions + 1;
+  NewDescriptorBlock  = (EFI_MMRAM_HOB_DESCRIPTOR_BLOCK *)BuildGuidHob (
+                                                            &gEfiSmmSmramMemoryGuid,
+                                                            sizeof (EFI_MMRAM_HOB_DESCRIPTOR_BLOCK) + ((FullMmramRangeCount - 1) * sizeof (EFI_MMRAM_DESCRIPTOR))
+                                                            );
+  ASSERT (NewDescriptorBlock != NULL);
+
+  NewDescriptorBlock->NumberOfMmReservedRegions = FullMmramRangeCount;
+  FullMmramRanges                               = NewDescriptorBlock->Descriptor;
+
+  //
+  // Get current MMRAM descriptors and fill to the full MMRAM ranges
+  //
+  CopyMem (NewDescriptorBlock->Descriptor, CurrentBlock->Descriptor, CurrentBlock->NumberOfMmReservedRegions * sizeof (EFI_MMRAM_DESCRIPTOR));
+
+  Largest = &FullMmramRanges[LagestMmramRangeIndex];
+  ASSERT ((Largest->PhysicalSize & EFI_PAGE_MASK) == 0);
+  ASSERT (Largest->PhysicalSize > EFI_PAGES_TO_SIZE (Pages));
+
+  Allocated = &NewDescriptorBlock->Descriptor[NewDescriptorBlock->NumberOfMmReservedRegions - 1];
+
+  //
+  // Allocate MMRAM
+  //
+  Largest->PhysicalSize   -= EFI_PAGES_TO_SIZE (Pages);
+  Allocated->CpuStart      = Largest->CpuStart + Largest->PhysicalSize;
+  Allocated->PhysicalStart = Largest->PhysicalStart + Largest->PhysicalSize;
+  Allocated->RegionState   = Largest->RegionState | EFI_ALLOCATED;
+  Allocated->PhysicalSize  = EFI_PAGES_TO_SIZE (Pages);
+
+  //
+  // Scrub old one
+  //
+  ZeroMem (&MmramInfoHob->Name, sizeof (MmramInfoHob->Name));
+
+  return Allocated->CpuStart;
+}
+
+// MU_CHANGE Ends
+
+/**
+  Load the SMM Core image into SMRAM and executes the SMM Core from SMRAM.
+
+  @param[in, out] MmramRange            Descriptor for the range of SMRAM to reload the
+                                        currently executing image, the rang of SMRAM to
+                                        hold SMM Core will be excluded.
+  @param[in, out] MmramRangeSmmCore     Descriptor for the range of SMRAM to hold SMM Core.
+
+  @return  EFI_STATUS
+
+**/
+EFI_STATUS
+ExecuteMmCoreFromMmram (
+  IN OUT EFI_MMRAM_DESCRIPTOR  *MmramRange,
+  IN OUT EFI_MMRAM_DESCRIPTOR  *MmramRangeSmmCore
+  )
+{
+  EFI_STATUS                            Status;
+  VOID                                  *SourceBuffer;
+  PE_COFF_LOADER_IMAGE_CONTEXT          ImageContext;
+  UINTN                                 PageCount;
+  STANDALONE_MM_FOUNDATION_ENTRY_POINT  EntryPoint;
+  VOID                                  *HobStart;
+
+  DEBUG ((DEBUG_INFO, "%a Enters...\n", __func__));
+  //
+  // Search all Firmware Volumes for a PE/COFF image in a file of type MM_CORE_STANDALONE
+  //
+  SourceBuffer = NULL;
+  // MU_CHANGE: The MM core address found routine is updated with PEI services
+  Status = MmIplPeiFindMmCore (&SourceBuffer);
+  if (EFI_ERROR (Status)) {
+    DEBUG ((DEBUG_ERROR, "%a Failed to find MM core file - %r...\n", __func__, Status));
+    goto Exit;
+  }
+
+  //
+  // Initialize ImageContext
+  //
+  ImageContext.Handle    = SourceBuffer;
+  ImageContext.ImageRead = PeCoffLoaderImageReadFromMemory;
+
+  //
+  // Get information about the image being loaded
+  //
+  Status = PeCoffLoaderGetImageInfo (&ImageContext);
+  if (EFI_ERROR (Status)) {
+    return Status;
+  }
+
+  // MU_CHANGE: Loaded Fixed Address information is unsupported
+  //
+  // if Loading module at Fixed Address feature is enabled, the SMM core driver will be loaded to
+  // the address assigned by build tool.
+  //
+  //
+  // Allocate memory for the image being loaded from unallocated mmram range
+  //
+  PageCount = (UINTN)EFI_SIZE_TO_PAGES ((UINTN)ImageContext.ImageSize + ImageContext.SectionAlignment);
+
+  ImageContext.ImageAddress = MmIplAllocateMmramPage (PageCount);
+  if (ImageContext.ImageAddress == 0) {
+    return EFI_NOT_FOUND;
+  }
+
+  ImageContext.ImageAddress += ImageContext.SectionAlignment - 1;
+  ImageContext.ImageAddress &= ~((EFI_PHYSICAL_ADDRESS)ImageContext.SectionAlignment - 1);
+
+  //
+  // Print debug message showing SMM Core load address.
+  //
+  // MS_CHANGE_304324
+  if (DebugCodeEnabled ()) {
+    DEBUG ((DEBUG_INFO, "SMM IPL loading SMM Core at SMRAM address %p\n", (VOID *)(UINTN)ImageContext.ImageAddress));
+  } else {
+    DEBUG ((DEBUG_ERROR, "SMM IPL loading SMM Core (PiSmmCore.efi)\n"));
+  }
+
+  // END
+
+  //
+  // Load the image to our new buffer
+  //
+  Status = PeCoffLoaderLoadImage (&ImageContext);
+  if (!EFI_ERROR (Status)) {
+    //
+    // Relocate the image in our new buffer
+    //
+    Status = PeCoffLoaderRelocateImage (&ImageContext);
+    if (!EFI_ERROR (Status)) {
+      //
+      // Flush the instruction cache so the image data are written before we execute it
+      //
+      InvalidateInstructionCacheRange ((VOID *)(UINTN)ImageContext.ImageAddress, (UINTN)ImageContext.ImageSize);
+
+      //
+      // Print debug message showing SMM Core entry point address.
+      //
+      DEBUG ((DEBUG_INFO, "SMM IPL calling SMM Core at SMRAM address %p\n", (VOID *)(UINTN)ImageContext.EntryPoint));
+
+      // MU_CHANGE Starts: To load x64 MM foundation, mode switch is needed
+      EntryPoint = (STANDALONE_MM_FOUNDATION_ENTRY_POINT)(UINTN)ImageContext.EntryPoint;
+
+      BuildModuleHob (
+        &gMmSupervisorCoreGuid,
+        ImageContext.ImageAddress,
+        (UINT64)EFI_PAGES_TO_SIZE (PageCount),
+        (EFI_PHYSICAL_ADDRESS)(UINTN)ImageContext.EntryPoint
+        );
+
+      HobStart = GetHobList ();
+ #ifdef MDE_CPU_IA32
+      //
+      // Thunk to x64 then execute image , and then come back...
+      //
+      DEBUG ((DEBUG_INFO, "%a Need to switch mode in order to execute MM core...\n", __func__));
+      Status = SetMmFoundationInX64Relay (EntryPoint, HobStart);
+ #else
+      //
+      // Execute image directly
+      //
+      DEBUG ((DEBUG_INFO, "%a Easy mode, load it directly...\n", __func__));
+      Status = EntryPoint (HobStart);
+ #endif
+      // MU_CHANGE Ends
+    }
+  }
+
+Exit:
+  //
+  // Always free memory allocated by GetFileBufferByFilePath ()
+  //
+  if (SourceBuffer != NULL) {
+    FreePool (SourceBuffer);
+  }
+
+  return Status;
+}
+
+/**
+  SMM split SMRAM entry.
+
+  @param[in, out] RangeToCompare             Pointer to EFI_MMRAM_DESCRIPTOR to compare.
+  @param[in, out] ReservedRangeToCompare     Pointer to EFI_MM_RESERVED_MMRAM_REGION to compare.
+  @param[out]     Ranges                     Output pointer to hold split EFI_MMRAM_DESCRIPTOR entry.
+  @param[in, out] RangeCount                 Pointer to range count.
+  @param[out]     ReservedRanges             Output pointer to hold split EFI_MM_RESERVED_MMRAM_REGION entry.
+  @param[in, out] ReservedRangeCount         Pointer to reserved range count.
+  @param[out]     FinalRanges                Output pointer to hold split final EFI_MMRAM_DESCRIPTOR entry
+                                             that no need to be split anymore.
+  @param[in, out] FinalRangeCount            Pointer to final range count.
+
+**/
+VOID
+SmmSplitMmramEntry (
+  IN OUT EFI_MMRAM_DESCRIPTOR          *RangeToCompare,
+  IN OUT EFI_MM_RESERVED_MMRAM_REGION  *ReservedRangeToCompare,
+  OUT    EFI_MMRAM_DESCRIPTOR          *Ranges,
+  IN OUT UINTN                         *RangeCount,
+  OUT    EFI_MM_RESERVED_MMRAM_REGION  *ReservedRanges,
+  IN OUT UINTN                         *ReservedRangeCount,
+  OUT    EFI_MMRAM_DESCRIPTOR          *FinalRanges,
+  IN OUT UINTN                         *FinalRangeCount
+  )
+{
+  UINT64  RangeToCompareEnd;
+  UINT64  ReservedRangeToCompareEnd;
+
+  RangeToCompareEnd         = RangeToCompare->CpuStart + RangeToCompare->PhysicalSize;
+  ReservedRangeToCompareEnd = ReservedRangeToCompare->MmramReservedStart + ReservedRangeToCompare->MmramReservedSize;
+
+  if ((RangeToCompare->CpuStart >= ReservedRangeToCompare->MmramReservedStart) &&
+      (RangeToCompare->CpuStart < ReservedRangeToCompareEnd))
+  {
+    if (RangeToCompareEnd < ReservedRangeToCompareEnd) {
+      //
+      // RangeToCompare  ReservedRangeToCompare
+      //                 ----                    ----    --------------------------------------
+      //                 |  |                    |  | -> 1. ReservedRangeToCompare
+      // ----            |  |                    |--|    --------------------------------------
+      // |  |            |  |                    |  |
+      // |  |            |  |                    |  | -> 2. FinalRanges[*FinalRangeCount] and increment *FinalRangeCount
+      // |  |            |  |                    |  |       RangeToCompare->PhysicalSize = 0
+      // ----            |  |                    |--|    --------------------------------------
+      //                 |  |                    |  | -> 3. ReservedRanges[*ReservedRangeCount] and increment *ReservedRangeCount
+      //                 ----                    ----    --------------------------------------
+      //
+
+      //
+      // 1. Update ReservedRangeToCompare.
+      //
+      ReservedRangeToCompare->MmramReservedSize = RangeToCompare->CpuStart - ReservedRangeToCompare->MmramReservedStart;
+      //
+      // 2. Update FinalRanges[FinalRangeCount] and increment *FinalRangeCount.
+      //    Zero RangeToCompare->PhysicalSize.
+      //
+      FinalRanges[*FinalRangeCount].CpuStart      = RangeToCompare->CpuStart;
+      FinalRanges[*FinalRangeCount].PhysicalStart = RangeToCompare->PhysicalStart;
+      FinalRanges[*FinalRangeCount].RegionState   = RangeToCompare->RegionState | EFI_ALLOCATED;
+      FinalRanges[*FinalRangeCount].PhysicalSize  = RangeToCompare->PhysicalSize;
+      *FinalRangeCount                           += 1;
+      RangeToCompare->PhysicalSize                = 0;
+      //
+      // 3. Update ReservedRanges[*ReservedRangeCount] and increment *ReservedRangeCount.
+      //
+      ReservedRanges[*ReservedRangeCount].MmramReservedStart = FinalRanges[*FinalRangeCount - 1].CpuStart + FinalRanges[*FinalRangeCount - 1].PhysicalSize;
+      ReservedRanges[*ReservedRangeCount].MmramReservedSize  = ReservedRangeToCompareEnd - RangeToCompareEnd;
+      *ReservedRangeCount                                   += 1;
+    } else {
+      //
+      // RangeToCompare  ReservedRangeToCompare
+      //                 ----                    ----    --------------------------------------
+      //                 |  |                    |  | -> 1. ReservedRangeToCompare
+      // ----            |  |                    |--|    --------------------------------------
+      // |  |            |  |                    |  |
+      // |  |            |  |                    |  | -> 2. FinalRanges[*FinalRangeCount] and increment *FinalRangeCount
+      // |  |            |  |                    |  |
+      // |  |            ----                    |--|    --------------------------------------
+      // |  |                                    |  | -> 3. RangeToCompare
+      // ----                                    ----    --------------------------------------
+      //
+
+      //
+      // 1. Update ReservedRangeToCompare.
+      //
+      ReservedRangeToCompare->MmramReservedSize = RangeToCompare->CpuStart - ReservedRangeToCompare->MmramReservedStart;
+      //
+      // 2. Update FinalRanges[FinalRangeCount] and increment *FinalRangeCount.
+      //
+      FinalRanges[*FinalRangeCount].CpuStart      = RangeToCompare->CpuStart;
+      FinalRanges[*FinalRangeCount].PhysicalStart = RangeToCompare->PhysicalStart;
+      FinalRanges[*FinalRangeCount].RegionState   = RangeToCompare->RegionState | EFI_ALLOCATED;
+      FinalRanges[*FinalRangeCount].PhysicalSize  = ReservedRangeToCompareEnd - RangeToCompare->CpuStart;
+      *FinalRangeCount                           += 1;
+      //
+      // 3. Update RangeToCompare.
+      //
+      RangeToCompare->CpuStart      += FinalRanges[*FinalRangeCount - 1].PhysicalSize;
+      RangeToCompare->PhysicalStart += FinalRanges[*FinalRangeCount - 1].PhysicalSize;
+      RangeToCompare->PhysicalSize  -= FinalRanges[*FinalRangeCount - 1].PhysicalSize;
+    }
+  } else if ((ReservedRangeToCompare->MmramReservedStart >= RangeToCompare->CpuStart) &&
+             (ReservedRangeToCompare->MmramReservedStart < RangeToCompareEnd))
+  {
+    if (ReservedRangeToCompareEnd < RangeToCompareEnd) {
+      //
+      // RangeToCompare  ReservedRangeToCompare
+      // ----                                    ----    --------------------------------------
+      // |  |                                    |  | -> 1. RangeToCompare
+      // |  |            ----                    |--|    --------------------------------------
+      // |  |            |  |                    |  |
+      // |  |            |  |                    |  | -> 2. FinalRanges[*FinalRangeCount] and increment *FinalRangeCount
+      // |  |            |  |                    |  |       ReservedRangeToCompare->MmramReservedSize = 0
+      // |  |            ----                    |--|    --------------------------------------
+      // |  |                                    |  | -> 3. Ranges[*RangeCount] and increment *RangeCount
+      // ----                                    ----    --------------------------------------
+      //
+
+      //
+      // 1. Update RangeToCompare.
+      //
+      RangeToCompare->PhysicalSize = ReservedRangeToCompare->MmramReservedStart - RangeToCompare->CpuStart;
+      //
+      // 2. Update FinalRanges[FinalRangeCount] and increment *FinalRangeCount.
+      //    ReservedRangeToCompare->MmramReservedSize = 0
+      //
+      FinalRanges[*FinalRangeCount].CpuStart      = ReservedRangeToCompare->MmramReservedStart;
+      FinalRanges[*FinalRangeCount].PhysicalStart = RangeToCompare->PhysicalStart + RangeToCompare->PhysicalSize;
+      FinalRanges[*FinalRangeCount].RegionState   = RangeToCompare->RegionState | EFI_ALLOCATED;
+      FinalRanges[*FinalRangeCount].PhysicalSize  = ReservedRangeToCompare->MmramReservedSize;
+      *FinalRangeCount                           += 1;
+      ReservedRangeToCompare->MmramReservedSize   = 0;
+      //
+      // 3. Update Ranges[*RangeCount] and increment *RangeCount.
+      //
+      Ranges[*RangeCount].CpuStart      = FinalRanges[*FinalRangeCount - 1].CpuStart + FinalRanges[*FinalRangeCount - 1].PhysicalSize;
+      Ranges[*RangeCount].PhysicalStart = FinalRanges[*FinalRangeCount - 1].PhysicalStart + FinalRanges[*FinalRangeCount - 1].PhysicalSize;
+      Ranges[*RangeCount].RegionState   = RangeToCompare->RegionState;
+      Ranges[*RangeCount].PhysicalSize  = RangeToCompareEnd - ReservedRangeToCompareEnd;
+      *RangeCount                      += 1;
+    } else {
+      //
+      // RangeToCompare  ReservedRangeToCompare
+      // ----                                    ----    --------------------------------------
+      // |  |                                    |  | -> 1. RangeToCompare
+      // |  |            ----                    |--|    --------------------------------------
+      // |  |            |  |                    |  |
+      // |  |            |  |                    |  | -> 2. FinalRanges[*FinalRangeCount] and increment *FinalRangeCount
+      // |  |            |  |                    |  |
+      // ----            |  |                    |--|    --------------------------------------
+      //                 |  |                    |  | -> 3. ReservedRangeToCompare
+      //                 ----                    ----    --------------------------------------
+      //
+
+      //
+      // 1. Update RangeToCompare.
+      //
+      RangeToCompare->PhysicalSize = ReservedRangeToCompare->MmramReservedStart - RangeToCompare->CpuStart;
+      //
+      // 2. Update FinalRanges[FinalRangeCount] and increment *FinalRangeCount.
+      //    ReservedRangeToCompare->MmramReservedSize = 0
+      //
+      FinalRanges[*FinalRangeCount].CpuStart      = ReservedRangeToCompare->MmramReservedStart;
+      FinalRanges[*FinalRangeCount].PhysicalStart = RangeToCompare->PhysicalStart + RangeToCompare->PhysicalSize;
+      FinalRanges[*FinalRangeCount].RegionState   = RangeToCompare->RegionState | EFI_ALLOCATED;
+      FinalRanges[*FinalRangeCount].PhysicalSize  = RangeToCompareEnd - ReservedRangeToCompare->MmramReservedStart;
+      *FinalRangeCount                           += 1;
+      //
+      // 3. Update ReservedRangeToCompare.
+      //
+      ReservedRangeToCompare->MmramReservedStart += FinalRanges[*FinalRangeCount - 1].PhysicalSize;
+      ReservedRangeToCompare->MmramReservedSize  -= FinalRanges[*FinalRangeCount - 1].PhysicalSize;
+    }
+  }
+}
+
+/**
+  Returns if SMRAM range and SMRAM reserved range are overlapped.
+
+  @param[in] RangeToCompare             Pointer to EFI_MMRAM_DESCRIPTOR to compare.
+  @param[in] ReservedRangeToCompare     Pointer to EFI_MM_RESERVED_MMRAM_REGION to compare.
+
+  @retval TRUE  There is overlap.
+  @retval TRUE  Math error.
+  @retval FALSE There is no overlap.
+
+**/
+BOOLEAN
+SmmIsMmramOverlap (
+  IN EFI_MMRAM_DESCRIPTOR          *RangeToCompare,
+  IN EFI_MM_RESERVED_MMRAM_REGION  *ReservedRangeToCompare
+  )
+{
+  UINT64   RangeToCompareEnd;
+  UINT64   ReservedRangeToCompareEnd;
+  BOOLEAN  IsOverUnderflow1;
+  BOOLEAN  IsOverUnderflow2;
+
+  // Check for over or underflow.
+  IsOverUnderflow1 = EFI_ERROR (
+                       SafeUint64Add (
+                         (UINT64)RangeToCompare->CpuStart,
+                         RangeToCompare->PhysicalSize,
+                         &RangeToCompareEnd
+                         )
+                       );
+  IsOverUnderflow2 = EFI_ERROR (
+                       SafeUint64Add (
+                         (UINT64)ReservedRangeToCompare->MmramReservedStart,
+                         ReservedRangeToCompare->MmramReservedSize,
+                         &ReservedRangeToCompareEnd
+                         )
+                       );
+  if (IsOverUnderflow1 || IsOverUnderflow2) {
+    return TRUE;
+  }
+
+  if ((RangeToCompare->CpuStart >= ReservedRangeToCompare->MmramReservedStart) &&
+      (RangeToCompare->CpuStart < ReservedRangeToCompareEnd))
+  {
+    return TRUE;
+  } else if ((ReservedRangeToCompare->MmramReservedStart >= RangeToCompare->CpuStart) &&
+             (ReservedRangeToCompare->MmramReservedStart < RangeToCompareEnd))
+  {
+    return TRUE;
+  }
+
+  return FALSE;
+}
+
+/**
+  The Entry Point for PEI MM IPL
+
+  Load MM Core into MMRAM, register MM Core entry point for SMIs, install
+  MM Communication PPI (both for user and supervisor), and register for the
+  critical events required to coordinate between PEI and MM environments.
+
+  @param[in]  FileHandle    Not used.
+  @param[in]  PeiServices   General purpose services available to every PEIM.
+
+  @retval EFI_SUCCESS       The entry point is executed successfully.
+  @retval Other             Some error occurred when executing this entry point.
+
+**/
+EFI_STATUS
+EFIAPI
+MmIplPeiEntry (
+  IN       EFI_PEI_FILE_HANDLE  FileHandle,
+  IN CONST EFI_PEI_SERVICES     **PeiServices
+  )
+{
+  EFI_STATUS              Status;
+  UINTN                   Index;
+  UINT64                  MaxSize;
+  UINTN                   Size;
+  UINTN                   MmramRangeCount;
+  EFI_MMRAM_DESCRIPTOR    *MmramRanges;
+  MTRR_MEMORY_CACHE_TYPE  CacheAttribute;
+  EFI_MEMORY_DESCRIPTOR   CommunicationRegion;
+
+  Status = PeiServicesRegisterForShadow (FileHandle);
+
+  if (!EFI_ERROR (Status)) {
+    return EFI_SUCCESS;
+  }
+
+  // MU_CHANGE: MM_SUPV: Initialize Comm buffer from HOBs first
+  Status = InitializeCommunicationBufferFromHob (
+             &CommunicationRegion
+             );
+  if (EFI_ERROR (Status)) {
+    DEBUG ((DEBUG_INFO, "%a Failed to initialize communication buffer from HOBs - %r\n", __func__, Status));
+    return Status;
+  }
+
+  //
+  // Get SMM Access PPI
+  //
+  Status = (*PeiServices)->LocatePpi (
+                             PeiServices,
+                             &gEfiPeiMmAccessPpiGuid,
+                             0,
+                             NULL,
+                             (VOID **)&mSmmAccess
+                             );
+  ASSERT_EFI_ERROR (Status);
+
+  //
+  // Get SMM Control PPI
+  //
+  Status = (*PeiServices)->LocatePpi (
+                             PeiServices,
+                             &gEfiPeiMmControlPpiGuid,
+                             0,
+                             NULL,
+                             (VOID **)&mSmmControl
+                             );
+  ASSERT_EFI_ERROR (Status);
+
+  //
+  // Open all SMRAM ranges
+  //
+  // MU_CHANGE Starts: Need to iterate through all MMRAMs to open one at a time for PPI interface
+  Size   = 0;
+  Status = mSmmAccess->GetCapabilities ((EFI_PEI_SERVICES **)PeiServices, mSmmAccess, &Size, NULL);
+  if (Status != EFI_BUFFER_TOO_SMALL) {
+    // This is not right...
+    ASSERT (FALSE);
+    return EFI_DEVICE_ERROR;
+  }
+
+  MmramRanges = AllocatePool (Size);
+  if (MmramRanges == NULL) {
+    ASSERT (MmramRanges != NULL);
+    return EFI_OUT_OF_RESOURCES;
+  }
+
+  Status = mSmmAccess->GetCapabilities ((EFI_PEI_SERVICES **)PeiServices, mSmmAccess, &Size, MmramRanges);
+  if (EFI_ERROR (Status)) {
+    DEBUG ((DEBUG_ERROR, "SMM IPL failed to get SMRAM capabilities - %r\n", Status));
+    ASSERT (FALSE);
+    return Status;
+  }
+
+  MmramRangeCount = Size / sizeof (EFI_MMRAM_DESCRIPTOR);
+  for (Index = 0; Index < MmramRangeCount; Index++) {
+    Status = mSmmAccess->Open ((EFI_PEI_SERVICES **)PeiServices, mSmmAccess, Index);
+    if (EFI_ERROR (Status)) {
+      DEBUG ((DEBUG_ERROR, "SMM IPL failed to open SMRAM windows index %d - %r\n", Index, Status));
+      ASSERT (FALSE);
+      return Status;
+    }
+  }
+
+  // MU_CHANGE Ends
+
+  //
+  // Print debug message that the SMRAM window is now open.
+  //
+  DEBUG ((DEBUG_INFO, "SMM IPL opened %d SMRAM windows\n", Index));
+
+  //
+  // Find the largest SMRAM range between 1MB and 4GB that is at least 256KB - 4K in size
+  //
+  mCurrentMmramRange = NULL;
+  for (Index = 0, MaxSize = SIZE_256KB - EFI_PAGE_SIZE; (UINT64)Index < MmramRangeCount; Index++) {
+    //
+    // Skip any SMRAM region that is already allocated, needs testing, or needs ECC initialization
+    //
+    if ((MmramRanges[Index].RegionState & (EFI_ALLOCATED | EFI_NEEDS_TESTING | EFI_NEEDS_ECC_INITIALIZATION)) != 0) {
+      continue;
+    }
+
+    if (MmramRanges[Index].CpuStart >= BASE_1MB) {
+      if ((MmramRanges[Index].CpuStart + MmramRanges[Index].PhysicalSize - 1) <= MAX_ADDRESS) {
+        if (MmramRanges[Index].PhysicalSize >= MaxSize) {
+          MaxSize            = MmramRanges[Index].PhysicalSize;
+          mCurrentMmramRange = &MmramRanges[Index];
+        }
+      }
+    }
+  }
+
+  if (mCurrentMmramRange != NULL) {
+    //
+    // Print debug message showing SMRAM window that will be used by SMM IPL and SMM Core
+    //
+    DEBUG ((
+      DEBUG_INFO,
+      "SMM IPL found SMRAM window %p - %p\n",
+      (VOID *)(UINTN)mCurrentMmramRange->CpuStart,
+      (VOID *)(UINTN)(mCurrentMmramRange->CpuStart + mCurrentMmramRange->PhysicalSize - 1)
+      ));
+
+    GetMmramCacheRange (mCurrentMmramRange, MmramRanges, MmramRangeCount, &mMmramCacheBase, &mMmramCacheSize);
+    // MU_CHANGE: MM_SUPV: Memory space descriptor marking is directly using MTRR registers
+    //
+    // Make sure we can change the desired memory attributes.
+    //
+    CacheAttribute = MtrrGetMemoryAttribute (mMmramCacheBase);
+    if (CacheAttribute != CacheWriteBack) {
+      // If current Mmram cache is not WB, set it this way during init
+      Status = MtrrSetMemoryAttribute (mMmramCacheBase, mMmramCacheSize, CacheWriteBack);
+      if (EFI_ERROR (Status)) {
+        DEBUG ((DEBUG_ERROR, "Could not set MMRAM cache region to WB - %r\n", Status));
+        ASSERT (FALSE);
+        return Status;
+      }
+    }
+
+    //
+    // Load SMM Core into SMRAM and execute it from SMRAM
+    //
+    Status = ExecuteMmCoreFromMmram (
+               mCurrentMmramRange,
+               &MmramRanges[MmramRangeCount - 1]
+               );
+    if (EFI_ERROR (Status)) {
+      //
+      // Print error message that the SMM Core failed to be loaded and executed.
+      //
+      DEBUG ((DEBUG_ERROR, "SMM IPL could not load and execute SMM Core from SMRAM\n"));
+      ASSERT_EFI_ERROR (Status);
+
+      // MU_CHANGE: SUPV: Memory space descriptor reverting uses MTRR for cachability update
+      //
+      // Attempt to reset SMRAM cacheability to UC
+      //
+      Status = MtrrSetMemoryAttribute (mMmramCacheBase, mMmramCacheSize, CacheUncacheable);
+      if (EFI_ERROR (Status)) {
+        DEBUG ((DEBUG_ERROR, "Could not reset MMRAM cache region back to UC - %r\n", Status));
+        ASSERT (FALSE);
+        return Status;
+      }
+    }
+  } else {
+    //
+    // Print error message that there are not enough SMRAM resources to load the SMM Core.
+    //
+    DEBUG ((DEBUG_ERROR, "SMM IPL could not find a large enough SMRAM region to load SMM Core\n"));
+  }
+
+  //
+  // If the SMM Core could not be loaded then close SMRAM window, free allocated
+  // resources, and return an error so SMM IPL will be unloaded.
+  //
+  if ((mCurrentMmramRange == NULL) || EFI_ERROR (Status)) {
+    //
+    // Free all allocated resources
+    //
+    FreePool ((VOID *)MmramRanges);
+
+    return EFI_UNSUPPORTED;
+  }
+
+  //
+  // Install MM Communication and Supervisor MM Communication PPI
+  //
+  Status = (*PeiServices)->InstallPpi (PeiServices, mPeiMmIplPpiList);
+  ASSERT_EFI_ERROR (Status);
+
+  //
+  // Create the set of ppi and event notifications that the SMM IPL requires
+  //
+  Status = (*PeiServices)->NotifyPpi (PeiServices, &mPeiMmIplNotifyList);
+  ASSERT_EFI_ERROR (Status);
+
+  return EFI_SUCCESS;
+}