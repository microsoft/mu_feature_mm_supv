--- conflicted
+++ resolved
@@ -1,136 +1,132 @@
-/** @file
-  Common internal routines shared by MM IPL in both PEI and DXE phases.
-
-  Copyright (c) 2009 - 2018, Intel Corporation. All rights reserved.<BR>
-  Copyright (c) Microsoft Corporation.
-  SPDX-License-Identifier: BSD-2-Clause-Patent
-
-**/
-
-#ifndef MM_IPL_COMMON_H_
-#define MM_IPL_COMMON_H_
-
-//
-// Function prototypes from produced protocols
-//
-
-/**
-  Helper function for MM Communication protocol or PPI.
-
-  This function provides a service to send and receive messages from a registered
-  UEFI service.  This function is part of the SMM Communication Protocol that may
-  be called in physical mode prior to SetVirtualAddressMap() and in virtual mode
-  after SetVirtualAddressMap().
-
-  @param[in] TalkToSupervisor    Flag to indicate if this transaction will be
-                                 interfacing supervisor or users.
-  @param[in, out] CommBuffer     A pointer to the buffer to convey into SMRAM.
-  @param[in, out] CommSize       The size of the data buffer being passed in. On exit, the size of data
-                                 being returned. Zero if the handler does not wish to reply with any data.
-                                 This parameter is optional and may be NULL.
-
-  @retval EFI_SUCCESS            The message was successfully posted.
-  @retval EFI_INVALID_PARAMETER  The CommBuffer was NULL.
-  @retval EFI_BAD_BUFFER_SIZE    The buffer is too large for the MM implementation.
-                                 If this error is returned, the MessageLength field
-                                 in the CommBuffer header or the integer pointed by
-                                 CommSize, are updated to reflect the maximum payload
-                                 size the implementation can accommodate.
-  @retval EFI_ACCESS_DENIED      The CommunicateBuffer parameter or CommSize parameter,
-                                 if not omitted, are in address range that cannot be
-                                 accessed by the MM environment.
-
-**/
-EFI_STATUS
-EFIAPI
-SmmCommunicationCommunicateWorker (
-  IN     BOOLEAN  TalkToSupervisor,
-  IN OUT VOID     *CommBuffer,
-  IN OUT UINTN    *CommSize OPTIONAL
-  );
-
-/**
-  Helper function of event notification that is fired when a GUIDed Event Group is
-  signaled.
-
-  @param  NotifierGuid           GUID of event that triggered this notification.
-
-  @retval EFI_SUCCESS            The message was successfully posted.
-  @retval EFI_INVALID_PARAMETER  The NotifierGuid was NULL.
-  @retval Others                 See definition of SmmCommunicationCommunicateWorker.
-
-**/
-EFI_STATUS
-EFIAPI
-SmmIplGuidedEventNotifyWorker (
-  IN EFI_GUID  *NotifierGuid
-  );
-
-/**
-  Helper function that iterates each HOB of gMmCommonRegionHobGuid to cache
-  designated communication buffer for later use.
-
-  @param[out]  SupvCommonRegionDesc     Holder of detailed information about
-                                        Supervisor communication protocol/PPI.
-
-  @retval EFI_SUCCESS                   The entry point is executed successfully.
-  @retval EFI_INVALID_PARAMETER         Input parameter is NULL.
-  @retval EFI_NOT_FOUND                 One or more of the expected communication
-                                        buffers are not discovered or with NULL
-                                        values.
-
-**/
-EFI_STATUS
-EFIAPI
-InitializeCommunicationBufferFromHob (
-  IN EFI_MEMORY_DESCRIPTOR  *SupvCommonRegionDesc
-  );
-
-/**
-  Abstraction layer for MM Control Trigger under various environments (PEI & DXE).
-  The IPL driver will implement this functionality to be used by MM Communication
-  routine.
-
-  @retval Other             See definition of EFI_MM_ACTIVATE.
-
- **/
-EFI_STATUS
-InternalMmControlTrigger (
-  VOID
-  );
-
-/**
-  Communicate to MmSupervisor to query version information, as defined in
-  MM_SUPERVISOR_VERSION_INFO_BUFFER.
-
-  @param[out] VersionInfo        Pointer to hold returned version information structure.
-
-  @retval EFI_SUCCESS            The version information was successfully queried.
-  @retval EFI_INVALID_PARAMETER  The VersionInfo was NULL.
-  @retval EFI_SECURITY_VIOLATION The Version returned by supervisor is invalid.
-  @retval Others                 Other error status returned during communication to supervisor.
-
-**/
-EFI_STATUS
-QuerySupervisorVersion (
-  OUT MM_SUPERVISOR_VERSION_INFO_BUFFER  *VersionInfo
-  );
-
-//
-// SMM IPL global variables
-//
-extern UINT64                     mMmSupvCommonBufferPages;
-extern UINT64                     mMmUserCommonBufferPages;
-extern VOID                       *mMmSupvCommonBuffer;
-extern VOID                       *mMmUserCommonBuffer;
-extern VOID                       *mMmSupvCommonBufferPhysical;
-extern VOID                       *mMmUserCommonBufferPhysical;
-extern EFI_MM_COMMUNICATE_HEADER  *mCommunicateHeader;
-
-<<<<<<< HEAD
-extern MM_COMM_BUFFER_STATUS      *mMmCommBufferStatus;
-=======
-extern MM_COMM_BUFFER_STATUS  *mMmCommBufferStatus;
->>>>>>> 07a7233f
-
-#endif // MM_IPL_COMMON_H_
+/** @file
+  Common internal routines shared by MM IPL in both PEI and DXE phases.
+
+  Copyright (c) 2009 - 2018, Intel Corporation. All rights reserved.<BR>
+  Copyright (c) Microsoft Corporation.
+  SPDX-License-Identifier: BSD-2-Clause-Patent
+
+**/
+
+#ifndef MM_IPL_COMMON_H_
+#define MM_IPL_COMMON_H_
+
+//
+// Function prototypes from produced protocols
+//
+
+/**
+  Helper function for MM Communication protocol or PPI.
+
+  This function provides a service to send and receive messages from a registered
+  UEFI service.  This function is part of the SMM Communication Protocol that may
+  be called in physical mode prior to SetVirtualAddressMap() and in virtual mode
+  after SetVirtualAddressMap().
+
+  @param[in] TalkToSupervisor    Flag to indicate if this transaction will be
+                                 interfacing supervisor or users.
+  @param[in, out] CommBuffer     A pointer to the buffer to convey into SMRAM.
+  @param[in, out] CommSize       The size of the data buffer being passed in. On exit, the size of data
+                                 being returned. Zero if the handler does not wish to reply with any data.
+                                 This parameter is optional and may be NULL.
+
+  @retval EFI_SUCCESS            The message was successfully posted.
+  @retval EFI_INVALID_PARAMETER  The CommBuffer was NULL.
+  @retval EFI_BAD_BUFFER_SIZE    The buffer is too large for the MM implementation.
+                                 If this error is returned, the MessageLength field
+                                 in the CommBuffer header or the integer pointed by
+                                 CommSize, are updated to reflect the maximum payload
+                                 size the implementation can accommodate.
+  @retval EFI_ACCESS_DENIED      The CommunicateBuffer parameter or CommSize parameter,
+                                 if not omitted, are in address range that cannot be
+                                 accessed by the MM environment.
+
+**/
+EFI_STATUS
+EFIAPI
+SmmCommunicationCommunicateWorker (
+  IN     BOOLEAN  TalkToSupervisor,
+  IN OUT VOID     *CommBuffer,
+  IN OUT UINTN    *CommSize OPTIONAL
+  );
+
+/**
+  Helper function of event notification that is fired when a GUIDed Event Group is
+  signaled.
+
+  @param  NotifierGuid           GUID of event that triggered this notification.
+
+  @retval EFI_SUCCESS            The message was successfully posted.
+  @retval EFI_INVALID_PARAMETER  The NotifierGuid was NULL.
+  @retval Others                 See definition of SmmCommunicationCommunicateWorker.
+
+**/
+EFI_STATUS
+EFIAPI
+SmmIplGuidedEventNotifyWorker (
+  IN EFI_GUID  *NotifierGuid
+  );
+
+/**
+  Helper function that iterates each HOB of gMmCommonRegionHobGuid to cache
+  designated communication buffer for later use.
+
+  @param[out]  SupvCommonRegionDesc     Holder of detailed information about
+                                        Supervisor communication protocol/PPI.
+
+  @retval EFI_SUCCESS                   The entry point is executed successfully.
+  @retval EFI_INVALID_PARAMETER         Input parameter is NULL.
+  @retval EFI_NOT_FOUND                 One or more of the expected communication
+                                        buffers are not discovered or with NULL
+                                        values.
+
+**/
+EFI_STATUS
+EFIAPI
+InitializeCommunicationBufferFromHob (
+  IN EFI_MEMORY_DESCRIPTOR  *SupvCommonRegionDesc
+  );
+
+/**
+  Abstraction layer for MM Control Trigger under various environments (PEI & DXE).
+  The IPL driver will implement this functionality to be used by MM Communication
+  routine.
+
+  @retval Other             See definition of EFI_MM_ACTIVATE.
+
+ **/
+EFI_STATUS
+InternalMmControlTrigger (
+  VOID
+  );
+
+/**
+  Communicate to MmSupervisor to query version information, as defined in
+  MM_SUPERVISOR_VERSION_INFO_BUFFER.
+
+  @param[out] VersionInfo        Pointer to hold returned version information structure.
+
+  @retval EFI_SUCCESS            The version information was successfully queried.
+  @retval EFI_INVALID_PARAMETER  The VersionInfo was NULL.
+  @retval EFI_SECURITY_VIOLATION The Version returned by supervisor is invalid.
+  @retval Others                 Other error status returned during communication to supervisor.
+
+**/
+EFI_STATUS
+QuerySupervisorVersion (
+  OUT MM_SUPERVISOR_VERSION_INFO_BUFFER  *VersionInfo
+  );
+
+//
+// SMM IPL global variables
+//
+extern UINT64                     mMmSupvCommonBufferPages;
+extern UINT64                     mMmUserCommonBufferPages;
+extern VOID                       *mMmSupvCommonBuffer;
+extern VOID                       *mMmUserCommonBuffer;
+extern VOID                       *mMmSupvCommonBufferPhysical;
+extern VOID                       *mMmUserCommonBufferPhysical;
+extern EFI_MM_COMMUNICATE_HEADER  *mCommunicateHeader;
+
+extern MM_COMM_BUFFER_STATUS  *mMmCommBufferStatus;
+
+#endif // MM_IPL_COMMON_H_