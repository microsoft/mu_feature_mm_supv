/** @file
A function allocates common MM communication buffer in PEI phase.

The allocation operation will be conducted after memory is discovered
and allocated buffer information will be published in HOBs for further
phases to consume.

Copyright (c) 2016, Intel Corporation. All rights reserved.<BR>
Copyright (c), Microsoft Corporation.
SPDX-License-Identifier: BSD-2-Clause-Patent

**/

#include <PiPei.h>
#include <PiMm.h>

#include <Library/BaseLib.h>
#include <Library/BaseMemoryLib.h>
#include <Library/MemoryAllocationLib.h>
#include <Library/DebugLib.h>
#include <Library/HobLib.h>
#include <Library/PcdLib.h>
#include <Library/PeiServicesLib.h>

#include <Guid/MmCommonRegion.h>

EFI_PEI_PPI_DESCRIPTOR  MmCommunicationBuffPpi = {
  (EFI_PEI_PPI_DESCRIPTOR_PPI | EFI_PEI_PPI_DESCRIPTOR_TERMINATE_LIST),
  &gMmCommunicationBufferReadyPpiGuid,
  NULL
};

/**
  Helper function to allocate reserved buffer for communication buffer based on
  given buffer type and size.

  @param[in]  Type                  Type of communication buffer reserved, currently only
                                    supervisor and user buffer are supported.
  @param[in]  PageSize              Number of pages needs to be allocated for given type.
  @param[out] BufferAddress         Buffer address allocated for given type when operation
                                    returns successfully. Otherwise it will be set to NULL.

  @retval     EFI_SUCCESS           The routine completes successfully.
  @retval     EFI_INVALID_PARAMETER The input type is not supported or page size is invalid.
  @retval     EFI_OUT_OF_RESOURCES  Insufficient resources to create communication buffer.
**/
STATIC
EFI_STATUS
ReserveCommBuffer (
  IN  UINT64                Type,
  IN  UINT64                PageSize,
  OUT EFI_PHYSICAL_ADDRESS  *BufferAddress  OPTIONAL
  )
{
  EFI_STATUS          Status;
  MM_COMM_REGION_HOB  *CommRegionHob;

  if ((Type >= MM_OPEN_BUFFER_CNT) || (PageSize == 0)) {
    DEBUG ((DEBUG_ERROR, "%a Invalid input Type 0x%x or PageSize 0x%x!\n", __FUNCTION__, Type, PageSize));
    ASSERT (FALSE);
    Status = EFI_INVALID_PARAMETER;
    goto Done;
  }

  if (BufferAddress != NULL) {
    *BufferAddress = (EFI_PHYSICAL_ADDRESS)(UINTN)NULL;
  }

  CommRegionHob = BuildGuidHob (&gMmCommonRegionHobGuid, sizeof (MM_COMM_REGION_HOB));
  if (CommRegionHob == NULL) {
    DEBUG ((DEBUG_ERROR, "%a Failed to create GUIDed HOB %g!\n", __FUNCTION__, &gMmCommonRegionHobGuid));
    ASSERT (FALSE);
    Status = EFI_OUT_OF_RESOURCES;
    goto Done;
  }

  ZeroMem (CommRegionHob, sizeof (MM_COMM_REGION_HOB));
  CommRegionHob->MmCommonRegionType = Type;

  //
  // Allocate and fill CommRegionHob
  //
<<<<<<< HEAD
  if (Type == MM_SUPERVISOR_BUFFER_T || Type == MM_USER_BUFFER_T) {
    CommRegionHob->MmCommonRegionAddr = (EFI_PHYSICAL_ADDRESS)(UINTN)AllocateRuntimePages ((UINTN)PageSize);
  } else {
    CommRegionHob->MmCommonRegionAddr = (EFI_PHYSICAL_ADDRESS)(UINTN)NULL;
    Status = PeiServicesAllocatePages (EfiACPIMemoryNVS, (UINTN)PageSize, &CommRegionHob->MmCommonRegionAddr);
  }
=======
  CommRegionHob->MmCommonRegionAddr = (EFI_PHYSICAL_ADDRESS)(UINTN)AllocatePages ((UINTN)PageSize);
>>>>>>> f83a15b5
  if (NULL == (VOID *)(UINTN)CommRegionHob->MmCommonRegionAddr) {
    DEBUG ((DEBUG_ERROR, "%a Request of allocating common buffer of 0x%x pages failed!\n", __FUNCTION__, PageSize));
    ASSERT (FALSE);
    Status = EFI_OUT_OF_RESOURCES;
    goto Done;
  }

  CommRegionHob->MmCommonRegionPages = PageSize;

  DEBUG ((DEBUG_INFO, "Reserved MM common buffer type 0x%x\n", CommRegionHob->MmCommonRegionType));
  DEBUG ((DEBUG_INFO, "  PhysicalStart   - 0x%lx\n", CommRegionHob->MmCommonRegionAddr));
  DEBUG ((DEBUG_INFO, "  NumberOfPages   - 0x%lx\n", CommRegionHob->MmCommonRegionPages));

  if (BufferAddress != NULL) {
    *BufferAddress = CommRegionHob->MmCommonRegionAddr;
  }

  Status = EFI_SUCCESS;

Done:
  return Status;
}

/**
  Entry point of MM communication buffer initialization module in PEI phase.

  This module will allocate buffer for MM communication and create hobs with
  allocated information.

  @param[in]  FileHandle           Not used.
  @param[in]  PeiServices          General purpose services available to every PEIM.

  @retval     EFI_SUCCESS          The function completes successfully
  @retval     EFI_OUT_OF_RESOURCES Insufficient resources to create database
**/
EFI_STATUS
EFIAPI
MmCommunicationBufferPeiEntry (
  IN       EFI_PEI_FILE_HANDLE  FileHandle,
  IN CONST EFI_PEI_SERVICES     **PeiServices
  )
{
  EFI_STATUS            Status;
  EFI_PHYSICAL_ADDRESS  SupvBufferAddr;
  EFI_PHYSICAL_ADDRESS  UserBufferAddr;
  EFI_PHYSICAL_ADDRESS  GhesBufferAddr;

  Status = ReserveCommBuffer (MM_SUPERVISOR_BUFFER_T, PcdGet64 (PcdSupervisorCommBufferPages), &SupvBufferAddr);
  if (EFI_ERROR (Status)) {
    DEBUG ((DEBUG_ERROR, "%a Failed to reserve communicate buffer for supervisor - %r!\n", __FUNCTION__, Status));
    goto Done;
  }

  Status = ReserveCommBuffer (MM_USER_BUFFER_T, PcdGet64 (PcdUserCommBufferPages), &UserBufferAddr);
  if (EFI_ERROR (Status)) {
    DEBUG ((DEBUG_ERROR, "%a Failed to reserve communicate buffer for user - %r!\n", __FUNCTION__, Status));
    goto Done;
  }

  Status = ReserveCommBuffer (MM_GHES_BUFFER_T, PcdGet64 (PcdGhesBufferPages), &GhesBufferAddr);
  if (EFI_ERROR (Status)) {
    DEBUG ((DEBUG_ERROR, "%a Failed to reserve communicate buffer for error reporting - %r!\n", __FUNCTION__, Status));
    goto Done;
  }

  //
  // Notify others that the communication buffer is ready to go
  //
  Status = PeiServicesInstallPpi (&MmCommunicationBuffPpi);
  ASSERT_EFI_ERROR (Status);

Done:
  if (EFI_ERROR (Status)) {
    DEBUG ((DEBUG_ERROR, "%a Failed to initialize communication buffers - %r!\n", __FUNCTION__, Status));
    if (NULL != (VOID *)(UINTN)SupvBufferAddr) {
      // Clean supervisor legacy if any
      FreePages ((VOID *)(UINTN)SupvBufferAddr, (UINTN)PcdGet64 (PcdSupervisorCommBufferPages));
    }

    if (NULL != (VOID *)(UINTN)UserBufferAddr) {
      // Clean user legacy if any
      FreePages ((VOID *)(UINTN)UserBufferAddr, (UINTN)PcdGet64 (PcdUserCommBufferPages));
    }

    if (NULL != (VOID *)(UINTN)GhesBufferAddr) {
      // Clean user legacy if any
      FreePages ((VOID *)(UINTN)GhesBufferAddr, (UINTN)PcdGet64 (PcdGhesBufferPages));
    }
  }

  return Status;
}
<|MERGE_RESOLUTION|>--- conflicted
+++ resolved
@@ -1,184 +1,180 @@
-/** @file
-A function allocates common MM communication buffer in PEI phase.
-
-The allocation operation will be conducted after memory is discovered
-and allocated buffer information will be published in HOBs for further
-phases to consume.
-
-Copyright (c) 2016, Intel Corporation. All rights reserved.<BR>
-Copyright (c), Microsoft Corporation.
-SPDX-License-Identifier: BSD-2-Clause-Patent
-
-**/
-
-#include <PiPei.h>
-#include <PiMm.h>
-
-#include <Library/BaseLib.h>
-#include <Library/BaseMemoryLib.h>
-#include <Library/MemoryAllocationLib.h>
-#include <Library/DebugLib.h>
-#include <Library/HobLib.h>
-#include <Library/PcdLib.h>
-#include <Library/PeiServicesLib.h>
-
-#include <Guid/MmCommonRegion.h>
-
-EFI_PEI_PPI_DESCRIPTOR  MmCommunicationBuffPpi = {
-  (EFI_PEI_PPI_DESCRIPTOR_PPI | EFI_PEI_PPI_DESCRIPTOR_TERMINATE_LIST),
-  &gMmCommunicationBufferReadyPpiGuid,
-  NULL
-};
-
-/**
-  Helper function to allocate reserved buffer for communication buffer based on
-  given buffer type and size.
-
-  @param[in]  Type                  Type of communication buffer reserved, currently only
-                                    supervisor and user buffer are supported.
-  @param[in]  PageSize              Number of pages needs to be allocated for given type.
-  @param[out] BufferAddress         Buffer address allocated for given type when operation
-                                    returns successfully. Otherwise it will be set to NULL.
-
-  @retval     EFI_SUCCESS           The routine completes successfully.
-  @retval     EFI_INVALID_PARAMETER The input type is not supported or page size is invalid.
-  @retval     EFI_OUT_OF_RESOURCES  Insufficient resources to create communication buffer.
-**/
-STATIC
-EFI_STATUS
-ReserveCommBuffer (
-  IN  UINT64                Type,
-  IN  UINT64                PageSize,
-  OUT EFI_PHYSICAL_ADDRESS  *BufferAddress  OPTIONAL
-  )
-{
-  EFI_STATUS          Status;
-  MM_COMM_REGION_HOB  *CommRegionHob;
-
-  if ((Type >= MM_OPEN_BUFFER_CNT) || (PageSize == 0)) {
-    DEBUG ((DEBUG_ERROR, "%a Invalid input Type 0x%x or PageSize 0x%x!\n", __FUNCTION__, Type, PageSize));
-    ASSERT (FALSE);
-    Status = EFI_INVALID_PARAMETER;
-    goto Done;
-  }
-
-  if (BufferAddress != NULL) {
-    *BufferAddress = (EFI_PHYSICAL_ADDRESS)(UINTN)NULL;
-  }
-
-  CommRegionHob = BuildGuidHob (&gMmCommonRegionHobGuid, sizeof (MM_COMM_REGION_HOB));
-  if (CommRegionHob == NULL) {
-    DEBUG ((DEBUG_ERROR, "%a Failed to create GUIDed HOB %g!\n", __FUNCTION__, &gMmCommonRegionHobGuid));
-    ASSERT (FALSE);
-    Status = EFI_OUT_OF_RESOURCES;
-    goto Done;
-  }
-
-  ZeroMem (CommRegionHob, sizeof (MM_COMM_REGION_HOB));
-  CommRegionHob->MmCommonRegionType = Type;
-
-  //
-  // Allocate and fill CommRegionHob
-  //
-<<<<<<< HEAD
-  if (Type == MM_SUPERVISOR_BUFFER_T || Type == MM_USER_BUFFER_T) {
-    CommRegionHob->MmCommonRegionAddr = (EFI_PHYSICAL_ADDRESS)(UINTN)AllocateRuntimePages ((UINTN)PageSize);
-  } else {
-    CommRegionHob->MmCommonRegionAddr = (EFI_PHYSICAL_ADDRESS)(UINTN)NULL;
-    Status = PeiServicesAllocatePages (EfiACPIMemoryNVS, (UINTN)PageSize, &CommRegionHob->MmCommonRegionAddr);
-  }
-=======
-  CommRegionHob->MmCommonRegionAddr = (EFI_PHYSICAL_ADDRESS)(UINTN)AllocatePages ((UINTN)PageSize);
->>>>>>> f83a15b5
-  if (NULL == (VOID *)(UINTN)CommRegionHob->MmCommonRegionAddr) {
-    DEBUG ((DEBUG_ERROR, "%a Request of allocating common buffer of 0x%x pages failed!\n", __FUNCTION__, PageSize));
-    ASSERT (FALSE);
-    Status = EFI_OUT_OF_RESOURCES;
-    goto Done;
-  }
-
-  CommRegionHob->MmCommonRegionPages = PageSize;
-
-  DEBUG ((DEBUG_INFO, "Reserved MM common buffer type 0x%x\n", CommRegionHob->MmCommonRegionType));
-  DEBUG ((DEBUG_INFO, "  PhysicalStart   - 0x%lx\n", CommRegionHob->MmCommonRegionAddr));
-  DEBUG ((DEBUG_INFO, "  NumberOfPages   - 0x%lx\n", CommRegionHob->MmCommonRegionPages));
-
-  if (BufferAddress != NULL) {
-    *BufferAddress = CommRegionHob->MmCommonRegionAddr;
-  }
-
-  Status = EFI_SUCCESS;
-
-Done:
-  return Status;
-}
-
-/**
-  Entry point of MM communication buffer initialization module in PEI phase.
-
-  This module will allocate buffer for MM communication and create hobs with
-  allocated information.
-
-  @param[in]  FileHandle           Not used.
-  @param[in]  PeiServices          General purpose services available to every PEIM.
-
-  @retval     EFI_SUCCESS          The function completes successfully
-  @retval     EFI_OUT_OF_RESOURCES Insufficient resources to create database
-**/
-EFI_STATUS
-EFIAPI
-MmCommunicationBufferPeiEntry (
-  IN       EFI_PEI_FILE_HANDLE  FileHandle,
-  IN CONST EFI_PEI_SERVICES     **PeiServices
-  )
-{
-  EFI_STATUS            Status;
-  EFI_PHYSICAL_ADDRESS  SupvBufferAddr;
-  EFI_PHYSICAL_ADDRESS  UserBufferAddr;
-  EFI_PHYSICAL_ADDRESS  GhesBufferAddr;
-
-  Status = ReserveCommBuffer (MM_SUPERVISOR_BUFFER_T, PcdGet64 (PcdSupervisorCommBufferPages), &SupvBufferAddr);
-  if (EFI_ERROR (Status)) {
-    DEBUG ((DEBUG_ERROR, "%a Failed to reserve communicate buffer for supervisor - %r!\n", __FUNCTION__, Status));
-    goto Done;
-  }
-
-  Status = ReserveCommBuffer (MM_USER_BUFFER_T, PcdGet64 (PcdUserCommBufferPages), &UserBufferAddr);
-  if (EFI_ERROR (Status)) {
-    DEBUG ((DEBUG_ERROR, "%a Failed to reserve communicate buffer for user - %r!\n", __FUNCTION__, Status));
-    goto Done;
-  }
-
-  Status = ReserveCommBuffer (MM_GHES_BUFFER_T, PcdGet64 (PcdGhesBufferPages), &GhesBufferAddr);
-  if (EFI_ERROR (Status)) {
-    DEBUG ((DEBUG_ERROR, "%a Failed to reserve communicate buffer for error reporting - %r!\n", __FUNCTION__, Status));
-    goto Done;
-  }
-
-  //
-  // Notify others that the communication buffer is ready to go
-  //
-  Status = PeiServicesInstallPpi (&MmCommunicationBuffPpi);
-  ASSERT_EFI_ERROR (Status);
-
-Done:
-  if (EFI_ERROR (Status)) {
-    DEBUG ((DEBUG_ERROR, "%a Failed to initialize communication buffers - %r!\n", __FUNCTION__, Status));
-    if (NULL != (VOID *)(UINTN)SupvBufferAddr) {
-      // Clean supervisor legacy if any
-      FreePages ((VOID *)(UINTN)SupvBufferAddr, (UINTN)PcdGet64 (PcdSupervisorCommBufferPages));
-    }
-
-    if (NULL != (VOID *)(UINTN)UserBufferAddr) {
-      // Clean user legacy if any
-      FreePages ((VOID *)(UINTN)UserBufferAddr, (UINTN)PcdGet64 (PcdUserCommBufferPages));
-    }
-
-    if (NULL != (VOID *)(UINTN)GhesBufferAddr) {
-      // Clean user legacy if any
-      FreePages ((VOID *)(UINTN)GhesBufferAddr, (UINTN)PcdGet64 (PcdGhesBufferPages));
-    }
-  }
-
-  return Status;
-}
+/** @file
+A function allocates common MM communication buffer in PEI phase.
+
+The allocation operation will be conducted after memory is discovered
+and allocated buffer information will be published in HOBs for further
+phases to consume.
+
+Copyright (c) 2016, Intel Corporation. All rights reserved.<BR>
+Copyright (c), Microsoft Corporation.
+SPDX-License-Identifier: BSD-2-Clause-Patent
+
+**/
+
+#include <PiPei.h>
+#include <PiMm.h>
+
+#include <Library/BaseLib.h>
+#include <Library/BaseMemoryLib.h>
+#include <Library/MemoryAllocationLib.h>
+#include <Library/DebugLib.h>
+#include <Library/HobLib.h>
+#include <Library/PcdLib.h>
+#include <Library/PeiServicesLib.h>
+
+#include <Guid/MmCommonRegion.h>
+
+EFI_PEI_PPI_DESCRIPTOR  MmCommunicationBuffPpi = {
+  (EFI_PEI_PPI_DESCRIPTOR_PPI | EFI_PEI_PPI_DESCRIPTOR_TERMINATE_LIST),
+  &gMmCommunicationBufferReadyPpiGuid,
+  NULL
+};
+
+/**
+  Helper function to allocate reserved buffer for communication buffer based on
+  given buffer type and size.
+
+  @param[in]  Type                  Type of communication buffer reserved, currently only
+                                    supervisor and user buffer are supported.
+  @param[in]  PageSize              Number of pages needs to be allocated for given type.
+  @param[out] BufferAddress         Buffer address allocated for given type when operation
+                                    returns successfully. Otherwise it will be set to NULL.
+
+  @retval     EFI_SUCCESS           The routine completes successfully.
+  @retval     EFI_INVALID_PARAMETER The input type is not supported or page size is invalid.
+  @retval     EFI_OUT_OF_RESOURCES  Insufficient resources to create communication buffer.
+**/
+STATIC
+EFI_STATUS
+ReserveCommBuffer (
+  IN  UINT64                Type,
+  IN  UINT64                PageSize,
+  OUT EFI_PHYSICAL_ADDRESS  *BufferAddress  OPTIONAL
+  )
+{
+  EFI_STATUS          Status;
+  MM_COMM_REGION_HOB  *CommRegionHob;
+
+  if ((Type >= MM_OPEN_BUFFER_CNT) || (PageSize == 0)) {
+    DEBUG ((DEBUG_ERROR, "%a Invalid input Type 0x%x or PageSize 0x%x!\n", __FUNCTION__, Type, PageSize));
+    ASSERT (FALSE);
+    Status = EFI_INVALID_PARAMETER;
+    goto Done;
+  }
+
+  if (BufferAddress != NULL) {
+    *BufferAddress = (EFI_PHYSICAL_ADDRESS)(UINTN)NULL;
+  }
+
+  CommRegionHob = BuildGuidHob (&gMmCommonRegionHobGuid, sizeof (MM_COMM_REGION_HOB));
+  if (CommRegionHob == NULL) {
+    DEBUG ((DEBUG_ERROR, "%a Failed to create GUIDed HOB %g!\n", __FUNCTION__, &gMmCommonRegionHobGuid));
+    ASSERT (FALSE);
+    Status = EFI_OUT_OF_RESOURCES;
+    goto Done;
+  }
+
+  ZeroMem (CommRegionHob, sizeof (MM_COMM_REGION_HOB));
+  CommRegionHob->MmCommonRegionType = Type;
+
+  //
+  // Allocate and fill CommRegionHob
+  //
+  if (Type == MM_SUPERVISOR_BUFFER_T || Type == MM_USER_BUFFER_T) {
+    CommRegionHob->MmCommonRegionAddr = (EFI_PHYSICAL_ADDRESS)(UINTN)AllocatePages ((UINTN)PageSize);
+  } else {
+    CommRegionHob->MmCommonRegionAddr = (EFI_PHYSICAL_ADDRESS)(UINTN)NULL;
+    Status = PeiServicesAllocatePages (EfiACPIMemoryNVS, (UINTN)PageSize, &CommRegionHob->MmCommonRegionAddr);
+  }
+  if (NULL == (VOID *)(UINTN)CommRegionHob->MmCommonRegionAddr) {
+    DEBUG ((DEBUG_ERROR, "%a Request of allocating common buffer of 0x%x pages failed!\n", __FUNCTION__, PageSize));
+    ASSERT (FALSE);
+    Status = EFI_OUT_OF_RESOURCES;
+    goto Done;
+  }
+
+  CommRegionHob->MmCommonRegionPages = PageSize;
+
+  DEBUG ((DEBUG_INFO, "Reserved MM common buffer type 0x%x\n", CommRegionHob->MmCommonRegionType));
+  DEBUG ((DEBUG_INFO, "  PhysicalStart   - 0x%lx\n", CommRegionHob->MmCommonRegionAddr));
+  DEBUG ((DEBUG_INFO, "  NumberOfPages   - 0x%lx\n", CommRegionHob->MmCommonRegionPages));
+
+  if (BufferAddress != NULL) {
+    *BufferAddress = CommRegionHob->MmCommonRegionAddr;
+  }
+
+  Status = EFI_SUCCESS;
+
+Done:
+  return Status;
+}
+
+/**
+  Entry point of MM communication buffer initialization module in PEI phase.
+
+  This module will allocate buffer for MM communication and create hobs with
+  allocated information.
+
+  @param[in]  FileHandle           Not used.
+  @param[in]  PeiServices          General purpose services available to every PEIM.
+
+  @retval     EFI_SUCCESS          The function completes successfully
+  @retval     EFI_OUT_OF_RESOURCES Insufficient resources to create database
+**/
+EFI_STATUS
+EFIAPI
+MmCommunicationBufferPeiEntry (
+  IN       EFI_PEI_FILE_HANDLE  FileHandle,
+  IN CONST EFI_PEI_SERVICES     **PeiServices
+  )
+{
+  EFI_STATUS            Status;
+  EFI_PHYSICAL_ADDRESS  SupvBufferAddr;
+  EFI_PHYSICAL_ADDRESS  UserBufferAddr;
+  EFI_PHYSICAL_ADDRESS  GhesBufferAddr;
+
+  Status = ReserveCommBuffer (MM_SUPERVISOR_BUFFER_T, PcdGet64 (PcdSupervisorCommBufferPages), &SupvBufferAddr);
+  if (EFI_ERROR (Status)) {
+    DEBUG ((DEBUG_ERROR, "%a Failed to reserve communicate buffer for supervisor - %r!\n", __FUNCTION__, Status));
+    goto Done;
+  }
+
+  Status = ReserveCommBuffer (MM_USER_BUFFER_T, PcdGet64 (PcdUserCommBufferPages), &UserBufferAddr);
+  if (EFI_ERROR (Status)) {
+    DEBUG ((DEBUG_ERROR, "%a Failed to reserve communicate buffer for user - %r!\n", __FUNCTION__, Status));
+    goto Done;
+  }
+
+  Status = ReserveCommBuffer (MM_GHES_BUFFER_T, PcdGet64 (PcdGhesBufferPages), &GhesBufferAddr);
+  if (EFI_ERROR (Status)) {
+    DEBUG ((DEBUG_ERROR, "%a Failed to reserve communicate buffer for error reporting - %r!\n", __FUNCTION__, Status));
+    goto Done;
+  }
+
+  //
+  // Notify others that the communication buffer is ready to go
+  //
+  Status = PeiServicesInstallPpi (&MmCommunicationBuffPpi);
+  ASSERT_EFI_ERROR (Status);
+
+Done:
+  if (EFI_ERROR (Status)) {
+    DEBUG ((DEBUG_ERROR, "%a Failed to initialize communication buffers - %r!\n", __FUNCTION__, Status));
+    if (NULL != (VOID *)(UINTN)SupvBufferAddr) {
+      // Clean supervisor legacy if any
+      FreePages ((VOID *)(UINTN)SupvBufferAddr, (UINTN)PcdGet64 (PcdSupervisorCommBufferPages));
+    }
+
+    if (NULL != (VOID *)(UINTN)UserBufferAddr) {
+      // Clean user legacy if any
+      FreePages ((VOID *)(UINTN)UserBufferAddr, (UINTN)PcdGet64 (PcdUserCommBufferPages));
+    }
+
+    if (NULL != (VOID *)(UINTN)GhesBufferAddr) {
+      // Clean user legacy if any
+      FreePages ((VOID *)(UINTN)GhesBufferAddr, (UINTN)PcdGet64 (PcdGhesBufferPages));
+    }
+  }
+
+  return Status;
+}