--- conflicted
+++ resolved
@@ -1,4 +1,3 @@
-<<<<<<< HEAD
 ## @file
 # This package is a common package that provide MM core and user module/library
 # required by MM supervisor/user isolation model.
@@ -14,7 +13,7 @@
   DEC_SPECIFICATION              = 0x0001001A
   PACKAGE_NAME                   = MmSupervisorPkg
   PACKAGE_GUID                   = 2DCA2E5C-4696-4613-943F-DFE5F6941C34
-  PACKAGE_VERSION                = 6.002
+  PACKAGE_VERSION                = 8.001
 
 [Includes]
   Include
@@ -66,6 +65,14 @@
   #    FALSE - Don't print out the MSR and IO ports as normal.
   gMmSupervisorPkgTokenSpaceGuid.PcdMmSupervisorPrintPortsEnable|FALSE|BOOLEAN|0x00010002
 
+  ## Indicates if syscall entry logs should be printed out.<BR>
+  #  Enabling this will extensively slow down the boot process and bloated the boot log output.<BR>
+  #  It is suggested to enable this logging exclusively for syscall usage/distribution analysis.<BR>
+  #
+  #    TRUE  - Print out each syscall requests through out this boot.
+  #    FALSE - Don't print out any syscall request entries.
+  gMmSupervisorPkgTokenSpaceGuid.PcdEnableSyscallLogs|FALSE|BOOLEAN|0x00010003
+
 [PcdsFixedAtBuild]
   ## Size of supervisor communication buffer in number of pages
   gMmSupervisorPkgTokenSpaceGuid.PcdSupervisorCommBufferPages|16|UINT64|0x00000001
@@ -87,100 +94,4 @@
   gMmSupervisorPkgTokenSpaceGuid.PcdPeiMmInitLongModeStackSize|0x8000|UINT32|0x00000006
 
   ## Max size of dictionary structs holding MPR and IO port information
-  gMmSupervisorPkgTokenSpaceGuid.PcdMmSupervisorPrintPortsMaxSize|50|UINT8|0x00000007
-=======
-## @file
-# This package is a common package that provide MM core and user module/library
-# required by MM supervisor/user isolation model.
-#
-# Copyright (c) 2016-2018, ARM Ltd. All rights reserved.<BR>
-# Copyright (c) Microsoft Corporation.
-#
-# SPDX-License-Identifier: BSD-2-Clause-Patent
-#
-#
-
-[Defines]
-  DEC_SPECIFICATION              = 0x0001001A
-  PACKAGE_NAME                   = MmSupervisorPkg
-  PACKAGE_GUID                   = 2DCA2E5C-4696-4613-943F-DFE5F6941C34
-  PACKAGE_VERSION                = 8.001
-
-[Includes]
-  Include
-
-[Includes.Common.Private]
-  Private
-
-[LibraryClasses]
-  ## @libraryclass Provides the definition of syscall index and interface for invoking syscall operations
-  #
-  SysCallLib|Include/Library/SysCallLib.h
-  SmmPolicyGateLib|Include/Library/SmmPolicyGateLib.h
-  IhvSmmSaveStateSupervisionLib|Include/Library/IhvSmmSaveStateSupervisionLib.h
-
-[Guids]
-  gMmCommonRegionHobGuid                          = { 0xd4ffc718, 0xfb82, 0x4274, { 0x9a, 0xfc, 0xaa, 0x8b, 0x1e, 0xef, 0x52, 0x93 } }
-  gMmSupervisorCommunicationRegionTableGuid       = { 0xa07259e8, 0x6c1, 0x495e, { 0x99, 0x89, 0xdc, 0x69, 0x2d, 0x72, 0x2e, 0x65 } }
-  gMmSupervisorPkgTokenSpaceGuid                  = { 0xda46bbdf, 0xdae8, 0x4351, { 0xac, 0xc5, 0x4a, 0xfc, 0xfc, 0x8b, 0xc7, 0xee } }
-  gMmCoreMmProfileGuid                            = { 0xf34014c5, 0xbcec, 0x4f36, { 0xad, 0xa7, 0x49, 0xff, 0xf5, 0xdd, 0x17, 0x9f }}
-  gMmProtectedRegionHobGuid                       = { 0x6c0792ac, 0x13d7, 0x431b, { 0xa4, 0x89, 0x3, 0x2f, 0x4a, 0xf9, 0x73, 0x80 } }
-  gMmSupervisorPolicyFileGuid                     = { 0x81ff0793, 0x3e18, 0x489b, { 0x9a, 0x8, 0xa1, 0xeb, 0x71, 0xb2, 0x3d, 0x20 } }
-  gMmSupervisorDriverDispatchGuid                 = { 0x2e135da6, 0xade0, 0x4b96, { 0x9b, 0x40, 0xb2, 0xf3, 0x67, 0xe9, 0xf7, 0xf7 } }
-
-[Guids.common.Private]
-  gMmSupervisorRequestHandlerGuid                 = { 0x8c633b23, 0x1260, 0x4ea6, { 0x83, 0xf, 0x7d, 0xdc, 0x97, 0x38, 0x21, 0x11 } }
-  gMmUnblockRegionHobGuid                         = { 0x3def51c5, 0x228f, 0x481d, { 0x82, 0x1b, 0x32, 0xec, 0x4d, 0xf7, 0xd9, 0xc7 } }
-  gMmPagingAuditMmiHandlerGuid                    = { 0x59b149, 0x1117, 0x47dc, { 0x80, 0xbb, 0x11, 0x25, 0xe9, 0x8b, 0x41, 0x8c } }
-
-[Ppis]
-  gMmCommunicationBufferReadyPpiGuid              = { 0x36991c6c, 0xd139, 0x48a5, { 0x97, 0xc8, 0x58, 0xb8, 0x16, 0x7, 0x1c, 0x9f } }
-  gPeiMmSupervisorCommunicationPpiGuid            = { 0x610d9e7d, 0xfb2c, 0x4e67, { 0x93, 0xc1, 0x11, 0xa4, 0x6c, 0xdd, 0x5d, 0x7f } }
-
-[Protocols]
-  gMmSupervisorCommunicationProtocolGuid          = { 0x495b267c, 0xfc7f, 0x4f03, { 0xad, 0x1f, 0xd8, 0x67, 0x69, 0xe3, 0x25, 0xb5 } }
-  gMmScratchPageAllocationProtocolGuid            = { 0x3a5446ad, 0x2023, 0x45f9, { 0xad, 0xdf, 0xba, 0x48, 0xf3, 0xa6, 0xe2, 0xbc } }
-  gMmSupervisorUnblockMemoryProtocolGuid          = { 0x10b5eea9, 0xbe0d, 0x4f11, { 0x86, 0x36, 0x1c, 0xb7, 0xa, 0xa3, 0xba, 0x6d } }
-  gMmRing3HandlerReadyProtocol                    = { 0xd5920e08, 0x1cab, 0x4aad, { 0xb4, 0x7c, 0x8f, 0x83, 0x29, 0xb, 0x31, 0xcb }}
-
-[PcdsFeatureFlag]
-  ## Indicates if the core should initialize services to support test communication.<BR><BR>
-  ## Note: This feature should NEVER be enabled on production builds.<BR>
-  #   TRUE  - Supports test services for validation.<BR>
-  #   FALSE - Does not support test services.<BR>
-  # @Prompt Enable services for testing purpose.
-  gMmSupervisorPkgTokenSpaceGuid.PcdMmSupervisorTestEnable|FALSE|BOOLEAN|0x00010001
-
-  ## Indicates if MSR and IO port accesses should be printed out.\
-  #    TRUE  - Print out the MSR and IO ports being access during boot.
-  #    FALSE - Don't print out the MSR and IO ports as normal.
-  gMmSupervisorPkgTokenSpaceGuid.PcdMmSupervisorPrintPortsEnable|FALSE|BOOLEAN|0x00010002
-
-  ## Indicates if syscall entry logs should be printed out.<BR>
-  #  Enabling this will extensively slow down the boot process and bloated the boot log output.<BR>
-  #  It is suggested to enable this logging exclusively for syscall usage/distribution analysis.<BR>
-  #
-  #    TRUE  - Print out each syscall requests through out this boot.
-  #    FALSE - Don't print out any syscall request entries.
-  gMmSupervisorPkgTokenSpaceGuid.PcdEnableSyscallLogs|FALSE|BOOLEAN|0x00010003
-
-[PcdsFixedAtBuild]
-  ## Size of supervisor communication buffer in number of pages
-  gMmSupervisorPkgTokenSpaceGuid.PcdSupervisorCommBufferPages|16|UINT64|0x00000001
-
-  ## Size of user communication buffer in number of pages
-  gMmSupervisorPkgTokenSpaceGuid.PcdUserCommBufferPages|4|UINT64|0x00000002
-
-  ## FILE_GUID of MmIplPeiX64Relay module
-  #  This will be used by MmIplPei to look up driver location before switching to long mode.
-  gMmSupervisorPkgTokenSpaceGuid.PcdMmIplX64RelayFile|{ 0x61, 0xcb, 0x07, 0x29, 0xd4, 0xcd, 0x3c, 0x42, 0x85, 0x7a, 0x13, 0xa7, 0x9e, 0x24, 0x6a, 0x1d }|VOID*|0x00000005
-
-  ## The PCD is used to specify the stack size when MM IPL IA32 PEI transfers to long mode in PEI phase.
-  #  The default size is 32K. When changing the value of this PCD, the platform developer should
-  #  make sure the memory size is large enough to meet MM PEI requirement in MM foundation initialization path.
-  # @Prompt Stack size for MmIplPei transfer to long mode.
-  gMmSupervisorPkgTokenSpaceGuid.PcdPeiMmInitLongModeStackSize|0x8000|UINT32|0x00000006
-
-  ## Max size of dictionary structs holding MPR and IO port information
-  gMmSupervisorPkgTokenSpaceGuid.PcdMmSupervisorPrintPortsMaxSize|50|UINT8|0x00000007
->>>>>>> f83a15b5
+  gMmSupervisorPkgTokenSpaceGuid.PcdMmSupervisorPrintPortsMaxSize|50|UINT8|0x00000007